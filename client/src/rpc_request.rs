use crate::rpc_response::RpcSimulateTransactionResult;
use serde_json::{json, Value};
use solana_sdk::{clock::Slot, pubkey::Pubkey};
use std::fmt;
use thiserror::Error;

#[derive(Debug, PartialEq, Eq, Hash, Clone, Copy)]
pub enum RpcRequest {
    DeregisterNode,
    ValidatorExit,
    GetAccountInfo,
    GetBalance,
    GetBlockTime,
    GetBlockCommitment,
    GetClusterNodes,
    GetConfirmedBlock,
    GetConfirmedBlocks,
    GetConfirmedBlocksWithLimit,
    GetConfirmedSignaturesForAddress,
    GetConfirmedSignaturesForAddress2,
    GetConfirmedTransaction,
    GetEpochInfo,
    GetEpochSchedule,
    GetFeeCalculatorForBlockhash,
    GetFeeRateGovernor,
    GetFees,
    GetFirstAvailableBlock,
    GetGenesisHash,
    GetHealth,
    GetIdentity,
    GetInflationGovernor,
    GetInflationRate,
    GetLargestAccounts,
    GetLeaderSchedule,
    GetMinimumBalanceForRentExemption,
    GetMultipleAccounts,
    GetProgramAccounts,
    GetRecentBlockhash,
<<<<<<< HEAD
    GetSignatureConfirmation,
=======
    GetSnapshotSlot,
>>>>>>> 7f1368e7
    GetSignatureStatuses,
    GetSignatureStatus,
    GetSlot,
    GetSlotLeader,
    GetStakeActivation,
    GetStorageTurn,
    GetStorageTurnRate,
    GetSlotsPerSegment,
    GetStoragePubkeysForSlot,
    GetSupply,
    GetTokenAccountBalance,
    GetTokenAccountsByDelegate,
    GetTokenAccountsByOwner,
    GetTokenSupply,
    GetTokenLargestAccounts,
    GetTotalSupply,
    GetTransactionCount,
    GetVersion,
    GetVoteAccounts,
    GetRecentPerfomanceSamples,
    MinimumLedgerSlot,
    RegisterNode,
    RequestAirdrop,
    SendTransaction,
    SimulateTransaction,
    SignVote,
    SetLogFilter,
    /// EVM scope
    EthGetTransactionCount,
    EthGetBalance,

    EthGetBlockByNumber,
    EthBlockNumber,
    EthGetStorageAt,
    EthGetCode,
    EthGetTransactionByHash,
    EthGetTransactionReceipt,
    EthCall,
    EthEstimateGas,
    EthGetLogs,
}

impl fmt::Display for RpcRequest {
    fn fmt(&self, f: &mut fmt::Formatter<'_>) -> fmt::Result {
        let method = match self {
            RpcRequest::DeregisterNode => "deregisterNode",
            RpcRequest::ValidatorExit => "validatorExit",
            RpcRequest::GetAccountInfo => "getAccountInfo",
            RpcRequest::GetBalance => "getBalance",
            RpcRequest::GetBlockCommitment => "getBlockCommitment",
            RpcRequest::GetBlockTime => "getBlockTime",
            RpcRequest::GetClusterNodes => "getClusterNodes",
            RpcRequest::GetConfirmedBlock => "getConfirmedBlock",
            RpcRequest::GetConfirmedBlocks => "getConfirmedBlocks",
            RpcRequest::GetConfirmedBlocksWithLimit => "getConfirmedBlocksWithLimit",
            RpcRequest::GetConfirmedSignaturesForAddress => "getConfirmedSignaturesForAddress",
            RpcRequest::GetConfirmedSignaturesForAddress2 => "getConfirmedSignaturesForAddress2",
            RpcRequest::GetConfirmedTransaction => "getConfirmedTransaction",
            RpcRequest::GetEpochInfo => "getEpochInfo",
            RpcRequest::GetEpochSchedule => "getEpochSchedule",
            RpcRequest::GetFeeCalculatorForBlockhash => "getFeeCalculatorForBlockhash",
            RpcRequest::GetFeeRateGovernor => "getFeeRateGovernor",
            RpcRequest::GetFees => "getFees",
            RpcRequest::GetFirstAvailableBlock => "getFirstAvailableBlock",
            RpcRequest::GetGenesisHash => "getGenesisHash",
            RpcRequest::GetHealth => "getHealth",
            RpcRequest::GetIdentity => "getIdentity",
            RpcRequest::GetInflationGovernor => "getInflationGovernor",
            RpcRequest::GetInflationRate => "getInflationRate",
            RpcRequest::GetLargestAccounts => "getLargestAccounts",
            RpcRequest::GetLeaderSchedule => "getLeaderSchedule",
            RpcRequest::GetMinimumBalanceForRentExemption => "getMinimumBalanceForRentExemption",
            RpcRequest::GetMultipleAccounts => "getMultipleAccounts",
            RpcRequest::GetProgramAccounts => "getProgramAccounts",
            RpcRequest::GetRecentBlockhash => "getRecentBlockhash",
<<<<<<< HEAD
            RpcRequest::GetSignatureConfirmation => "GetSignatureConfirmation",
=======
            RpcRequest::GetSnapshotSlot => "getSnapshotSlot",
>>>>>>> 7f1368e7
            RpcRequest::GetSignatureStatuses => "getSignatureStatuses",
            RpcRequest::GetSignatureStatus => "getSignatureStatus",
            RpcRequest::GetSlot => "getSlot",
            RpcRequest::GetSlotLeader => "getSlotLeader",
            RpcRequest::GetStakeActivation => "getStakeActivation",
            RpcRequest::GetStorageTurn => "getStorageTurn",
            RpcRequest::GetStorageTurnRate => "getStorageTurnRate",
            RpcRequest::GetSlotsPerSegment => "getSlotsPerSegment",
            RpcRequest::GetStoragePubkeysForSlot => "getStoragePubkeysForSlot",
            RpcRequest::GetSupply => "getSupply",
            RpcRequest::GetTokenAccountBalance => "getTokenAccountBalance",
            RpcRequest::GetTokenAccountsByDelegate => "getTokenAccountsByDelegate",
            RpcRequest::GetTokenAccountsByOwner => "getTokenAccountsByOwner",
            RpcRequest::GetTokenSupply => "getTokenSupply",
            RpcRequest::GetTotalSupply => "getTotalSupply",
            RpcRequest::GetTokenLargestAccounts => "getTokenLargestAccounts",
            RpcRequest::GetTransactionCount => "getTransactionCount",
            RpcRequest::GetVersion => "getVersion",
            RpcRequest::GetVoteAccounts => "getVoteAccounts",
            RpcRequest::GetRecentPerfomanceSamples => "getRecentPerformanceSamples",
            RpcRequest::MinimumLedgerSlot => "minimumLedgerSlot",
            RpcRequest::RegisterNode => "registerNode",
            RpcRequest::RequestAirdrop => "requestAirdrop",
            RpcRequest::SendTransaction => "sendTransaction",
            RpcRequest::SimulateTransaction => "simulateTransaction",
            RpcRequest::SignVote => "signVote",
            RpcRequest::SetLogFilter => "setLogFilter",
            RpcRequest::EthGetTransactionCount => "eth_getTransactionCount",
            RpcRequest::EthGetBalance => "eth_getBalance",
            RpcRequest::EthGetBlockByNumber => "eth_getBlockByNumber",
            RpcRequest::EthBlockNumber => "eth_blockNumber",
            RpcRequest::EthGetStorageAt => "eth_getStorageAt",
            RpcRequest::EthGetCode => "eth_getCode",
            RpcRequest::EthGetTransactionByHash => "eth_getTransactionByHash",
            RpcRequest::EthGetTransactionReceipt => "eth_getTransactionReceipt",
            RpcRequest::EthCall => "eth_call",
            RpcRequest::EthEstimateGas => "eth_estimateGas",
            RpcRequest::EthGetLogs => "eth_getLogs",
        };

        write!(f, "{}", method)
    }
}

pub const MAX_GET_SIGNATURE_STATUSES_QUERY_ITEMS: usize = 256;
pub const MAX_GET_CONFIRMED_SIGNATURES_FOR_ADDRESS_SLOT_RANGE: u64 = 10_000;
pub const MAX_GET_CONFIRMED_BLOCKS_RANGE: u64 = 500_000;
pub const MAX_GET_CONFIRMED_SIGNATURES_FOR_ADDRESS2_LIMIT: usize = 1_000;
pub const MAX_MULTIPLE_ACCOUNTS: usize = 100;
pub const NUM_LARGEST_ACCOUNTS: usize = 20;
pub const MAX_GET_PROGRAM_ACCOUNT_FILTERS: usize = 4;

// Validators that are this number of slots behind are considered delinquent
pub const DELINQUENT_VALIDATOR_SLOT_DISTANCE: u64 = 128;

impl RpcRequest {
    pub(crate) fn build_request_json(self, id: u64, params: Value) -> Value {
        let jsonrpc = "2.0";
        json!({
           "jsonrpc": jsonrpc,
           "id": id,
           "method": format!("{}", self),
           "params": params,
        })
    }
}

#[derive(Debug)]
pub enum RpcResponseErrorData {
    Empty,
    SendTransactionPreflightFailure(RpcSimulateTransactionResult),
    NodeUnhealthy { num_slots_behind: Option<Slot> },
}

impl fmt::Display for RpcResponseErrorData {
    fn fmt(&self, f: &mut fmt::Formatter) -> fmt::Result {
        match self {
            RpcResponseErrorData::SendTransactionPreflightFailure(
                RpcSimulateTransactionResult {
                    logs: Some(logs), ..
                },
            ) => {
                if logs.is_empty() {
                    Ok(())
                } else {
                    // Give the user a hint that there is more useful logging information available...
                    write!(f, "[{} log messages]", logs.len())
                }
            }
            _ => Ok(()),
        }
    }
}

#[derive(Debug, Error)]
pub enum RpcError {
    #[error("RPC request error: {0}")]
    RpcRequestError(String),
    #[error("RPC response error {code}: {message} {data}")]
    RpcResponseError {
        code: i64,
        message: String,
        data: RpcResponseErrorData,
    },
    #[error("parse error: expected {0}")]
    ParseError(String), /* "expected" */
    // Anything in a `ForUser` needs to die.  The caller should be
    // deciding what to tell their user
    #[error("{0}")]
    ForUser(String), /* "direct-to-user message" */
}

#[derive(Serialize, Deserialize)]
pub enum TokenAccountsFilter {
    Mint(Pubkey),
    ProgramId(Pubkey),
}

#[cfg(test)]
mod tests {
    use super::*;
    use crate::rpc_config::RpcTokenAccountsFilter;
    use solana_sdk::commitment_config::{CommitmentConfig, CommitmentLevel};

    #[test]
    fn test_build_request_json() {
        let test_request = RpcRequest::GetAccountInfo;
        let addr = json!("deadbeefXjn8o3yroDHxUtKsZZgoy4GPkPPXfouKNHhx");
        let request = test_request.build_request_json(1, json!([addr]));
        assert_eq!(request["method"], "getAccountInfo");
        assert_eq!(request["params"], json!([addr]));

        let test_request = RpcRequest::GetBalance;
        let request = test_request.build_request_json(1, json!([addr]));
        assert_eq!(request["method"], "getBalance");

        let test_request = RpcRequest::GetEpochInfo;
        let request = test_request.build_request_json(1, Value::Null);
        assert_eq!(request["method"], "getEpochInfo");

        let test_request = RpcRequest::GetRecentBlockhash;
        let request = test_request.build_request_json(1, Value::Null);
        assert_eq!(request["method"], "getRecentBlockhash");

        let test_request = RpcRequest::GetFeeCalculatorForBlockhash;
        let request = test_request.build_request_json(1, json!([addr]));
        assert_eq!(request["method"], "getFeeCalculatorForBlockhash");

        let test_request = RpcRequest::GetFeeRateGovernor;
        let request = test_request.build_request_json(1, Value::Null);
        assert_eq!(request["method"], "getFeeRateGovernor");

        let test_request = RpcRequest::GetSlot;
        let request = test_request.build_request_json(1, Value::Null);
        assert_eq!(request["method"], "getSlot");

        let test_request = RpcRequest::GetTransactionCount;
        let request = test_request.build_request_json(1, Value::Null);
        assert_eq!(request["method"], "getTransactionCount");

        let test_request = RpcRequest::RequestAirdrop;
        let request = test_request.build_request_json(1, Value::Null);
        assert_eq!(request["method"], "requestAirdrop");

        let test_request = RpcRequest::SendTransaction;
        let request = test_request.build_request_json(1, Value::Null);
        assert_eq!(request["method"], "sendTransaction");
    }

    #[test]
    fn test_build_request_json_config_options() {
        let commitment_config = CommitmentConfig {
            commitment: CommitmentLevel::Finalized,
        };
        let addr = json!("deadbeefXjn8o3yroDHxUtKsZZgoy4GPkPPXfouKNHhx");

        // Test request with CommitmentConfig and no params
        let test_request = RpcRequest::GetRecentBlockhash;
        let request = test_request.build_request_json(1, json!([commitment_config]));
        assert_eq!(request["params"], json!([commitment_config.clone()]));

        // Test request with CommitmentConfig and params
        let test_request = RpcRequest::GetBalance;
        let request = test_request.build_request_json(1, json!([addr, commitment_config]));
        assert_eq!(request["params"], json!([addr, commitment_config]));

        // Test request with CommitmentConfig and params
        let test_request = RpcRequest::GetTokenAccountsByOwner;
        let mint = solana_sdk::pubkey::new_rand();
        let token_account_filter = RpcTokenAccountsFilter::Mint(mint.to_string());
        let request = test_request
            .build_request_json(1, json!([addr, token_account_filter, commitment_config]));
        assert_eq!(
            request["params"],
            json!([addr, token_account_filter, commitment_config])
        );
    }
}<|MERGE_RESOLUTION|>--- conflicted
+++ resolved
@@ -36,14 +36,13 @@
     GetMultipleAccounts,
     GetProgramAccounts,
     GetRecentBlockhash,
-<<<<<<< HEAD
     GetSignatureConfirmation,
-=======
     GetSnapshotSlot,
->>>>>>> 7f1368e7
     GetSignatureStatuses,
     GetSignatureStatus,
     GetSlot,
+    GetMaxRetransmitSlot,
+    GetMaxShredInsertSlot,
     GetSlotLeader,
     GetStakeActivation,
     GetStorageTurn,
@@ -68,6 +67,7 @@
     SimulateTransaction,
     SignVote,
     SetLogFilter,
+
     /// EVM scope
     EthGetTransactionCount,
     EthGetBalance,
@@ -116,14 +116,13 @@
             RpcRequest::GetMultipleAccounts => "getMultipleAccounts",
             RpcRequest::GetProgramAccounts => "getProgramAccounts",
             RpcRequest::GetRecentBlockhash => "getRecentBlockhash",
-<<<<<<< HEAD
-            RpcRequest::GetSignatureConfirmation => "GetSignatureConfirmation",
-=======
+            RpcRequest::GetSignatureConfirmation => "getSignatureConfirmation",
             RpcRequest::GetSnapshotSlot => "getSnapshotSlot",
->>>>>>> 7f1368e7
             RpcRequest::GetSignatureStatuses => "getSignatureStatuses",
             RpcRequest::GetSignatureStatus => "getSignatureStatus",
             RpcRequest::GetSlot => "getSlot",
+            RpcRequest::GetMaxRetransmitSlot => "getMaxRetransmitSlot",
+            RpcRequest::GetMaxShredInsertSlot => "getMaxShredInsertSlot",
             RpcRequest::GetSlotLeader => "getSlotLeader",
             RpcRequest::GetStakeActivation => "getStakeActivation",
             RpcRequest::GetStorageTurn => "getStorageTurn",
