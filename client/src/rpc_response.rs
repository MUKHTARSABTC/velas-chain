<<<<<<< HEAD
use crate::client_error;
use solana_account_decoder::{parse_token::UiTokenAmount, UiAccount};
use solana_sdk::{
    clock::{Epoch, Slot, UnixTimestamp},
    fee_calculator::{FeeCalculator, FeeRateGovernor},
    inflation::Inflation,
    transaction::{Result, TransactionError},
};
use solana_transaction_status::{
    ConfirmedTransactionStatusWithSignature, TransactionConfirmationStatus,
};
use std::{collections::HashMap, fmt, net::SocketAddr};
=======
use {
    crate::client_error,
    solana_account_decoder::{parse_token::UiTokenAmount, UiAccount},
    solana_sdk::{
        clock::{Epoch, Slot, UnixTimestamp},
        fee_calculator::{FeeCalculator, FeeRateGovernor},
        inflation::Inflation,
        transaction::{Result, TransactionError},
    },
    solana_transaction_status::{
        ConfirmedTransactionStatusWithSignature, TransactionConfirmationStatus,
    },
    std::{collections::HashMap, fmt, net::SocketAddr},
};
>>>>>>> 7759210f

pub type RpcResult<T> = client_error::Result<Response<T>>;

#[derive(Debug, Clone, PartialEq, Serialize, Deserialize)]
pub struct RpcResponseContext {
    pub slot: u64,
}

#[derive(Debug, Clone, PartialEq, Serialize, Deserialize)]
pub struct Response<T> {
    pub context: RpcResponseContext,
    pub value: T,
}

#[derive(Debug, PartialEq, Serialize, Deserialize)]
#[serde(rename_all = "camelCase")]
pub struct RpcBlockCommitment<T> {
    pub commitment: Option<T>,
    pub total_stake: u64,
}

#[derive(Serialize, Deserialize, Clone, Debug)]
#[serde(rename_all = "camelCase")]
pub struct RpcBlockhashFeeCalculator {
    pub blockhash: String,
    pub fee_calculator: FeeCalculator,
}

#[derive(Serialize, Deserialize, Clone, Debug)]
#[serde(rename_all = "camelCase")]
pub struct RpcFees {
    pub blockhash: String,
    pub fee_calculator: FeeCalculator,
    pub last_valid_slot: Slot,
    pub last_valid_block_height: u64,
}

#[derive(Serialize, Deserialize, Clone, Debug)]
#[serde(rename_all = "camelCase")]
pub struct DeprecatedRpcFees {
    pub blockhash: String,
    pub fee_calculator: FeeCalculator,
    pub last_valid_slot: Slot,
}

#[derive(Serialize, Deserialize, Clone, Debug)]
#[serde(rename_all = "camelCase")]
pub struct RpcFeeCalculator {
    pub fee_calculator: FeeCalculator,
}

#[derive(Serialize, Deserialize, Clone, Debug)]
#[serde(rename_all = "camelCase")]
pub struct RpcFeeRateGovernor {
    pub fee_rate_governor: FeeRateGovernor,
}

#[derive(Serialize, Deserialize, PartialEq, Clone, Debug)]
#[serde(rename_all = "camelCase")]
pub struct RpcInflationGovernor {
    pub initial: f64,
    pub terminal: f64,
    pub taper: f64,
    pub foundation: f64,
    pub foundation_term: f64,
}

impl From<Inflation> for RpcInflationGovernor {
    fn from(inflation: Inflation) -> Self {
        Self {
            initial: inflation.initial,
            terminal: inflation.terminal,
            taper: inflation.taper,
            foundation: inflation.foundation,
            foundation_term: inflation.foundation_term,
        }
    }
}

#[derive(Serialize, Deserialize, PartialEq, Clone, Debug)]
#[serde(rename_all = "camelCase")]
pub struct RpcInflationRate {
    pub total: f64,
    pub validator: f64,
    pub foundation: f64,
    pub epoch: Epoch,
}

#[derive(Serialize, Deserialize, Clone, Debug)]
#[serde(rename_all = "camelCase")]
pub struct RpcKeyedAccount {
    pub pubkey: String,
    pub account: UiAccount,
}

#[derive(Serialize, Deserialize, Clone, Copy, Debug, PartialEq)]
pub struct SlotInfo {
    pub slot: Slot,
    pub parent: Slot,
    pub root: Slot,
}

#[derive(Serialize, Deserialize, Clone, Copy, Debug, PartialEq)]
#[serde(rename_all = "camelCase")]
pub struct SlotTransactionStats {
    pub num_transaction_entries: u64,
    pub num_successful_transactions: u64,
    pub num_failed_transactions: u64,
    pub max_transactions_per_entry: u64,
}

#[derive(Serialize, Deserialize, Debug)]
#[serde(rename_all = "camelCase", tag = "type")]
pub enum SlotUpdate {
    FirstShredReceived {
        slot: Slot,
        timestamp: u64,
    },
    Completed {
        slot: Slot,
        timestamp: u64,
    },
    CreatedBank {
        slot: Slot,
        parent: Slot,
        timestamp: u64,
    },
    Frozen {
        slot: Slot,
        timestamp: u64,
        stats: SlotTransactionStats,
    },
    Dead {
        slot: Slot,
        timestamp: u64,
        err: String,
    },
    OptimisticConfirmation {
        slot: Slot,
        timestamp: u64,
    },
    Root {
        slot: Slot,
        timestamp: u64,
    },
}

impl SlotUpdate {
    pub fn slot(&self) -> Slot {
        match self {
            Self::FirstShredReceived { slot, .. } => *slot,
            Self::Completed { slot, .. } => *slot,
            Self::CreatedBank { slot, .. } => *slot,
            Self::Frozen { slot, .. } => *slot,
            Self::Dead { slot, .. } => *slot,
            Self::OptimisticConfirmation { slot, .. } => *slot,
            Self::Root { slot, .. } => *slot,
        }
    }
}

#[derive(Serialize, Deserialize, Clone, Debug)]
#[serde(rename_all = "camelCase", untagged)]
pub enum RpcSignatureResult {
    ProcessedSignature(ProcessedSignatureResult),
    ReceivedSignature(ReceivedSignatureResult),
}

#[derive(Serialize, Deserialize, Clone, Debug)]
#[serde(rename_all = "camelCase")]
pub struct RpcLogsResponse {
    pub signature: String, // Signature as base58 string
    pub err: Option<TransactionError>,
    pub logs: Vec<String>,
}

#[derive(Serialize, Deserialize, Clone, Debug)]
#[serde(rename_all = "camelCase")]
pub struct ProcessedSignatureResult {
    pub err: Option<TransactionError>,
}

#[derive(Serialize, Deserialize, Clone, Debug)]
#[serde(rename_all = "camelCase")]
pub enum ReceivedSignatureResult {
    ReceivedSignature,
}

#[derive(Serialize, Deserialize, Clone, Debug)]
#[serde(rename_all = "camelCase")]
pub struct RpcContactInfo {
    /// Pubkey of the node as a base-58 string
    pub pubkey: String,
    /// Gossip port
    pub gossip: Option<SocketAddr>,
    /// Tpu port
    pub tpu: Option<SocketAddr>,
    /// JSON RPC port
    pub rpc: Option<SocketAddr>,
    /// Software version
    pub version: Option<String>,
    /// First 4 bytes of the FeatureSet identifier
    pub feature_set: Option<u32>,
    /// Shred version
    pub shred_version: Option<u16>,
}

/// Map of leader base58 identity pubkeys to the slot indices relative to the first epoch slot
pub type RpcLeaderSchedule = HashMap<String, Vec<usize>>;

#[derive(Debug, Default, Clone, PartialEq, Serialize, Deserialize)]
#[serde(rename_all = "camelCase")]
pub struct RpcBlockProductionRange {
    pub first_slot: Slot,
    pub last_slot: Slot,
}

#[derive(Serialize, Deserialize, Clone)]
#[serde(rename_all = "camelCase")]
pub struct RpcBlockProduction {
    /// Map of leader base58 identity pubkeys to a tuple of `(number of leader slots, number of blocks produced)`
    pub by_identity: HashMap<String, (usize, usize)>,
    pub range: RpcBlockProductionRange,
}

#[derive(Serialize, Deserialize, Clone)]
#[serde(rename_all = "kebab-case")]
pub struct RpcVersionInfo {
    /// The current version of solana-core
    pub solana_core: String,
    /// first 4 bytes of the FeatureSet identifier
    pub feature_set: Option<u32>,
}

impl fmt::Debug for RpcVersionInfo {
    fn fmt(&self, f: &mut fmt::Formatter) -> fmt::Result {
        write!(f, "{}", self.solana_core)
    }
}

impl fmt::Display for RpcVersionInfo {
    fn fmt(&self, f: &mut fmt::Formatter) -> fmt::Result {
        if let Some(version) = self.solana_core.split_whitespace().next() {
            // Display just the semver if possible
            write!(f, "{}", version)
        } else {
            write!(f, "{}", self.solana_core)
        }
    }
}

#[derive(Serialize, Deserialize, Clone, Debug)]
#[serde(rename_all = "kebab-case")]
pub struct RpcIdentity {
    /// The current node identity pubkey
    pub identity: String,
}

#[derive(Serialize, Deserialize, Clone, Debug)]
#[serde(rename_all = "camelCase")]
pub struct RpcVoteAccountStatus {
    pub current: Vec<RpcVoteAccountInfo>,
    pub delinquent: Vec<RpcVoteAccountInfo>,
}

#[derive(Serialize, Deserialize, Clone, Debug)]
#[serde(rename_all = "camelCase")]
pub struct RpcVoteAccountInfo {
    /// Vote account address, as base-58 encoded string
    pub vote_pubkey: String,

    /// The validator identity, as base-58 encoded string
    pub node_pubkey: String,

    /// The current stake, in lamports, delegated to this vote account
    pub activated_stake: u64,

    /// An 8-bit integer used as a fraction (commission/MAX_U8) for rewards payout
    pub commission: u8,

    /// Whether this account is staked for the current epoch
    pub epoch_vote_account: bool,

    /// History of how many credits earned by the end of each epoch
    ///   each tuple is (Epoch, credits, prev_credits)
    pub epoch_credits: Vec<(Epoch, u64, u64)>,

    /// Most recent slot voted on by this vote account (0 if no votes exist)
    pub last_vote: u64,

    /// Current root slot for this vote account (0 if not root slot exists)
    pub root_slot: Slot,
}

#[derive(Serialize, Deserialize, Clone, Debug)]
#[serde(rename_all = "camelCase")]
pub struct RpcSignatureConfirmation {
    pub confirmations: usize,
    pub status: Result<()>,
}

#[derive(Serialize, Deserialize, Clone, Debug)]
#[serde(rename_all = "camelCase")]
pub struct RpcSimulateTransactionResult {
    pub err: Option<TransactionError>,
    pub logs: Option<Vec<String>>,
    pub accounts: Option<Vec<Option<UiAccount>>>,
}

#[derive(Serialize, Deserialize, Clone, Debug)]
#[serde(rename_all = "camelCase")]
pub struct RpcStorageTurn {
    pub blockhash: String,
    pub slot: Slot,
}

#[derive(Serialize, Deserialize, Clone, Debug, PartialEq)]
#[serde(rename_all = "camelCase")]
pub struct RpcAccountBalance {
    pub address: String,
    pub lamports: u64,
}

#[derive(Serialize, Deserialize, Clone, Debug)]
#[serde(rename_all = "camelCase")]
pub struct RpcSupply {
    pub total: u64,
    pub circulating: u64,
    pub non_circulating: u64,
    pub non_circulating_accounts: Vec<String>,
}

#[derive(Serialize, Deserialize, Clone, Debug, PartialEq)]
#[serde(rename_all = "camelCase")]
pub enum StakeActivationState {
    Activating,
    Active,
    Deactivating,
    Inactive,
}

#[derive(Serialize, Deserialize, Clone, Debug, PartialEq)]
#[serde(rename_all = "camelCase")]
pub struct RpcStakeActivation {
    pub state: StakeActivationState,
    pub active: u64,
    pub inactive: u64,
}

#[derive(Serialize, Deserialize, Clone, Debug, PartialEq)]
#[serde(rename_all = "camelCase")]
pub struct RpcTokenAccountBalance {
    pub address: String,
    #[serde(flatten)]
    pub amount: UiTokenAmount,
}

#[derive(Clone, Debug, PartialEq, Serialize, Deserialize)]
#[serde(rename_all = "camelCase")]
pub struct RpcConfirmedTransactionStatusWithSignature {
    pub signature: String,
    pub slot: Slot,
    pub err: Option<TransactionError>,
    pub memo: Option<String>,
    pub block_time: Option<UnixTimestamp>,
    pub confirmation_status: Option<TransactionConfirmationStatus>,
}

#[derive(Clone, Debug, PartialEq, Serialize, Deserialize)]
#[serde(rename_all = "camelCase")]
pub struct RpcPerfSample {
    pub slot: Slot,
    pub num_transactions: u64,
    pub num_slots: u64,
    pub sample_period_secs: u16,
}

#[derive(Clone, Debug, PartialEq, Serialize, Deserialize)]
#[serde(rename_all = "camelCase")]
pub struct RpcInflationReward {
    pub epoch: Epoch,
    pub effective_slot: Slot,
    pub amount: u64,       // lamports
    pub post_balance: u64, // lamports
}

impl From<ConfirmedTransactionStatusWithSignature> for RpcConfirmedTransactionStatusWithSignature {
    fn from(value: ConfirmedTransactionStatusWithSignature) -> Self {
        let ConfirmedTransactionStatusWithSignature {
            signature,
            slot,
            err,
            memo,
            block_time,
        } = value;
        Self {
            signature: signature.to_string(),
            slot,
            err,
            memo,
            block_time,
            confirmation_status: None,
        }
    }
}<|MERGE_RESOLUTION|>--- conflicted
+++ resolved
@@ -1,17 +1,3 @@
-<<<<<<< HEAD
-use crate::client_error;
-use solana_account_decoder::{parse_token::UiTokenAmount, UiAccount};
-use solana_sdk::{
-    clock::{Epoch, Slot, UnixTimestamp},
-    fee_calculator::{FeeCalculator, FeeRateGovernor},
-    inflation::Inflation,
-    transaction::{Result, TransactionError},
-};
-use solana_transaction_status::{
-    ConfirmedTransactionStatusWithSignature, TransactionConfirmationStatus,
-};
-use std::{collections::HashMap, fmt, net::SocketAddr};
-=======
 use {
     crate::client_error,
     solana_account_decoder::{parse_token::UiTokenAmount, UiAccount},
@@ -26,7 +12,6 @@
     },
     std::{collections::HashMap, fmt, net::SocketAddr},
 };
->>>>>>> 7759210f
 
 pub type RpcResult<T> = client_error::Result<Response<T>>;
 
