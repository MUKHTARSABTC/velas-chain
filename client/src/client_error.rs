<<<<<<< HEAD
use crate::rpc_request;
use solana_faucet::faucet::FaucetError;
use solana_sdk::{
    signature::SignerError, transaction::TransactionError, transport::TransportError,
=======
use {
    crate::rpc_request,
    solana_faucet::faucet::FaucetError,
    solana_sdk::{
        signature::SignerError, transaction::TransactionError, transport::TransportError,
    },
    std::io,
    thiserror::Error,
>>>>>>> 7759210f
};

pub use reqwest; // export `reqwest` for clients

pub use reqwest; // export `reqwest` for clients

#[derive(Error, Debug)]
pub enum ClientErrorKind {
    #[error(transparent)]
    Io(#[from] io::Error),
    #[error(transparent)]
    Reqwest(#[from] reqwest::Error),
    #[error(transparent)]
    RpcError(#[from] rpc_request::RpcError),
    #[error(transparent)]
    SerdeJson(#[from] serde_json::error::Error),
    #[error(transparent)]
    SigningError(#[from] SignerError),
    #[error(transparent)]
    TransactionError(#[from] TransactionError),
    #[error(transparent)]
    FaucetError(#[from] FaucetError),
    #[error("Custom: {0}")]
    Custom(String),
}

impl From<TransportError> for ClientErrorKind {
    fn from(err: TransportError) -> Self {
        match err {
            TransportError::IoError(err) => Self::Io(err),
            TransportError::TransactionError(err) => Self::TransactionError(err),
            TransportError::Custom(err) => Self::Custom(err),
        }
    }
}

impl From<ClientErrorKind> for TransportError {
    fn from(client_error_kind: ClientErrorKind) -> Self {
        match client_error_kind {
            ClientErrorKind::Io(err) => Self::IoError(err),
            ClientErrorKind::TransactionError(err) => Self::TransactionError(err),
            ClientErrorKind::Reqwest(err) => Self::Custom(format!("{:?}", err)),
            ClientErrorKind::RpcError(err) => Self::Custom(format!("{:?}", err)),
            ClientErrorKind::SerdeJson(err) => Self::Custom(format!("{:?}", err)),
            ClientErrorKind::SigningError(err) => Self::Custom(format!("{:?}", err)),
            ClientErrorKind::FaucetError(err) => Self::Custom(format!("{:?}", err)),
            ClientErrorKind::Custom(err) => Self::Custom(format!("{:?}", err)),
        }
    }
}

#[derive(Error, Debug)]
#[error("{kind}")]
pub struct ClientError {
    pub request: Option<rpc_request::RpcRequest>,

    #[source]
    pub kind: ClientErrorKind,
}

impl ClientError {
    pub fn new_with_request(kind: ClientErrorKind, request: rpc_request::RpcRequest) -> Self {
        Self {
            request: Some(request),
            kind,
        }
    }

    pub fn into_with_request(self, request: rpc_request::RpcRequest) -> Self {
        Self {
            request: Some(request),
            ..self
        }
    }

    pub fn request(&self) -> Option<&rpc_request::RpcRequest> {
        self.request.as_ref()
    }

    pub fn kind(&self) -> &ClientErrorKind {
        &self.kind
    }
}

impl From<ClientErrorKind> for ClientError {
    fn from(kind: ClientErrorKind) -> Self {
        Self {
            request: None,
            kind,
        }
    }
}

impl From<TransportError> for ClientError {
    fn from(err: TransportError) -> Self {
        Self {
            request: None,
            kind: err.into(),
        }
    }
}

impl From<ClientError> for TransportError {
    fn from(client_error: ClientError) -> Self {
        client_error.kind.into()
    }
}

impl From<std::io::Error> for ClientError {
    fn from(err: std::io::Error) -> Self {
        Self {
            request: None,
            kind: err.into(),
        }
    }
}

impl From<reqwest::Error> for ClientError {
    fn from(err: reqwest::Error) -> Self {
        Self {
            request: None,
            kind: err.into(),
        }
    }
}

impl From<rpc_request::RpcError> for ClientError {
    fn from(err: rpc_request::RpcError) -> Self {
        Self {
            request: None,
            kind: err.into(),
        }
    }
}

impl From<serde_json::error::Error> for ClientError {
    fn from(err: serde_json::error::Error) -> Self {
        Self {
            request: None,
            kind: err.into(),
        }
    }
}

impl From<SignerError> for ClientError {
    fn from(err: SignerError) -> Self {
        Self {
            request: None,
            kind: err.into(),
        }
    }
}

impl From<TransactionError> for ClientError {
    fn from(err: TransactionError) -> Self {
        Self {
            request: None,
            kind: err.into(),
        }
    }
}

impl From<FaucetError> for ClientError {
    fn from(err: FaucetError) -> Self {
        Self {
            request: None,
            kind: err.into(),
        }
    }
}

pub type Result<T> = std::result::Result<T, ClientError>;<|MERGE_RESOLUTION|>--- conflicted
+++ resolved
@@ -1,9 +1,3 @@
-<<<<<<< HEAD
-use crate::rpc_request;
-use solana_faucet::faucet::FaucetError;
-use solana_sdk::{
-    signature::SignerError, transaction::TransactionError, transport::TransportError,
-=======
 use {
     crate::rpc_request,
     solana_faucet::faucet::FaucetError,
@@ -12,10 +6,7 @@
     },
     std::io,
     thiserror::Error,
->>>>>>> 7759210f
 };
-
-pub use reqwest; // export `reqwest` for clients
 
 pub use reqwest; // export `reqwest` for clients
 
