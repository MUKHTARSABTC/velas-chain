//! The `poh_recorder` module provides an object for synchronizing with Proof of History.
//! It synchronizes PoH, bank's register_tick and the ledger
//!
//! PohRecorder will send ticks or entries to a WorkingBank, if the current range of ticks is
//! within the specified WorkingBank range.
//!
//! For Ticks:
//! * new tick_height must be > WorkingBank::min_tick_height && new tick_height must be <= WorkingBank::max_tick_height
//!
//! For Entries:
//! * recorded entry must be >= WorkingBank::min_tick_height && entry must be < WorkingBank::max_tick_height
//!
use crate::poh_service::PohService;
use crossbeam_channel::{
    unbounded, Receiver as CrossbeamReceiver, RecvTimeoutError, Sender as CrossbeamSender,
};
use solana_ledger::blockstore::Blockstore;
use solana_ledger::entry::Entry;
use solana_ledger::leader_schedule_cache::LeaderScheduleCache;
use solana_ledger::poh::Poh;
use solana_runtime::bank::Bank;
pub use solana_sdk::clock::Slot;
use solana_sdk::clock::NUM_CONSECUTIVE_LEADER_SLOTS;
use solana_sdk::hash::Hash;
use solana_sdk::poh_config::PohConfig;
use solana_sdk::pubkey::Pubkey;
use solana_sdk::timing;
use solana_sdk::transaction::Transaction;
use std::cmp;
use std::sync::{
    atomic::{AtomicBool, Ordering},
    mpsc::{channel, Receiver, SendError, Sender, SyncSender},
    {Arc, Mutex},
};
use std::time::{Duration, Instant};
use thiserror::Error;

pub const GRACE_TICKS_FACTOR: u64 = 2;
pub const MAX_GRACE_SLOTS: u64 = 2;

#[derive(Error, Debug, Clone)]
pub enum PohRecorderError {
    #[error("invalid calling object")]
    InvalidCallingObject,

    #[error("max height reached")]
    MaxHeightReached,

    #[error("min height not reached")]
    MinHeightNotReached,

    #[error("send WorkingBankEntry error")]
    SendError(#[from] SendError<WorkingBankEntry>),
}

type Result<T> = std::result::Result<T, PohRecorderError>;

pub type WorkingBankEntry = (Arc<Bank>, (Entry, u64));
pub type BankStart = (Arc<Bank>, Arc<Instant>);
<<<<<<< HEAD
=======

pub struct Record {
    pub mixin: Hash,
    pub transactions: Vec<Transaction>,
    pub slot: Slot,
    pub sender: CrossbeamSender<Result<()>>,
}
impl Record {
    pub fn new(
        mixin: Hash,
        transactions: Vec<Transaction>,
        slot: Slot,
        sender: CrossbeamSender<Result<()>>,
    ) -> Self {
        Self {
            mixin,
            transactions,
            slot,
            sender,
        }
    }
}

pub struct TransactionRecorder {
    // shared by all users of PohRecorder
    pub record_sender: CrossbeamSender<Record>,
    pub is_exited: Arc<AtomicBool>,
}

impl Clone for TransactionRecorder {
    fn clone(&self) -> Self {
        TransactionRecorder::new(self.record_sender.clone(), self.is_exited.clone())
    }
}

impl TransactionRecorder {
    pub fn new(record_sender: CrossbeamSender<Record>, is_exited: Arc<AtomicBool>) -> Self {
        Self {
            // shared
            record_sender,
            // shared
            is_exited,
        }
    }
    pub fn record(
        &self,
        bank_slot: Slot,
        mixin: Hash,
        transactions: Vec<Transaction>,
    ) -> Result<()> {
        // create a new channel so that there is only 1 sender and when it goes out of scope, the receiver fails
        let (result_sender, result_receiver) = unbounded();
        let res =
            self.record_sender
                .send(Record::new(mixin, transactions, bank_slot, result_sender));
        if res.is_err() {
            // If the channel is dropped, then the validator is shutting down so return that we are hitting
            //  the max tick height to stop transaction processing and flush any transactions in the pipeline.
            return Err(PohRecorderError::MaxHeightReached);
        }
        // Besides validator exit, this timeout should primarily be seen to affect test execution environments where the various pieces can be shutdown abruptly
        let mut is_exited = false;
        loop {
            let res = result_receiver.recv_timeout(Duration::from_millis(1000));
            match res {
                Err(RecvTimeoutError::Timeout) => {
                    if is_exited {
                        return Err(PohRecorderError::MaxHeightReached);
                    } else {
                        // A result may have come in between when we timed out checking this
                        // bool, so check the channel again, even if is_exited == true
                        is_exited = self.is_exited.load(Ordering::SeqCst);
                    }
                }
                Err(RecvTimeoutError::Disconnected) => {
                    return Err(PohRecorderError::MaxHeightReached);
                }
                Ok(result) => {
                    return result;
                }
            }
        }
    }
}
>>>>>>> 7759210f

#[derive(Clone)]
pub struct WorkingBank {
    pub bank: Arc<Bank>,
    pub start: Arc<Instant>,
    pub min_tick_height: u64,
    pub max_tick_height: u64,
}

pub struct PohRecorder {
    pub poh: Arc<Mutex<Poh>>,
    tick_height: u64,
    clear_bank_signal: Option<SyncSender<bool>>,
    start_slot: Slot,              // parent slot
    start_tick_height: u64,        // first tick_height this recorder will observe
    tick_cache: Vec<(Entry, u64)>, // cache of entry and its tick_height
    working_bank: Option<WorkingBank>,
    sender: Sender<WorkingBankEntry>,
    leader_first_tick_height: Option<u64>,
    leader_last_tick_height: u64, // zero if none
    grace_ticks: u64,
    id: Pubkey,
    blockstore: Arc<Blockstore>,
    leader_schedule_cache: Arc<LeaderScheduleCache>,
    poh_config: Arc<PohConfig>,
    ticks_per_slot: u64,
<<<<<<< HEAD
    record_lock_contention_us: u64,
    tick_lock_contention_us: u64,
    tick_overhead_us: u64,
    record_us: u64,
=======
    target_ns_per_tick: u64,
    record_lock_contention_us: u64,
    flush_cache_no_tick_us: u64,
    flush_cache_tick_us: u64,
    prepare_send_us: u64,
    send_us: u64,
    tick_lock_contention_us: u64,
    tick_overhead_us: u64,
    total_sleep_us: u64,
    record_us: u64,
    ticks_from_record: u64,
    last_metric: Instant,
    record_sender: CrossbeamSender<Record>,
    pub is_exited: Arc<AtomicBool>,
>>>>>>> 7759210f
}

impl PohRecorder {
    fn clear_bank(&mut self) {
        if let Some(working_bank) = self.working_bank.take() {
            let bank = working_bank.bank;
            let next_leader_slot = self.leader_schedule_cache.next_leader_slot(
                &self.id,
                bank.slot(),
                &bank,
                Some(&self.blockstore),
                GRACE_TICKS_FACTOR * MAX_GRACE_SLOTS,
            );
            assert_eq!(self.ticks_per_slot, bank.ticks_per_slot());
            let (leader_first_tick_height, leader_last_tick_height, grace_ticks) =
                Self::compute_leader_slot_tick_heights(next_leader_slot, self.ticks_per_slot);
            self.grace_ticks = grace_ticks;
            self.leader_first_tick_height = leader_first_tick_height;
            self.leader_last_tick_height = leader_last_tick_height;

            datapoint_info!(
                "leader-slot-start-to-cleared-elapsed-ms",
                ("slot", bank.slot(), i64),
                ("elapsed", working_bank.start.elapsed().as_millis(), i64),
            );
        }

        if let Some(ref signal) = self.clear_bank_signal {
            let _ = signal.try_send(true);
        }
    }

    pub fn would_be_leader(&self, within_next_n_ticks: u64) -> bool {
        self.has_bank()
            || self
                .leader_first_tick_height
                .map_or(false, |leader_first_tick_height| {
                    let ideal_leader_tick_height =
                        leader_first_tick_height.saturating_sub(self.grace_ticks);
                    self.tick_height + within_next_n_ticks >= ideal_leader_tick_height
                        && self.tick_height <= self.leader_last_tick_height
                })
    }

    pub fn leader_after_n_slots(&self, slots: u64) -> Option<Pubkey> {
        let current_slot = self.tick_height.saturating_sub(1) / self.ticks_per_slot;
        self.leader_schedule_cache
            .slot_leader_at(current_slot + slots, None)
    }

    pub fn next_slot_leader(&self) -> Option<Pubkey> {
        self.leader_after_n_slots(1)
    }

    pub fn bank(&self) -> Option<Arc<Bank>> {
        self.working_bank.as_ref().map(|w| w.bank.clone())
    }

    pub fn bank_start(&self) -> Option<BankStart> {
        self.working_bank
            .as_ref()
            .map(|w| (w.bank.clone(), w.start.clone()))
    }

    pub fn has_bank(&self) -> bool {
        self.working_bank.is_some()
    }

    pub fn tick_height(&self) -> u64 {
        self.tick_height
    }

    pub fn ticks_per_slot(&self) -> u64 {
        self.ticks_per_slot
    }

    pub fn recorder(&self) -> TransactionRecorder {
        TransactionRecorder::new(self.record_sender.clone(), self.is_exited.clone())
    }

    fn is_same_fork_as_previous_leader(&self, slot: Slot) -> bool {
        (slot.saturating_sub(NUM_CONSECUTIVE_LEADER_SLOTS)..slot).any(|slot| {
            // Check if the last slot Poh reset to was any of the
            // previous leader's slots.
            // If so, PoH is currently building on the previous leader's blocks
            // If not, PoH is building on a different fork
            slot == self.start_slot
        })
    }

    fn prev_slot_was_mine(&self, current_slot: Slot) -> bool {
        if let Some(leader_id) = self
            .leader_schedule_cache
            .slot_leader_at(current_slot.saturating_sub(1), None)
        {
            leader_id == self.id
        } else {
            false
        }
    }

    fn reached_leader_tick(&self, leader_first_tick_height: u64) -> bool {
        let target_tick_height = leader_first_tick_height.saturating_sub(1);
        let ideal_target_tick_height = target_tick_height.saturating_sub(self.grace_ticks);
        let current_slot = self.tick_height / self.ticks_per_slot;
        // We've approached target_tick_height OR poh was reset to run immediately
        // Or, previous leader didn't transmit in any of its leader slots, so ignore grace ticks
        self.tick_height >= target_tick_height
            || self.start_tick_height + self.grace_ticks == leader_first_tick_height
            || (self.tick_height >= ideal_target_tick_height
                && (self.prev_slot_was_mine(current_slot)
                    || !self.is_same_fork_as_previous_leader(current_slot)))
    }

    pub fn last_reset_slot(&self) -> Slot {
        self.start_slot
    }

    /// returns if leader slot has been reached, how many grace ticks were afforded,
    ///   imputed leader_slot and self.start_slot
    /// reached_leader_slot() == true means "ready for a bank"
    pub fn reached_leader_slot(&self) -> (bool, u64, Slot, Slot) {
        trace!(
            "tick_height {}, start_tick_height {}, leader_first_tick_height {:?}, grace_ticks {}, has_bank {}",
            self.tick_height,
            self.start_tick_height,
            self.leader_first_tick_height,
            self.grace_ticks,
            self.has_bank()
        );

        let next_tick_height = self.tick_height + 1;
        let next_leader_slot = (next_tick_height - 1) / self.ticks_per_slot;
        if let Some(leader_first_tick_height) = self.leader_first_tick_height {
            let target_tick_height = leader_first_tick_height.saturating_sub(1);
            if self.reached_leader_tick(leader_first_tick_height) {
                assert!(next_tick_height >= self.start_tick_height);
                let ideal_target_tick_height = target_tick_height.saturating_sub(self.grace_ticks);

                return (
                    true,
                    self.tick_height.saturating_sub(ideal_target_tick_height),
                    next_leader_slot,
                    self.start_slot,
                );
            }
        }
        (false, 0, next_leader_slot, self.start_slot)
    }

    // returns (leader_first_tick_height, leader_last_tick_height, grace_ticks) given the next
    //  slot this recorder will lead
    fn compute_leader_slot_tick_heights(
        next_leader_slot: Option<(Slot, Slot)>,
        ticks_per_slot: u64,
    ) -> (Option<u64>, u64, u64) {
        next_leader_slot
            .map(|(first_slot, last_slot)| {
                let leader_first_tick_height = first_slot * ticks_per_slot + 1;
                let last_tick_height = (last_slot + 1) * ticks_per_slot;
                let num_slots = last_slot - first_slot + 1;
                let grace_ticks = cmp::min(
                    ticks_per_slot * MAX_GRACE_SLOTS,
                    ticks_per_slot * num_slots / GRACE_TICKS_FACTOR,
                );
                (
                    Some(leader_first_tick_height + grace_ticks),
                    last_tick_height,
                    grace_ticks,
                )
            })
            .unwrap_or((
                None,
                0,
                cmp::min(
                    ticks_per_slot * MAX_GRACE_SLOTS,
                    ticks_per_slot * NUM_CONSECUTIVE_LEADER_SLOTS / GRACE_TICKS_FACTOR,
                ),
            ))
    }

    // synchronize PoH with a bank
    pub fn reset(
        &mut self,
        blockhash: Hash,
        start_slot: Slot,
        next_leader_slot: Option<(Slot, Slot)>,
    ) {
        self.clear_bank();
        let mut cache = vec![];
        let poh_hash = {
            let mut poh = self.poh.lock().unwrap();
            poh.reset(blockhash, self.poh_config.hashes_per_tick);
            poh.hash
        };
        info!(
            "reset poh from: {},{},{} to: {},{}",
            poh_hash, self.tick_height, self.start_slot, blockhash, start_slot
        );

        std::mem::swap(&mut cache, &mut self.tick_cache);

        self.start_slot = start_slot;
        self.tick_height = (start_slot + 1) * self.ticks_per_slot;
        self.start_tick_height = self.tick_height + 1;

        let (leader_first_tick_height, leader_last_tick_height, grace_ticks) =
            Self::compute_leader_slot_tick_heights(next_leader_slot, self.ticks_per_slot);
        self.grace_ticks = grace_ticks;
        self.leader_first_tick_height = leader_first_tick_height;
        self.leader_last_tick_height = leader_last_tick_height;
    }

    pub fn set_working_bank(&mut self, working_bank: WorkingBank) {
        trace!("new working bank");
        assert_eq!(working_bank.bank.ticks_per_slot(), self.ticks_per_slot());
        self.working_bank = Some(working_bank);
        // TODO: adjust the working_bank.start time based on number of ticks
        // that have already elapsed based on current tick height.
        let _ = self.flush_cache(false);
    }

    pub fn set_bank(&mut self, bank: &Arc<Bank>) {
        let working_bank = WorkingBank {
            bank: bank.clone(),
            start: Arc::new(Instant::now()),
            min_tick_height: bank.tick_height(),
            max_tick_height: bank.max_tick_height(),
        };
        self.set_working_bank(working_bank);
    }

    // Flush cache will delay flushing the cache for a bank until it past the WorkingBank::min_tick_height
    // On a record flush will flush the cache at the WorkingBank::min_tick_height, since a record
    // occurs after the min_tick_height was generated
    fn flush_cache(&mut self, tick: bool) -> Result<()> {
        // check_tick_height is called before flush cache, so it cannot overrun the bank
        // so a bank that is so late that it's slot fully generated before it starts recording
        // will fail instead of broadcasting any ticks
        let working_bank = self
            .working_bank
            .as_ref()
            .ok_or(PohRecorderError::MaxHeightReached)?;
        if self.tick_height < working_bank.min_tick_height {
            return Err(PohRecorderError::MinHeightNotReached);
        }
        if tick && self.tick_height == working_bank.min_tick_height {
            return Err(PohRecorderError::MinHeightNotReached);
        }

        let entry_count = self
            .tick_cache
            .iter()
            .take_while(|x| x.1 <= working_bank.max_tick_height)
            .count();
        let mut send_result: std::result::Result<(), SendError<WorkingBankEntry>> = Ok(());

        if entry_count > 0 {
            trace!(
                "flush_cache: bank_slot: {} tick_height: {} max: {} sending: {}",
                working_bank.bank.slot(),
                working_bank.bank.tick_height(),
                working_bank.max_tick_height,
                entry_count,
            );

            for tick in &self.tick_cache[..entry_count] {
                working_bank.bank.register_tick(&tick.0.hash);
                send_result = self.sender.send((working_bank.bank.clone(), tick.clone()));
                if send_result.is_err() {
                    break;
                }
            }
        }
        if self.tick_height >= working_bank.max_tick_height {
            info!(
                "poh_record: max_tick_height {} reached, clearing working_bank {}",
                working_bank.max_tick_height,
                working_bank.bank.slot()
            );
            let working_slot =
                (working_bank.max_tick_height / self.ticks_per_slot).saturating_sub(1);
            self.start_slot = working_slot;
            self.start_tick_height = working_slot * self.ticks_per_slot + 1;
            self.clear_bank();
        }
        if send_result.is_err() {
            info!("WorkingBank::sender disconnected {:?}", send_result);
            // revert the cache, but clear the working bank
            self.clear_bank();
        } else {
            // commit the flush
            let _ = self.tick_cache.drain(..entry_count);
        }

        Ok(())
    }

    pub fn tick(&mut self) {
        let now = Instant::now();
<<<<<<< HEAD
        let poh_entry = self.poh.lock().unwrap().tick();
=======
        let (poh_entry, target_time) = {
            let mut poh_l = self.poh.lock().unwrap();
            let poh_entry = poh_l.tick();
            let target_time = if poh_entry.is_some() {
                Some(poh_l.target_poh_time(self.target_ns_per_tick))
            } else {
                None
            };

            (poh_entry, target_time)
        };
>>>>>>> 7759210f
        self.tick_lock_contention_us += timing::duration_as_us(&now.elapsed());
        let now = Instant::now();
        if let Some(poh_entry) = poh_entry {
            self.tick_height += 1;
            trace!("tick_height {}", self.tick_height);

            if self.leader_first_tick_height.is_none() {
                self.tick_overhead_us += timing::duration_as_us(&now.elapsed());
                return;
            }

            let entry = Entry {
                num_hashes: poh_entry.num_hashes,
                hash: poh_entry.hash,
                transactions: vec![],
            };
            self.tick_overhead_us += timing::duration_as_us(&now.elapsed());

            let now = Instant::now();
            self.tick_cache.push((entry, self.tick_height));
            let _ = self.flush_cache(true);
            self.flush_cache_tick_us += timing::duration_as_us(&now.elapsed());
            let target_time = target_time.unwrap();
            // sleep is not accurate enough to get a predictable time.
            // Kernel can not schedule the thread for a while.
            let started_waiting = Instant::now();
            while Instant::now() < target_time {
                // TODO: a caller could possibly desire to reset or record while we're spinning here
                std::hint::spin_loop();
            }
            self.total_sleep_us += started_waiting.elapsed().as_nanos() as u64 / 1000;
        }
    }

    fn report_metrics(&mut self, bank_slot: Slot) {
        if self.last_metric.elapsed().as_millis() > 1000 {
            datapoint_info!(
                "poh_recorder",
                ("slot", bank_slot, i64),
                ("tick_lock_contention", self.tick_lock_contention_us, i64),
                ("record_us", self.record_us, i64),
                ("flush_cache_no_tick_us", self.flush_cache_no_tick_us, i64),
                ("flush_cache_tick_us", self.flush_cache_tick_us, i64),
                ("prepare_send_us", self.prepare_send_us, i64),
                ("send_us", self.send_us, i64),
                ("ticks_from_record", self.ticks_from_record, i64),
                ("total_sleep_us", self.total_sleep_us, i64),
                ("tick_overhead", self.tick_overhead_us, i64),
                (
                    "record_lock_contention",
                    self.record_lock_contention_us,
                    i64
                ),
            );

            self.tick_lock_contention_us = 0;
            self.record_us = 0;
            self.tick_overhead_us = 0;
            self.total_sleep_us = 0;
            self.record_lock_contention_us = 0;
            self.flush_cache_no_tick_us = 0;
            self.flush_cache_tick_us = 0;
            self.prepare_send_us = 0;
            self.send_us = 0;
            self.ticks_from_record = 0;
            self.last_metric = Instant::now();
        }
<<<<<<< HEAD
        self.tick_overhead_us += timing::duration_as_us(&now.elapsed());
    }

    fn report_metrics(&mut self, bank_slot: Slot) {
        datapoint_info!(
            "poh_recorder",
            ("slot", bank_slot, i64),
            ("tick_lock_contention", self.tick_lock_contention_us, i64),
            ("record_us", self.record_us, i64),
            ("tick_overhead", self.tick_overhead_us, i64),
            (
                "record_lock_contention",
                self.record_lock_contention_us,
                i64
            ),
        );

        self.tick_lock_contention_us = 0;
        self.record_us = 0;
        self.tick_overhead_us = 0;
        self.record_lock_contention_us = 0;
=======
>>>>>>> 7759210f
    }

    pub fn record(
        &mut self,
        bank_slot: Slot,
        mixin: Hash,
        transactions: Vec<Transaction>,
    ) -> Result<()> {
        // Entries without transactions are used to track real-time passing in the ledger and
        // cannot be generated by `record()`
        assert!(!transactions.is_empty(), "No transactions provided");
        self.report_metrics(bank_slot);
        loop {
            let now = Instant::now();
            self.flush_cache(false)?;
            self.flush_cache_no_tick_us += timing::duration_as_us(&now.elapsed());

            let working_bank = self
                .working_bank
                .as_ref()
                .ok_or(PohRecorderError::MaxHeightReached)?;
            if bank_slot != working_bank.bank.slot() {
                self.report_metrics(bank_slot);
                return Err(PohRecorderError::MaxHeightReached);
            }

            {
                let now = Instant::now();
                let mut poh_lock = self.poh.lock().unwrap();

                self.record_lock_contention_us += timing::duration_as_us(&now.elapsed());
                let now = Instant::now();
                let res = poh_lock.record(mixin);
<<<<<<< HEAD
                self.record_us += timing::duration_as_us(&now.elapsed());
=======
                drop(poh_lock);
                self.record_us += timing::duration_as_us(&now.elapsed());
                let now = Instant::now();
>>>>>>> 7759210f
                if let Some(poh_entry) = res {
                    let entry = Entry {
                        num_hashes: poh_entry.num_hashes,
                        hash: poh_entry.hash,
                        transactions,
                    };
                    let bank_clone = working_bank.bank.clone();
                    self.prepare_send_us += timing::duration_as_us(&now.elapsed());
                    let now = Instant::now();
                    self.sender.send((bank_clone, (entry, self.tick_height)))?;
                    self.send_us += timing::duration_as_us(&now.elapsed());
                    return Ok(());
                }
            }
            // record() might fail if the next PoH hash needs to be a tick.  But that's ok, tick()
            // and re-record()
            self.ticks_from_record += 1;
            self.tick();
        }
    }

    #[allow(clippy::too_many_arguments)]
    pub fn new_with_clear_signal(
        tick_height: u64,
        last_entry_hash: Hash,
        start_slot: Slot,
        next_leader_slot: Option<(Slot, Slot)>,
        ticks_per_slot: u64,
        id: &Pubkey,
        blockstore: &Arc<Blockstore>,
        clear_bank_signal: Option<SyncSender<bool>>,
        leader_schedule_cache: &Arc<LeaderScheduleCache>,
        poh_config: &Arc<PohConfig>,
        is_exited: Arc<AtomicBool>,
    ) -> (Self, Receiver<WorkingBankEntry>, CrossbeamReceiver<Record>) {
        let tick_number = 0;
        let poh = Arc::new(Mutex::new(Poh::new_with_slot_info(
            last_entry_hash,
            poh_config.hashes_per_tick,
            ticks_per_slot,
            tick_number,
        )));

        let target_ns_per_tick = PohService::target_ns_per_tick(
            ticks_per_slot,
            poh_config.target_tick_duration.as_nanos() as u64,
        );
        let (sender, receiver) = channel();
        let (record_sender, record_receiver) = unbounded();
        let (leader_first_tick_height, leader_last_tick_height, grace_ticks) =
            Self::compute_leader_slot_tick_heights(next_leader_slot, ticks_per_slot);
        (
            Self {
                poh,
                tick_height,
                tick_cache: vec![],
                working_bank: None,
                sender,
                clear_bank_signal,
                start_slot,
                start_tick_height: tick_height + 1,
                leader_first_tick_height,
                leader_last_tick_height,
                grace_ticks,
                id: *id,
                blockstore: blockstore.clone(),
                leader_schedule_cache: leader_schedule_cache.clone(),
                ticks_per_slot,
                target_ns_per_tick,
                poh_config: poh_config.clone(),
                record_lock_contention_us: 0,
<<<<<<< HEAD
                tick_lock_contention_us: 0,
                record_us: 0,
                tick_overhead_us: 0,
=======
                flush_cache_tick_us: 0,
                flush_cache_no_tick_us: 0,
                prepare_send_us: 0,
                send_us: 0,
                tick_lock_contention_us: 0,
                record_us: 0,
                tick_overhead_us: 0,
                total_sleep_us: 0,
                ticks_from_record: 0,
                last_metric: Instant::now(),
                record_sender,
                is_exited,
>>>>>>> 7759210f
            },
            receiver,
            record_receiver,
        )
    }

    /// A recorder to synchronize PoH with the following data structures
    /// * bank - the LastId's queue is updated on `tick` and `record` events
    /// * sender - the Entry channel that outputs to the ledger
    #[allow(clippy::too_many_arguments)]
    pub fn new(
        tick_height: u64,
        last_entry_hash: Hash,
        start_slot: Slot,
        next_leader_slot: Option<(Slot, Slot)>,
        ticks_per_slot: u64,
        id: &Pubkey,
        blockstore: &Arc<Blockstore>,
        leader_schedule_cache: &Arc<LeaderScheduleCache>,
        poh_config: &Arc<PohConfig>,
        is_exited: Arc<AtomicBool>,
    ) -> (Self, Receiver<WorkingBankEntry>, CrossbeamReceiver<Record>) {
        Self::new_with_clear_signal(
            tick_height,
            last_entry_hash,
            start_slot,
            next_leader_slot,
            ticks_per_slot,
            id,
            blockstore,
            None,
            leader_schedule_cache,
            poh_config,
            is_exited,
        )
    }

    // Filters the return result of PohRecorder::bank_start(), returns the bank
    // if it's still processing transactions
    pub fn get_bank_still_processing_txs(bank_start: &Option<BankStart>) -> Option<&Arc<Bank>> {
        bank_start.as_ref().and_then(|(bank, bank_creation_time)| {
            if Bank::should_bank_still_be_processing_txs(bank_creation_time, bank.ns_per_slot) {
                Some(bank)
            } else {
                None
            }
        })
    }

    #[cfg(test)]
    pub fn schedule_dummy_max_height_reached_failure(&mut self) {
        self.reset(Hash::default(), 1, None);
    }
}

#[cfg(test)]
mod tests {
    use super::*;
    use bincode::serialize;
    use solana_ledger::genesis_utils::{create_genesis_config, GenesisConfigInfo};
    use solana_ledger::{blockstore::Blockstore, blockstore_meta::SlotMeta, get_tmp_ledger_path};
    use solana_perf::test_tx::test_tx;
    use solana_sdk::clock::DEFAULT_TICKS_PER_SLOT;
    use solana_sdk::hash::hash;
    use std::sync::mpsc::sync_channel;

    #[test]
    fn test_poh_recorder_no_zero_tick() {
        let prev_hash = Hash::default();
        let ledger_path = get_tmp_ledger_path!();
        {
            let blockstore = Blockstore::open(&ledger_path)
                .expect("Expected to be able to open database ledger");

            let (mut poh_recorder, _entry_receiver, _record_receiver) = PohRecorder::new(
                0,
                prev_hash,
                0,
                Some((4, 4)),
                DEFAULT_TICKS_PER_SLOT,
                &Pubkey::default(),
                &Arc::new(blockstore),
                &Arc::new(LeaderScheduleCache::default()),
                &Arc::new(PohConfig::default()),
                Arc::new(AtomicBool::default()),
            );
            poh_recorder.tick();
            assert_eq!(poh_recorder.tick_cache.len(), 1);
            assert_eq!(poh_recorder.tick_cache[0].1, 1);
            assert_eq!(poh_recorder.tick_height, 1);
        }
        Blockstore::destroy(&ledger_path).unwrap();
    }

    #[test]
    fn test_poh_recorder_tick_height_is_last_tick() {
        let prev_hash = Hash::default();
        let ledger_path = get_tmp_ledger_path!();
        {
            let blockstore = Blockstore::open(&ledger_path)
                .expect("Expected to be able to open database ledger");

            let (mut poh_recorder, _entry_receiver, _record_receiver) = PohRecorder::new(
                0,
                prev_hash,
                0,
                Some((4, 4)),
                DEFAULT_TICKS_PER_SLOT,
                &Pubkey::default(),
                &Arc::new(blockstore),
                &Arc::new(LeaderScheduleCache::default()),
                &Arc::new(PohConfig::default()),
                Arc::new(AtomicBool::default()),
            );
            poh_recorder.tick();
            poh_recorder.tick();
            assert_eq!(poh_recorder.tick_cache.len(), 2);
            assert_eq!(poh_recorder.tick_cache[1].1, 2);
            assert_eq!(poh_recorder.tick_height, 2);
        }
        Blockstore::destroy(&ledger_path).unwrap();
    }

    #[test]
    fn test_poh_recorder_reset_clears_cache() {
        let ledger_path = get_tmp_ledger_path!();
        {
            let blockstore = Blockstore::open(&ledger_path)
                .expect("Expected to be able to open database ledger");
            let (mut poh_recorder, _entry_receiver, _record_receiver) = PohRecorder::new(
                0,
                Hash::default(),
                0,
                Some((4, 4)),
                DEFAULT_TICKS_PER_SLOT,
                &Pubkey::default(),
                &Arc::new(blockstore),
                &Arc::new(LeaderScheduleCache::default()),
                &Arc::new(PohConfig::default()),
                Arc::new(AtomicBool::default()),
            );
            poh_recorder.tick();
            assert_eq!(poh_recorder.tick_cache.len(), 1);
            poh_recorder.reset(Hash::default(), 0, Some((4, 4)));
            assert_eq!(poh_recorder.tick_cache.len(), 0);
        }
        Blockstore::destroy(&ledger_path).unwrap();
    }

    #[test]
    fn test_poh_recorder_clear() {
        let ledger_path = get_tmp_ledger_path!();
        {
            let blockstore = Blockstore::open(&ledger_path)
                .expect("Expected to be able to open database ledger");
            let GenesisConfigInfo { genesis_config, .. } = create_genesis_config(2);
            let bank = Arc::new(Bank::new(&genesis_config));
            let prev_hash = bank.last_blockhash();
            let (mut poh_recorder, _entry_receiver, _record_receiver) = PohRecorder::new(
                0,
                prev_hash,
                0,
                Some((4, 4)),
                bank.ticks_per_slot(),
                &Pubkey::default(),
                &Arc::new(blockstore),
                &Arc::new(LeaderScheduleCache::new_from_bank(&bank)),
                &Arc::new(PohConfig::default()),
                Arc::new(AtomicBool::default()),
            );

            let start = Arc::new(Instant::now());
            let working_bank = WorkingBank {
                bank,
                start,
                min_tick_height: 2,
                max_tick_height: 3,
            };
            poh_recorder.set_working_bank(working_bank);
            assert!(poh_recorder.working_bank.is_some());
            poh_recorder.clear_bank();
            assert!(poh_recorder.working_bank.is_none());
        }
        Blockstore::destroy(&ledger_path).unwrap();
    }

    #[test]
    fn test_poh_recorder_tick_sent_after_min() {
        let ledger_path = get_tmp_ledger_path!();
        {
            let blockstore = Blockstore::open(&ledger_path)
                .expect("Expected to be able to open database ledger");
            let GenesisConfigInfo { genesis_config, .. } = create_genesis_config(2);
            let bank = Arc::new(Bank::new(&genesis_config));
            let prev_hash = bank.last_blockhash();
            let (mut poh_recorder, entry_receiver, _record_receiver) = PohRecorder::new(
                0,
                prev_hash,
                0,
                Some((4, 4)),
                bank.ticks_per_slot(),
                &Pubkey::default(),
                &Arc::new(blockstore),
                &Arc::new(LeaderScheduleCache::new_from_bank(&bank)),
                &Arc::new(PohConfig::default()),
                Arc::new(AtomicBool::default()),
            );

            let start = Arc::new(Instant::now());
            let working_bank = WorkingBank {
                bank: bank.clone(),
                start,
                min_tick_height: 2,
                max_tick_height: 3,
            };
            poh_recorder.set_working_bank(working_bank);
            poh_recorder.tick();
            poh_recorder.tick();
            //tick height equal to min_tick_height
            //no tick has been sent
            assert_eq!(poh_recorder.tick_cache.last().unwrap().1, 2);
            assert!(entry_receiver.try_recv().is_err());

            // all ticks are sent after height > min
            poh_recorder.tick();
            assert_eq!(poh_recorder.tick_height, 3);
            assert_eq!(poh_recorder.tick_cache.len(), 0);
            let mut num_entries = 0;
            while let Ok((wbank, (_entry, _tick_height))) = entry_receiver.try_recv() {
                assert_eq!(wbank.slot(), bank.slot());
                num_entries += 1;
            }
            assert_eq!(num_entries, 3);
            assert!(poh_recorder.working_bank.is_none());
        }
        Blockstore::destroy(&ledger_path).unwrap();
    }

    #[test]
    fn test_poh_recorder_tick_sent_upto_and_including_max() {
        let ledger_path = get_tmp_ledger_path!();
        {
            let blockstore = Blockstore::open(&ledger_path)
                .expect("Expected to be able to open database ledger");
            let GenesisConfigInfo { genesis_config, .. } = create_genesis_config(2);
            let bank = Arc::new(Bank::new(&genesis_config));
            let prev_hash = bank.last_blockhash();
            let (mut poh_recorder, entry_receiver, _record_receiver) = PohRecorder::new(
                0,
                prev_hash,
                0,
                Some((4, 4)),
                bank.ticks_per_slot(),
                &Pubkey::default(),
                &Arc::new(blockstore),
                &Arc::new(LeaderScheduleCache::new_from_bank(&bank)),
                &Arc::new(PohConfig::default()),
                Arc::new(AtomicBool::default()),
            );

            poh_recorder.tick();
            poh_recorder.tick();
            poh_recorder.tick();
            poh_recorder.tick();
            assert_eq!(poh_recorder.tick_cache.last().unwrap().1, 4);
            assert_eq!(poh_recorder.tick_height, 4);

            let start = Arc::new(Instant::now());
            let working_bank = WorkingBank {
                bank,
                start,
                min_tick_height: 2,
                max_tick_height: 3,
            };
            poh_recorder.set_working_bank(working_bank);
            poh_recorder.tick();

            assert_eq!(poh_recorder.tick_height, 5);
            assert!(poh_recorder.working_bank.is_none());
            let mut num_entries = 0;
            while entry_receiver.try_recv().is_ok() {
                num_entries += 1;
            }
            assert_eq!(num_entries, 3);
        }
        Blockstore::destroy(&ledger_path).unwrap();
    }

    #[test]
    fn test_poh_recorder_record_to_early() {
        let ledger_path = get_tmp_ledger_path!();
        {
            let blockstore = Blockstore::open(&ledger_path)
                .expect("Expected to be able to open database ledger");
            let GenesisConfigInfo { genesis_config, .. } = create_genesis_config(2);
            let bank = Arc::new(Bank::new(&genesis_config));
            let prev_hash = bank.last_blockhash();
            let (mut poh_recorder, entry_receiver, _record_receiver) = PohRecorder::new(
                0,
                prev_hash,
                0,
                Some((4, 4)),
                bank.ticks_per_slot(),
                &Pubkey::default(),
                &Arc::new(blockstore),
                &Arc::new(LeaderScheduleCache::new_from_bank(&bank)),
                &Arc::new(PohConfig::default()),
                Arc::new(AtomicBool::default()),
            );

            let start = Arc::new(Instant::now());
            let working_bank = WorkingBank {
                bank: bank.clone(),
                start,
                min_tick_height: 2,
                max_tick_height: 3,
            };
            poh_recorder.set_working_bank(working_bank);
            poh_recorder.tick();
            let tx = test_tx();
            let h1 = hash(b"hello world!");
            assert!(poh_recorder.record(bank.slot(), h1, vec![tx]).is_err());
            assert!(entry_receiver.try_recv().is_err());
        }
        Blockstore::destroy(&ledger_path).unwrap();
    }

    #[test]
    fn test_poh_recorder_record_bad_slot() {
        let ledger_path = get_tmp_ledger_path!();
        {
            let blockstore = Blockstore::open(&ledger_path)
                .expect("Expected to be able to open database ledger");
            let GenesisConfigInfo { genesis_config, .. } = create_genesis_config(2);
            let bank = Arc::new(Bank::new(&genesis_config));
            let prev_hash = bank.last_blockhash();
            let (mut poh_recorder, _entry_receiver, _record_receiver) = PohRecorder::new(
                0,
                prev_hash,
                0,
                Some((4, 4)),
                bank.ticks_per_slot(),
                &Pubkey::default(),
                &Arc::new(blockstore),
                &Arc::new(LeaderScheduleCache::new_from_bank(&bank)),
                &Arc::new(PohConfig::default()),
                Arc::new(AtomicBool::default()),
            );

            let start = Arc::new(Instant::now());
            let working_bank = WorkingBank {
                bank: bank.clone(),
                start,
                min_tick_height: 1,
                max_tick_height: 2,
            };
            poh_recorder.set_working_bank(working_bank);
            poh_recorder.tick();
            assert_eq!(poh_recorder.tick_cache.len(), 1);
            assert_eq!(poh_recorder.tick_height, 1);
            let tx = test_tx();
            let h1 = hash(b"hello world!");
            assert_matches!(
                poh_recorder.record(bank.slot() + 1, h1, vec![tx]),
                Err(PohRecorderError::MaxHeightReached)
            );
        }
        Blockstore::destroy(&ledger_path).unwrap();
    }

    #[test]
    fn test_poh_recorder_record_at_min_passes() {
        let ledger_path = get_tmp_ledger_path!();
        {
            let blockstore = Blockstore::open(&ledger_path)
                .expect("Expected to be able to open database ledger");
            let GenesisConfigInfo { genesis_config, .. } = create_genesis_config(2);
            let bank = Arc::new(Bank::new(&genesis_config));
            let prev_hash = bank.last_blockhash();
            let (mut poh_recorder, entry_receiver, _record_receiver) = PohRecorder::new(
                0,
                prev_hash,
                0,
                Some((4, 4)),
                bank.ticks_per_slot(),
                &Pubkey::default(),
                &Arc::new(blockstore),
                &Arc::new(LeaderScheduleCache::new_from_bank(&bank)),
                &Arc::new(PohConfig::default()),
                Arc::new(AtomicBool::default()),
            );

            let start = Arc::new(Instant::now());
            let working_bank = WorkingBank {
                bank: bank.clone(),
                start,
                min_tick_height: 1,
                max_tick_height: 2,
            };
            poh_recorder.set_working_bank(working_bank);
            poh_recorder.tick();
            assert_eq!(poh_recorder.tick_cache.len(), 1);
            assert_eq!(poh_recorder.tick_height, 1);
            let tx = test_tx();
            let h1 = hash(b"hello world!");
            assert!(poh_recorder.record(bank.slot(), h1, vec![tx]).is_ok());
            assert_eq!(poh_recorder.tick_cache.len(), 0);

            //tick in the cache + entry
            let (_bank, (e, _tick_height)) = entry_receiver.recv().expect("recv 1");
            assert!(e.is_tick());
            let (_bank, (e, _tick_height)) = entry_receiver.recv().expect("recv 2");
            assert!(!e.is_tick());
        }
        Blockstore::destroy(&ledger_path).unwrap();
    }

    #[test]
    fn test_poh_recorder_record_at_max_fails() {
        let ledger_path = get_tmp_ledger_path!();
        {
            let blockstore = Blockstore::open(&ledger_path)
                .expect("Expected to be able to open database ledger");
            let GenesisConfigInfo { genesis_config, .. } = create_genesis_config(2);
            let bank = Arc::new(Bank::new(&genesis_config));
            let prev_hash = bank.last_blockhash();
            let (mut poh_recorder, entry_receiver, _record_receiver) = PohRecorder::new(
                0,
                prev_hash,
                0,
                Some((4, 4)),
                bank.ticks_per_slot(),
                &Pubkey::default(),
                &Arc::new(blockstore),
                &Arc::new(LeaderScheduleCache::new_from_bank(&bank)),
                &Arc::new(PohConfig::default()),
                Arc::new(AtomicBool::default()),
            );

            let start = Arc::new(Instant::now());
            let working_bank = WorkingBank {
                bank: bank.clone(),
                start,
                min_tick_height: 1,
                max_tick_height: 2,
            };
            poh_recorder.set_working_bank(working_bank);
            poh_recorder.tick();
            poh_recorder.tick();
            assert_eq!(poh_recorder.tick_height, 2);
            let tx = test_tx();
            let h1 = hash(b"hello world!");
            assert!(poh_recorder.record(bank.slot(), h1, vec![tx]).is_err());

            let (_bank, (entry, _tick_height)) = entry_receiver.recv().unwrap();
            assert!(entry.is_tick());
            let (_bank, (entry, _tick_height)) = entry_receiver.recv().unwrap();
            assert!(entry.is_tick());
        }
        Blockstore::destroy(&ledger_path).unwrap();
    }

    #[test]
    fn test_poh_cache_on_disconnect() {
        let ledger_path = get_tmp_ledger_path!();
        {
            let blockstore = Blockstore::open(&ledger_path)
                .expect("Expected to be able to open database ledger");
            let GenesisConfigInfo { genesis_config, .. } = create_genesis_config(2);
            let bank = Arc::new(Bank::new(&genesis_config));
            let prev_hash = bank.last_blockhash();
            let (mut poh_recorder, entry_receiver, _record_receiver) = PohRecorder::new(
                0,
                prev_hash,
                0,
                Some((4, 4)),
                bank.ticks_per_slot(),
                &Pubkey::default(),
                &Arc::new(blockstore),
                &Arc::new(LeaderScheduleCache::new_from_bank(&bank)),
                &Arc::new(PohConfig::default()),
                Arc::new(AtomicBool::default()),
            );

            let start = Arc::new(Instant::now());
            let working_bank = WorkingBank {
                bank,
                start,
                min_tick_height: 2,
                max_tick_height: 3,
            };
            poh_recorder.set_working_bank(working_bank);
            poh_recorder.tick();
            poh_recorder.tick();
            assert_eq!(poh_recorder.tick_height, 2);
            drop(entry_receiver);
            poh_recorder.tick();
            assert!(poh_recorder.working_bank.is_none());
            assert_eq!(poh_recorder.tick_cache.len(), 3);
        }
        Blockstore::destroy(&ledger_path).unwrap();
    }

    #[test]
    fn test_reset_current() {
        let ledger_path = get_tmp_ledger_path!();
        {
            let blockstore = Blockstore::open(&ledger_path)
                .expect("Expected to be able to open database ledger");
            let (mut poh_recorder, _entry_receiver, _record_receiver) = PohRecorder::new(
                0,
                Hash::default(),
                0,
                Some((4, 4)),
                DEFAULT_TICKS_PER_SLOT,
                &Pubkey::default(),
                &Arc::new(blockstore),
                &Arc::new(LeaderScheduleCache::default()),
                &Arc::new(PohConfig::default()),
                Arc::new(AtomicBool::default()),
            );
            poh_recorder.tick();
            poh_recorder.tick();
            assert_eq!(poh_recorder.tick_cache.len(), 2);
            let hash = poh_recorder.poh.lock().unwrap().hash;
            poh_recorder.reset(hash, 0, Some((4, 4)));
            assert_eq!(poh_recorder.tick_cache.len(), 0);
        }
        Blockstore::destroy(&ledger_path).unwrap();
    }

    #[test]
    fn test_reset_with_cached() {
        let ledger_path = get_tmp_ledger_path!();
        {
            let blockstore = Blockstore::open(&ledger_path)
                .expect("Expected to be able to open database ledger");
            let (mut poh_recorder, _entry_receiver, _record_receiver) = PohRecorder::new(
                0,
                Hash::default(),
                0,
                Some((4, 4)),
                DEFAULT_TICKS_PER_SLOT,
                &Pubkey::default(),
                &Arc::new(blockstore),
                &Arc::new(LeaderScheduleCache::default()),
                &Arc::new(PohConfig::default()),
                Arc::new(AtomicBool::default()),
            );
            poh_recorder.tick();
            poh_recorder.tick();
            assert_eq!(poh_recorder.tick_cache.len(), 2);
            poh_recorder.reset(poh_recorder.tick_cache[0].0.hash, 0, Some((4, 4)));
            assert_eq!(poh_recorder.tick_cache.len(), 0);
        }
        Blockstore::destroy(&ledger_path).unwrap();
    }

    #[test]
    fn test_reset_to_new_value() {
        solana_logger::setup();

        let ledger_path = get_tmp_ledger_path!();
        {
            let blockstore = Blockstore::open(&ledger_path)
                .expect("Expected to be able to open database ledger");
            let (mut poh_recorder, _entry_receiver, _record_receiver) = PohRecorder::new(
                0,
                Hash::default(),
                0,
                Some((4, 4)),
                DEFAULT_TICKS_PER_SLOT,
                &Pubkey::default(),
                &Arc::new(blockstore),
                &Arc::new(LeaderScheduleCache::default()),
                &Arc::new(PohConfig::default()),
                Arc::new(AtomicBool::default()),
            );
            poh_recorder.tick();
            poh_recorder.tick();
            poh_recorder.tick();
            poh_recorder.tick();
            assert_eq!(poh_recorder.tick_cache.len(), 4);
            assert_eq!(poh_recorder.tick_height, 4);
            poh_recorder.reset(hash(b"hello"), 0, Some((4, 4))); // parent slot 0 implies tick_height of 3
            assert_eq!(poh_recorder.tick_cache.len(), 0);
            poh_recorder.tick();
            assert_eq!(poh_recorder.tick_height, DEFAULT_TICKS_PER_SLOT + 1);
        }
        Blockstore::destroy(&ledger_path).unwrap();
    }

    #[test]
    fn test_reset_clear_bank() {
        let ledger_path = get_tmp_ledger_path!();
        {
            let blockstore = Blockstore::open(&ledger_path)
                .expect("Expected to be able to open database ledger");
            let GenesisConfigInfo { genesis_config, .. } = create_genesis_config(2);
            let bank = Arc::new(Bank::new(&genesis_config));
            let (mut poh_recorder, _entry_receiver, _record_receiver) = PohRecorder::new(
                0,
                Hash::default(),
                0,
                Some((4, 4)),
                bank.ticks_per_slot(),
                &Pubkey::default(),
                &Arc::new(blockstore),
                &Arc::new(LeaderScheduleCache::new_from_bank(&bank)),
                &Arc::new(PohConfig::default()),
                Arc::new(AtomicBool::default()),
            );
            let start = Arc::new(Instant::now());
            let working_bank = WorkingBank {
                bank,
                start,
                min_tick_height: 2,
                max_tick_height: 3,
            };
            poh_recorder.set_working_bank(working_bank);
            poh_recorder.reset(hash(b"hello"), 0, Some((4, 4)));
            assert!(poh_recorder.working_bank.is_none());
        }
        Blockstore::destroy(&ledger_path).unwrap();
    }

    #[test]
    pub fn test_clear_signal() {
        let ledger_path = get_tmp_ledger_path!();
        {
            let blockstore = Blockstore::open(&ledger_path)
                .expect("Expected to be able to open database ledger");
            let GenesisConfigInfo { genesis_config, .. } = create_genesis_config(2);
            let bank = Arc::new(Bank::new(&genesis_config));
            let (sender, receiver) = sync_channel(1);
            let (mut poh_recorder, _entry_receiver, _record_receiver) =
                PohRecorder::new_with_clear_signal(
                    0,
                    Hash::default(),
                    0,
                    None,
                    bank.ticks_per_slot(),
                    &Pubkey::default(),
                    &Arc::new(blockstore),
                    Some(sender),
                    &Arc::new(LeaderScheduleCache::default()),
                    &Arc::new(PohConfig::default()),
                    Arc::new(AtomicBool::default()),
                );
            poh_recorder.set_bank(&bank);
            poh_recorder.clear_bank();
            assert!(receiver.try_recv().is_ok());
        }
        Blockstore::destroy(&ledger_path).unwrap();
    }

    #[test]
    fn test_poh_recorder_reset_start_slot() {
        solana_logger::setup();
        let ledger_path = get_tmp_ledger_path!();
        {
            let blockstore = Blockstore::open(&ledger_path)
                .expect("Expected to be able to open database ledger");
            let ticks_per_slot = 5;
            let GenesisConfigInfo {
                mut genesis_config, ..
            } = create_genesis_config(2);
            genesis_config.ticks_per_slot = ticks_per_slot;
            let bank = Arc::new(Bank::new(&genesis_config));

            let prev_hash = bank.last_blockhash();
            let (mut poh_recorder, _entry_receiver, _record_receiver) = PohRecorder::new(
                0,
                prev_hash,
                0,
                Some((4, 4)),
                bank.ticks_per_slot(),
                &Pubkey::default(),
                &Arc::new(blockstore),
                &Arc::new(LeaderScheduleCache::new_from_bank(&bank)),
                &Arc::new(PohConfig::default()),
                Arc::new(AtomicBool::default()),
            );

            let end_slot = 3;
            let max_tick_height = (end_slot + 1) * ticks_per_slot;
            let start = Arc::new(Instant::now());
            let working_bank = WorkingBank {
                bank: bank.clone(),
                start,
                min_tick_height: 1,
                max_tick_height,
            };

            poh_recorder.set_working_bank(working_bank);
            for _ in 0..max_tick_height {
                poh_recorder.tick();
            }

            let tx = test_tx();
            let h1 = hash(b"hello world!");
            assert!(poh_recorder.record(bank.slot(), h1, vec![tx]).is_err());
            assert!(poh_recorder.working_bank.is_none());
            // Make sure the starting slot is updated
            assert_eq!(poh_recorder.start_slot, end_slot);
        }
        Blockstore::destroy(&ledger_path).unwrap();
    }

    #[test]
    fn test_reached_leader_tick() {
        solana_logger::setup();

        let ledger_path = get_tmp_ledger_path!();
        {
            let blockstore = Blockstore::open(&ledger_path)
                .expect("Expected to be able to open database ledger");
            let GenesisConfigInfo { genesis_config, .. } = create_genesis_config(2);
            let bank = Arc::new(Bank::new(&genesis_config));
            let prev_hash = bank.last_blockhash();
            let leader_schedule_cache = Arc::new(LeaderScheduleCache::new_from_bank(&bank));
            let (mut poh_recorder, _entry_receiver, _record_receiver) = PohRecorder::new(
                0,
                prev_hash,
                0,
                None,
                bank.ticks_per_slot(),
                &Pubkey::default(),
                &Arc::new(blockstore),
                &leader_schedule_cache,
                &Arc::new(PohConfig::default()),
                Arc::new(AtomicBool::default()),
            );

            let bootstrap_validator_id = leader_schedule_cache.slot_leader_at(0, None).unwrap();

            assert_eq!(poh_recorder.reached_leader_tick(0), true);

            let grace_ticks = bank.ticks_per_slot() * MAX_GRACE_SLOTS;
            let new_tick_height = NUM_CONSECUTIVE_LEADER_SLOTS * bank.ticks_per_slot();
            for _ in 0..new_tick_height {
                poh_recorder.tick();
            }

            poh_recorder.grace_ticks = grace_ticks;

            // False, because the Poh was reset on slot 0, which
            // is a block produced by the previous leader, so a grace
            // period must be given
            assert!(!poh_recorder.reached_leader_tick(new_tick_height + grace_ticks));

            // Tick `NUM_CONSECUTIVE_LEADER_SLOTS` more times
            let new_tick_height = 2 * NUM_CONSECUTIVE_LEADER_SLOTS * bank.ticks_per_slot();
            for _ in 0..new_tick_height {
                poh_recorder.tick();
            }
            // True, because
            // 1) the Poh was reset on slot 0
            // 2) Our slot starts at 2 * NUM_CONSECUTIVE_LEADER_SLOTS, which means
            // none of the previous leader's `NUM_CONSECUTIVE_LEADER_SLOTS` were slots
            // this Poh built on (previous leader was on different fork). Thus, skip the
            // grace period.
            assert!(poh_recorder.reached_leader_tick(new_tick_height + grace_ticks));

            // From the bootstrap validator's perspective, it should have reached
            // the tick because the previous slot was also it's own slot (all slots
            // belong to the bootstrap leader b/c it's the only staked node!), and
            // validators don't give grace periods if previous slot was also their own.
            poh_recorder.id = bootstrap_validator_id;
            assert!(poh_recorder.reached_leader_tick(new_tick_height + grace_ticks));
        }
    }

    #[test]
    fn test_reached_leader_slot() {
        solana_logger::setup();

        let ledger_path = get_tmp_ledger_path!();
        {
            let blockstore = Blockstore::open(&ledger_path)
                .expect("Expected to be able to open database ledger");
            let GenesisConfigInfo { genesis_config, .. } = create_genesis_config(2);
            let bank = Arc::new(Bank::new(&genesis_config));
            let prev_hash = bank.last_blockhash();
            let (mut poh_recorder, _entry_receiver, _record_receiver) = PohRecorder::new(
                0,
                prev_hash,
                0,
                None,
                bank.ticks_per_slot(),
                &Pubkey::default(),
                &Arc::new(blockstore),
                &Arc::new(LeaderScheduleCache::new_from_bank(&bank)),
                &Arc::new(PohConfig::default()),
                Arc::new(AtomicBool::default()),
            );

            // Test that with no next leader slot, we don't reach the leader slot
            assert_eq!(poh_recorder.reached_leader_slot().0, false);

            // Test that with no next leader slot in reset(), we don't reach the leader slot
            poh_recorder.reset(bank.last_blockhash(), 0, None);
            assert_eq!(poh_recorder.reached_leader_slot().0, false);

            // Provide a leader slot one slot down
            poh_recorder.reset(bank.last_blockhash(), 0, Some((2, 2)));

            let init_ticks = poh_recorder.tick_height();

            // Send one slot worth of ticks
            for _ in 0..bank.ticks_per_slot() {
                poh_recorder.tick();
            }

            // Tick should be recorded
            assert_eq!(
                poh_recorder.tick_height(),
                init_ticks + bank.ticks_per_slot()
            );

            let parent_meta = SlotMeta {
                received: 1,
                ..SlotMeta::default()
            };
            poh_recorder
                .blockstore
                .put_meta_bytes(0, &serialize(&parent_meta).unwrap())
                .unwrap();

            // Test that we don't reach the leader slot because of grace ticks
            assert_eq!(poh_recorder.reached_leader_slot().0, false);

            // reset poh now. we should immediately be leader
            poh_recorder.reset(bank.last_blockhash(), 1, Some((2, 2)));
            let (reached_leader_slot, grace_ticks, leader_slot, ..) =
                poh_recorder.reached_leader_slot();
            assert_eq!(reached_leader_slot, true);
            assert_eq!(grace_ticks, 0);
            assert_eq!(leader_slot, 2);

            // Now test that with grace ticks we can reach leader slot
            // Set the leader slot one slot down
            poh_recorder.reset(bank.last_blockhash(), 1, Some((3, 3)));

            // Send one slot worth of ticks ("skips" slot 2)
            for _ in 0..bank.ticks_per_slot() {
                poh_recorder.tick();
            }

            // We are not the leader yet, as expected
            assert_eq!(poh_recorder.reached_leader_slot().0, false);

            // Send the grace ticks
            for _ in 0..bank.ticks_per_slot() / GRACE_TICKS_FACTOR {
                poh_recorder.tick();
            }

            // We should be the leader now
            let (reached_leader_slot, grace_ticks, leader_slot, ..) =
                poh_recorder.reached_leader_slot();
            assert_eq!(reached_leader_slot, true);
            assert_eq!(grace_ticks, bank.ticks_per_slot() / GRACE_TICKS_FACTOR);
            assert_eq!(leader_slot, 3);

            // Let's test that correct grace ticks are reported
            // Set the leader slot one slot down
            poh_recorder.reset(bank.last_blockhash(), 2, Some((4, 4)));

            // send ticks for a slot
            for _ in 0..bank.ticks_per_slot() {
                poh_recorder.tick();
            }

            // We are not the leader yet, as expected
            assert_eq!(poh_recorder.reached_leader_slot().0, false);
            poh_recorder.reset(bank.last_blockhash(), 3, Some((4, 4)));

            // without sending more ticks, we should be leader now
            let (reached_leader_slot, grace_ticks, leader_slot, ..) =
                poh_recorder.reached_leader_slot();
            assert_eq!(reached_leader_slot, true);
            assert_eq!(grace_ticks, 0);
            assert_eq!(leader_slot, 4);

            // Let's test that if a node overshoots the ticks for its target
            // leader slot, reached_leader_slot() will return true, because it's overdue
            // Set the leader slot one slot down
            poh_recorder.reset(bank.last_blockhash(), 4, Some((5, 5)));

            // Overshoot ticks for the slot
            let overshoot_factor = 4;
            for _ in 0..overshoot_factor * bank.ticks_per_slot() {
                poh_recorder.tick();
            }

            // We are overdue to lead
            let (reached_leader_slot, grace_ticks, leader_slot, ..) =
                poh_recorder.reached_leader_slot();
            assert_eq!(reached_leader_slot, true);
            assert_eq!(grace_ticks, overshoot_factor * bank.ticks_per_slot());
            assert_eq!(leader_slot, 9);
        }
        Blockstore::destroy(&ledger_path).unwrap();
    }

    #[test]
    fn test_would_be_leader_soon() {
        let ledger_path = get_tmp_ledger_path!();
        {
            let blockstore = Blockstore::open(&ledger_path)
                .expect("Expected to be able to open database ledger");
            let GenesisConfigInfo { genesis_config, .. } = create_genesis_config(2);
            let bank = Arc::new(Bank::new(&genesis_config));
            let prev_hash = bank.last_blockhash();
            let (mut poh_recorder, _entry_receiver, _record_receiver) = PohRecorder::new(
                0,
                prev_hash,
                0,
                None,
                bank.ticks_per_slot(),
                &Pubkey::default(),
                &Arc::new(blockstore),
                &Arc::new(LeaderScheduleCache::new_from_bank(&bank)),
                &Arc::new(PohConfig::default()),
                Arc::new(AtomicBool::default()),
            );

            // Test that with no leader slot, we don't reach the leader tick
            assert_eq!(
                poh_recorder.would_be_leader(2 * bank.ticks_per_slot()),
                false
            );

            poh_recorder.reset(bank.last_blockhash(), 0, None);

            assert_eq!(
                poh_recorder.would_be_leader(2 * bank.ticks_per_slot()),
                false
            );

            // We reset with leader slot after 3 slots
            let bank_slot = bank.slot() + 3;
            poh_recorder.reset(bank.last_blockhash(), 0, Some((bank_slot, bank_slot)));

            // Test that the node won't be leader in next 2 slots
            assert_eq!(
                poh_recorder.would_be_leader(2 * bank.ticks_per_slot()),
                false
            );

            // Test that the node will be leader in next 3 slots
            assert_eq!(
                poh_recorder.would_be_leader(3 * bank.ticks_per_slot()),
                true
            );

            assert_eq!(
                poh_recorder.would_be_leader(2 * bank.ticks_per_slot()),
                false
            );

            // Move the bank up a slot (so that max_tick_height > slot 0's tick_height)
            let bank = Arc::new(Bank::new_from_parent(&bank, &Pubkey::default(), 1));
            // If we set the working bank, the node should be leader within next 2 slots
            poh_recorder.set_bank(&bank);
            assert_eq!(
                poh_recorder.would_be_leader(2 * bank.ticks_per_slot()),
                true
            );
        }
    }

    #[test]
    fn test_flush_virtual_ticks() {
        let ledger_path = get_tmp_ledger_path!();
        {
            // test that virtual ticks are flushed into a newly set bank asap
            let blockstore = Blockstore::open(&ledger_path)
                .expect("Expected to be able to open database ledger");
            let GenesisConfigInfo { genesis_config, .. } = create_genesis_config(2);
            let bank = Arc::new(Bank::new(&genesis_config));
            let genesis_hash = bank.last_blockhash();

            let (mut poh_recorder, _entry_receiver, _record_receiver) = PohRecorder::new(
                0,
                bank.last_blockhash(),
                0,
                Some((2, 2)),
                bank.ticks_per_slot(),
                &Pubkey::default(),
                &Arc::new(blockstore),
                &Arc::new(LeaderScheduleCache::new_from_bank(&bank)),
                &Arc::new(PohConfig::default()),
                Arc::new(AtomicBool::default()),
            );
            //create a new bank
            let bank = Arc::new(Bank::new_from_parent(&bank, &Pubkey::default(), 2));
            //put 2 slots worth of virtual ticks into poh
            for _ in 0..(bank.ticks_per_slot() * 2) {
                poh_recorder.tick();
            }
            poh_recorder.set_bank(&bank);
            assert_eq!(Some(false), bank.check_hash_age(&genesis_hash, 1));
        }
    }

    #[test]
    fn test_compute_leader_slot_tick_heights() {
        assert_eq!(
            PohRecorder::compute_leader_slot_tick_heights(None, 0),
            (None, 0, 0)
        );

        assert_eq!(
            PohRecorder::compute_leader_slot_tick_heights(Some((4, 4)), 8),
            (Some(37), 40, 4)
        );

        assert_eq!(
            PohRecorder::compute_leader_slot_tick_heights(Some((4, 7)), 8),
            (Some(49), 64, 2 * 8)
        );

        assert_eq!(
            PohRecorder::compute_leader_slot_tick_heights(Some((6, 7)), 8),
            (Some(57), 64, 8)
        );

        assert_eq!(
            PohRecorder::compute_leader_slot_tick_heights(Some((6, 7)), 4),
            (Some(29), 32, 4)
        );
    }
}<|MERGE_RESOLUTION|>--- conflicted
+++ resolved
@@ -57,8 +57,6 @@
 
 pub type WorkingBankEntry = (Arc<Bank>, (Entry, u64));
 pub type BankStart = (Arc<Bank>, Arc<Instant>);
-<<<<<<< HEAD
-=======
 
 pub struct Record {
     pub mixin: Hash,
@@ -143,7 +141,6 @@
         }
     }
 }
->>>>>>> 7759210f
 
 #[derive(Clone)]
 pub struct WorkingBank {
@@ -170,12 +167,6 @@
     leader_schedule_cache: Arc<LeaderScheduleCache>,
     poh_config: Arc<PohConfig>,
     ticks_per_slot: u64,
-<<<<<<< HEAD
-    record_lock_contention_us: u64,
-    tick_lock_contention_us: u64,
-    tick_overhead_us: u64,
-    record_us: u64,
-=======
     target_ns_per_tick: u64,
     record_lock_contention_us: u64,
     flush_cache_no_tick_us: u64,
@@ -190,7 +181,6 @@
     last_metric: Instant,
     record_sender: CrossbeamSender<Record>,
     pub is_exited: Arc<AtomicBool>,
->>>>>>> 7759210f
 }
 
 impl PohRecorder {
@@ -491,9 +481,6 @@
 
     pub fn tick(&mut self) {
         let now = Instant::now();
-<<<<<<< HEAD
-        let poh_entry = self.poh.lock().unwrap().tick();
-=======
         let (poh_entry, target_time) = {
             let mut poh_l = self.poh.lock().unwrap();
             let poh_entry = poh_l.tick();
@@ -505,7 +492,6 @@
 
             (poh_entry, target_time)
         };
->>>>>>> 7759210f
         self.tick_lock_contention_us += timing::duration_as_us(&now.elapsed());
         let now = Instant::now();
         if let Some(poh_entry) = poh_entry {
@@ -573,30 +559,6 @@
             self.ticks_from_record = 0;
             self.last_metric = Instant::now();
         }
-<<<<<<< HEAD
-        self.tick_overhead_us += timing::duration_as_us(&now.elapsed());
-    }
-
-    fn report_metrics(&mut self, bank_slot: Slot) {
-        datapoint_info!(
-            "poh_recorder",
-            ("slot", bank_slot, i64),
-            ("tick_lock_contention", self.tick_lock_contention_us, i64),
-            ("record_us", self.record_us, i64),
-            ("tick_overhead", self.tick_overhead_us, i64),
-            (
-                "record_lock_contention",
-                self.record_lock_contention_us,
-                i64
-            ),
-        );
-
-        self.tick_lock_contention_us = 0;
-        self.record_us = 0;
-        self.tick_overhead_us = 0;
-        self.record_lock_contention_us = 0;
-=======
->>>>>>> 7759210f
     }
 
     pub fn record(
@@ -619,7 +581,6 @@
                 .as_ref()
                 .ok_or(PohRecorderError::MaxHeightReached)?;
             if bank_slot != working_bank.bank.slot() {
-                self.report_metrics(bank_slot);
                 return Err(PohRecorderError::MaxHeightReached);
             }
 
@@ -630,13 +591,9 @@
                 self.record_lock_contention_us += timing::duration_as_us(&now.elapsed());
                 let now = Instant::now();
                 let res = poh_lock.record(mixin);
-<<<<<<< HEAD
-                self.record_us += timing::duration_as_us(&now.elapsed());
-=======
                 drop(poh_lock);
                 self.record_us += timing::duration_as_us(&now.elapsed());
                 let now = Instant::now();
->>>>>>> 7759210f
                 if let Some(poh_entry) = res {
                     let entry = Entry {
                         num_hashes: poh_entry.num_hashes,
@@ -708,11 +665,6 @@
                 target_ns_per_tick,
                 poh_config: poh_config.clone(),
                 record_lock_contention_us: 0,
-<<<<<<< HEAD
-                tick_lock_contention_us: 0,
-                record_us: 0,
-                tick_overhead_us: 0,
-=======
                 flush_cache_tick_us: 0,
                 flush_cache_no_tick_us: 0,
                 prepare_send_us: 0,
@@ -725,7 +677,6 @@
                 last_metric: Instant::now(),
                 record_sender,
                 is_exited,
->>>>>>> 7759210f
             },
             receiver,
             record_receiver,
