--- conflicted
+++ resolved
@@ -1,9 +1,5 @@
 use crate::{
-<<<<<<< HEAD
-    cluster_info::ClusterInfo, contact_info::ContactInfo, epoch_slots::EpochSlots,
-=======
     cluster_info::ClusterInfo, contact_info::ContactInfo, crds::Cursor, epoch_slots::EpochSlots,
->>>>>>> 7759210f
     serve_repair::RepairType,
 };
 use itertools::Itertools;
@@ -11,14 +7,7 @@
 use solana_sdk::{clock::Slot, pubkey::Pubkey};
 use std::{
     collections::{BTreeMap, HashMap, HashSet},
-<<<<<<< HEAD
-    sync::{
-        atomic::{AtomicU64, Ordering},
-        Arc, RwLock,
-    },
-=======
     sync::{Arc, Mutex, RwLock},
->>>>>>> 7759210f
 };
 
 // Limit the size of cluster-slots map in case
@@ -30,15 +19,9 @@
 #[derive(Default)]
 pub struct ClusterSlots {
     cluster_slots: RwLock<BTreeMap<Slot, Arc<RwLock<SlotPubkeys>>>>,
-<<<<<<< HEAD
-    since: AtomicU64,
-    validator_stakes: RwLock<Arc<NodeIdToVoteAccounts>>,
-    epoch: RwLock<Option<u64>>,
-=======
     validator_stakes: RwLock<Arc<NodeIdToVoteAccounts>>,
     epoch: RwLock<Option<u64>>,
     cursor: Mutex<Cursor>,
->>>>>>> 7759210f
 }
 
 impl ClusterSlots {
@@ -48,13 +31,6 @@
 
     pub fn update(&self, root: Slot, cluster_info: &ClusterInfo, bank_forks: &RwLock<BankForks>) {
         self.update_peers(bank_forks);
-<<<<<<< HEAD
-        let since = self.since.load(Ordering::Relaxed);
-        let (epoch_slots, since) = cluster_info.get_epoch_slots_since(since);
-        self.update_internal(root, epoch_slots, since);
-    }
-    fn update_internal(&self, root: Slot, epoch_slots_list: Vec<EpochSlots>, since: Option<u64>) {
-=======
         let epoch_slots = {
             let mut cursor = self.cursor.lock().unwrap();
             cluster_info.get_epoch_slots(&mut cursor)
@@ -63,7 +39,6 @@
     }
 
     fn update_internal(&self, root: Slot, epoch_slots_list: Vec<EpochSlots>) {
->>>>>>> 7759210f
         // Attach validator's total stake.
         let epoch_slots_list: Vec<_> = {
             let validator_stakes = self.validator_stakes.read().unwrap();
@@ -112,12 +87,6 @@
                 cluster_slots.split_off(&key);
             }
         }
-<<<<<<< HEAD
-        if let Some(since) = since {
-            self.since.store(since + 1, Ordering::Relaxed);
-        }
-=======
->>>>>>> 7759210f
     }
 
     pub fn collect(&self, id: &Pubkey) -> HashSet<Slot> {
@@ -235,35 +204,20 @@
     fn test_default() {
         let cs = ClusterSlots::default();
         assert!(cs.cluster_slots.read().unwrap().is_empty());
-<<<<<<< HEAD
-        assert_eq!(cs.since.load(Ordering::Relaxed), 0);
-=======
->>>>>>> 7759210f
     }
 
     #[test]
     fn test_update_noop() {
         let cs = ClusterSlots::default();
-<<<<<<< HEAD
-        cs.update_internal(0, vec![], None);
-        assert!(cs.cluster_slots.read().unwrap().is_empty());
-        assert_eq!(cs.since.load(Ordering::Relaxed), 0);
-=======
         cs.update_internal(0, vec![]);
         assert!(cs.cluster_slots.read().unwrap().is_empty());
->>>>>>> 7759210f
     }
 
     #[test]
     fn test_update_empty() {
         let cs = ClusterSlots::default();
         let epoch_slot = EpochSlots::default();
-<<<<<<< HEAD
-        cs.update_internal(0, vec![epoch_slot], Some(0));
-        assert_eq!(cs.since.load(Ordering::Relaxed), 1);
-=======
-        cs.update_internal(0, vec![epoch_slot]);
->>>>>>> 7759210f
+        cs.update_internal(0, vec![epoch_slot]);
         assert!(cs.lookup(0).is_none());
     }
 
@@ -273,12 +227,7 @@
         let cs = ClusterSlots::default();
         let mut epoch_slot = EpochSlots::default();
         epoch_slot.fill(&[0], 0);
-<<<<<<< HEAD
-        cs.update_internal(0, vec![epoch_slot], Some(0));
-        assert_eq!(cs.since.load(Ordering::Relaxed), 1);
-=======
-        cs.update_internal(0, vec![epoch_slot]);
->>>>>>> 7759210f
+        cs.update_internal(0, vec![epoch_slot]);
         assert!(cs.lookup(0).is_none());
     }
 
@@ -287,12 +236,7 @@
         let cs = ClusterSlots::default();
         let mut epoch_slot = EpochSlots::default();
         epoch_slot.fill(&[1], 0);
-<<<<<<< HEAD
-        cs.update_internal(0, vec![epoch_slot], Some(0));
-        assert_eq!(cs.since.load(Ordering::Relaxed), 1);
-=======
-        cs.update_internal(0, vec![epoch_slot]);
->>>>>>> 7759210f
+        cs.update_internal(0, vec![epoch_slot]);
         assert!(cs.lookup(0).is_none());
         assert!(cs.lookup(1).is_some());
         assert_eq!(
@@ -422,11 +366,7 @@
         );
 
         *cs.validator_stakes.write().unwrap() = map;
-<<<<<<< HEAD
-        cs.update_internal(0, vec![epoch_slot], None);
-=======
-        cs.update_internal(0, vec![epoch_slot]);
->>>>>>> 7759210f
+        cs.update_internal(0, vec![epoch_slot]);
         assert!(cs.lookup(1).is_some());
         assert_eq!(
             cs.lookup(1)
@@ -443,11 +383,7 @@
         let cs = ClusterSlots::default();
         let mut epoch_slot = EpochSlots::default();
         epoch_slot.fill(&[1], 0);
-<<<<<<< HEAD
-        cs.update_internal(0, vec![epoch_slot], None);
-=======
-        cs.update_internal(0, vec![epoch_slot]);
->>>>>>> 7759210f
+        cs.update_internal(0, vec![epoch_slot]);
         let self_id = solana_sdk::pubkey::new_rand();
         assert_eq!(
             cs.generate_repairs_for_missing_slots(&self_id, 0),
@@ -461,11 +397,7 @@
         let mut epoch_slot = EpochSlots::default();
         epoch_slot.fill(&[1], 0);
         let self_id = epoch_slot.from;
-<<<<<<< HEAD
-        cs.update_internal(0, vec![epoch_slot], None);
-=======
-        cs.update_internal(0, vec![epoch_slot]);
->>>>>>> 7759210f
+        cs.update_internal(0, vec![epoch_slot]);
         let slots: Vec<Slot> = cs.collect(&self_id).into_iter().collect();
         assert_eq!(slots, vec![1]);
     }
@@ -476,11 +408,7 @@
         let mut epoch_slot = EpochSlots::default();
         epoch_slot.fill(&[1], 0);
         let self_id = epoch_slot.from;
-<<<<<<< HEAD
-        cs.update_internal(0, vec![epoch_slot], None);
-=======
-        cs.update_internal(0, vec![epoch_slot]);
->>>>>>> 7759210f
+        cs.update_internal(0, vec![epoch_slot]);
         assert!(cs
             .generate_repairs_for_missing_slots(&self_id, 0)
             .is_empty());
