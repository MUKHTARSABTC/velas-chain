--- conflicted
+++ resolved
@@ -10,14 +10,9 @@
     crds_gossip_error::CrdsGossipError,
     crds_gossip_pull::{CrdsFilter, CrdsGossipPull, ProcessPullStats},
     crds_gossip_push::{CrdsGossipPush, CRDS_GOSSIP_NUM_ACTIVE},
-<<<<<<< HEAD
-    crds_value::{CrdsData, CrdsValue, CrdsValueLabel},
-    duplicate_shred::{self, DuplicateShredIndex, LeaderScheduleFn, MAX_DUPLICATE_SHREDS},
-=======
     crds_value::{CrdsData, CrdsValue},
     duplicate_shred::{self, DuplicateShredIndex, LeaderScheduleFn, MAX_DUPLICATE_SHREDS},
     ping_pong::PingCache,
->>>>>>> 7759210f
 };
 use itertools::Itertools;
 use rayon::ThreadPool;
@@ -28,19 +23,12 @@
     signature::{Keypair, Signer},
     timing::timestamp,
 };
-<<<<<<< HEAD
-use std::collections::{HashMap, HashSet};
-
-///The min size for bloom filters
-pub const CRDS_GOSSIP_DEFAULT_BLOOM_ITEMS: usize = 500;
-=======
 use std::{
     collections::{HashMap, HashSet},
     net::SocketAddr,
     sync::Mutex,
     time::Duration,
 };
->>>>>>> 7759210f
 
 pub struct CrdsGossip {
     pub crds: Crds,
@@ -183,68 +171,6 @@
         Ok(())
     }
 
-    pub(crate) fn push_duplicate_shred(
-        &mut self,
-        keypair: &Keypair,
-        shred: &Shred,
-        other_payload: &[u8],
-        leader_schedule: Option<impl LeaderScheduleFn>,
-        // Maximum serialized size of each DuplicateShred chunk payload.
-        max_payload_size: usize,
-    ) -> Result<(), duplicate_shred::Error> {
-        let pubkey = keypair.pubkey();
-        // Skip if there are already records of duplicate shreds for this slot.
-        let shred_slot = shred.slot();
-        if self
-            .crds
-            .get_records(&pubkey)
-            .any(|value| match &value.value.data {
-                CrdsData::DuplicateShred(_, value) => value.slot == shred_slot,
-                _ => false,
-            })
-        {
-            return Ok(());
-        }
-        let chunks = duplicate_shred::from_shred(
-            shred.clone(),
-            pubkey,
-            Vec::from(other_payload),
-            leader_schedule,
-            timestamp(),
-            max_payload_size,
-        )?;
-        // Find the index of oldest duplicate shred.
-        let mut num_dup_shreds = 0;
-        let offset = self
-            .crds
-            .get_records(&pubkey)
-            .filter_map(|value| match &value.value.data {
-                CrdsData::DuplicateShred(ix, value) => {
-                    num_dup_shreds += 1;
-                    Some((value.wallclock, *ix))
-                }
-                _ => None,
-            })
-            .min() // Override the oldest records.
-            .map(|(_ /*wallclock*/, ix)| ix)
-            .unwrap_or(0);
-        let offset = if num_dup_shreds < MAX_DUPLICATE_SHREDS {
-            num_dup_shreds
-        } else {
-            offset
-        };
-        let entries = chunks
-            .enumerate()
-            .map(|(k, chunk)| {
-                let index = (offset + k as DuplicateShredIndex) % MAX_DUPLICATE_SHREDS;
-                let data = CrdsData::DuplicateShred(index, chunk);
-                CrdsValue::new_signed(data, keypair)
-            })
-            .collect();
-        self.process_push_message(&pubkey, entries, timestamp());
-        Ok(())
-    }
-
     /// add the `from` to the peer's filter of nodes
     pub fn process_prune_msg(
         &self,
