[package]
name = "solana-exchange-program"
<<<<<<< HEAD
version = "1.5.19"
=======
version = "1.6.14"
>>>>>>> 7759210f
description = "Solana Exchange program"
authors = ["Solana Maintainers <maintainers@solana.foundation>"]
repository = "https://github.com/solana-labs/solana"
license = "Apache-2.0"
homepage = "https://solana.com/"
documentation = "https://docs.rs/solana-exchange-program"
edition = "2018"

[dependencies]
bincode = "1.3.1"
log = "0.4.11"
num-derive = { version = "0.3" }
num-traits = { version = "0.2" }
<<<<<<< HEAD
serde = "1.0.118"
serde_derive = "1.0.103"
solana-logger = { path = "../../logger", version = "=1.5.19" }
solana-metrics = { path = "../../metrics", version = "=1.5.19" }
solana-sdk = { path = "../../sdk", version = "=1.5.19" }
thiserror = "1.0"

[dev-dependencies]
solana-runtime = { path = "../../runtime", version = "=1.5.19" }
=======
serde = "1.0.122"
serde_derive = "1.0.103"
solana-logger = { path = "../../logger", version = "=1.6.14" }
solana-metrics = { path = "../../metrics", version = "=1.6.14" }
solana-sdk = { path = "../../sdk", version = "=1.6.14" }
thiserror = "1.0"

[dev-dependencies]
solana-runtime = { path = "../../runtime", version = "=1.6.14" }
>>>>>>> 7759210f

[lib]
crate-type = ["lib", "cdylib"]
name = "solana_exchange_program"

[package.metadata.docs.rs]
targets = ["x86_64-unknown-linux-gnu"]<|MERGE_RESOLUTION|>--- conflicted
+++ resolved
@@ -1,10 +1,6 @@
 [package]
 name = "solana-exchange-program"
-<<<<<<< HEAD
-version = "1.5.19"
-=======
 version = "1.6.14"
->>>>>>> 7759210f
 description = "Solana Exchange program"
 authors = ["Solana Maintainers <maintainers@solana.foundation>"]
 repository = "https://github.com/solana-labs/solana"
@@ -18,17 +14,6 @@
 log = "0.4.11"
 num-derive = { version = "0.3" }
 num-traits = { version = "0.2" }
-<<<<<<< HEAD
-serde = "1.0.118"
-serde_derive = "1.0.103"
-solana-logger = { path = "../../logger", version = "=1.5.19" }
-solana-metrics = { path = "../../metrics", version = "=1.5.19" }
-solana-sdk = { path = "../../sdk", version = "=1.5.19" }
-thiserror = "1.0"
-
-[dev-dependencies]
-solana-runtime = { path = "../../runtime", version = "=1.5.19" }
-=======
 serde = "1.0.122"
 serde_derive = "1.0.103"
 solana-logger = { path = "../../logger", version = "=1.6.14" }
@@ -38,7 +23,6 @@
 
 [dev-dependencies]
 solana-runtime = { path = "../../runtime", version = "=1.6.14" }
->>>>>>> 7759210f
 
 [lib]
 crate-type = ["lib", "cdylib"]
