//! Vote state, vote program
//! Receive and processes votes from validators
use crate::authorized_voters::AuthorizedVoters;
use crate::{id, vote_instruction::VoteError};
use bincode::{deserialize, serialize_into, serialized_size, ErrorKind};
use log::*;
use serde_derive::{Deserialize, Serialize};
use solana_sdk::{
    account::{AccountSharedData, ReadableAccount, WritableAccount},
    account_utils::State,
    clock::{Epoch, Slot, UnixTimestamp},
    epoch_schedule::MAX_LEADER_SCHEDULE_EPOCH_OFFSET,
    hash::Hash,
    instruction::InstructionError,
    keyed_account::KeyedAccount,
    pubkey::Pubkey,
    rent::Rent,
    slot_hashes::SlotHash,
    sysvar::clock::Clock,
};
use std::boxed::Box;
use std::cmp::Ordering;
use std::collections::{HashSet, VecDeque};

mod vote_state_0_23_5;
pub mod vote_state_versions;
pub use vote_state_versions::*;

// Maximum number of votes to keep around, tightly coupled with epoch_schedule::MIN_SLOTS_PER_EPOCH
pub const MAX_LOCKOUT_HISTORY: usize = 31;
pub const INITIAL_LOCKOUT: usize = 2;

// Maximum number of credits history to keep around
pub const MAX_EPOCH_CREDITS_HISTORY: usize = 64;

// Offset of VoteState::prior_voters, for determining initialization status without deserialization
const DEFAULT_PRIOR_VOTERS_OFFSET: usize = 82;

// Offset of VoteState::prior_voters, for determining initialization status without deserialization
const DEFAULT_PRIOR_VOTERS_OFFSET: usize = 82;

#[frozen_abi(digest = "Ch2vVEwos2EjAVqSHCyJjnN2MNX1yrpapZTGhMSCjWUH")]
#[derive(Serialize, Default, Deserialize, Debug, PartialEq, Eq, Clone, AbiExample)]
pub struct Vote {
    /// A stack of votes starting with the oldest vote
    pub slots: Vec<Slot>,
    /// signature of the bank's state at the last slot
    pub hash: Hash,
    /// processing timestamp of last slot
    pub timestamp: Option<UnixTimestamp>,
}

impl Vote {
    pub fn new(slots: Vec<Slot>, hash: Hash) -> Self {
        Self {
            slots,
            hash,
            timestamp: None,
        }
    }

    pub fn last_voted_slot(&self) -> Option<Slot> {
        self.slots.last().copied()
    }

    pub fn last_voted_slot_hash(&self) -> Option<(Slot, Hash)> {
        self.slots.last().copied().map(|slot| (slot, self.hash))
    }
}

#[derive(Serialize, Default, Deserialize, Debug, PartialEq, Eq, Clone, AbiExample)]
pub struct Lockout {
    pub slot: Slot,
    pub confirmation_count: u32,
}

impl Lockout {
    pub fn new(slot: Slot) -> Self {
        Self {
            slot,
            confirmation_count: 1,
        }
    }

    // The number of slots for which this vote is locked
    pub fn lockout(&self) -> u64 {
        (INITIAL_LOCKOUT as u64).pow(self.confirmation_count)
    }

    // The slot height at which this vote expires (cannot vote for any slot
    // less than this)
    pub fn expiration_slot(&self) -> Slot {
        self.slot + self.lockout()
    }
    pub fn is_expired(&self, slot: Slot) -> bool {
        self.expiration_slot() < slot
    }
}

#[derive(Default, Serialize, Deserialize, Debug, PartialEq, Eq, Clone, Copy)]
pub struct VoteInit {
    pub node_pubkey: Pubkey,
    pub authorized_voter: Pubkey,
    pub authorized_withdrawer: Pubkey,
    pub commission: u8,
}

#[derive(Serialize, Deserialize, Debug, PartialEq, Eq, Clone, Copy)]
pub enum VoteAuthorize {
    Voter,
    Withdrawer,
}

#[derive(Debug, Default, Serialize, Deserialize, PartialEq, Eq, Clone, AbiExample)]
pub struct BlockTimestamp {
    pub slot: Slot,
    pub timestamp: UnixTimestamp,
}

// this is how many epochs a voter can be remembered for slashing
const MAX_ITEMS: usize = 32;

#[derive(Debug, Serialize, Deserialize, PartialEq, Eq, Clone, AbiExample)]
pub struct CircBuf<I> {
    buf: [I; MAX_ITEMS],
    /// next pointer
    idx: usize,
    is_empty: bool,
}

impl<I: Default + Copy> Default for CircBuf<I> {
    fn default() -> Self {
        Self {
            buf: [I::default(); MAX_ITEMS],
            idx: MAX_ITEMS - 1,
            is_empty: true,
        }
    }
}

impl<I> CircBuf<I> {
    pub fn append(&mut self, item: I) {
        // remember prior delegate and when we switched, to support later slashing
        self.idx += 1;
        self.idx %= MAX_ITEMS;

        self.buf[self.idx] = item;
        self.is_empty = false;
    }

    pub fn buf(&self) -> &[I; MAX_ITEMS] {
        &self.buf
    }

    pub fn last(&self) -> Option<&I> {
        if !self.is_empty {
            Some(&self.buf[self.idx])
        } else {
            None
        }
    }
}

#[frozen_abi(digest = "331ZmXrmsUcwbKhzR3C1UEU6uNwZr48ExE54JDKGWA4w")]
#[derive(Debug, Default, Serialize, Deserialize, PartialEq, Eq, Clone, AbiExample)]
pub struct VoteState {
    /// the node that votes in this account
    pub node_pubkey: Pubkey,

    /// the signer for withdrawals
    pub authorized_withdrawer: Pubkey,
    /// percentage (0-100) that represents what part of a rewards
    ///  payout should be given to this VoteAccount
    pub commission: u8,

    pub votes: VecDeque<Lockout>,

    // This usually the last Lockout which was popped from self.votes.
    // However, it can be arbitrary slot, when being used inside Tower
    pub root_slot: Option<Slot>,

    /// the signer for vote transactions
    authorized_voters: AuthorizedVoters,

    /// history of prior authorized voters and the epochs for which
    /// they were set, the bottom end of the range is inclusive,
    /// the top of the range is exclusive
    prior_voters: CircBuf<(Pubkey, Epoch, Epoch)>,

    /// history of how many credits earned by the end of each epoch
    ///  each tuple is (Epoch, credits, prev_credits)
    epoch_credits: Vec<(Epoch, u64, u64)>,

    /// most recent timestamp submitted with a vote
    pub last_timestamp: BlockTimestamp,
}

impl VoteState {
    pub fn new(vote_init: &VoteInit, clock: &Clock) -> Self {
        Self {
            node_pubkey: vote_init.node_pubkey,
            authorized_voters: AuthorizedVoters::new(clock.epoch, vote_init.authorized_voter),
            authorized_withdrawer: vote_init.authorized_withdrawer,
            commission: vote_init.commission,
            ..VoteState::default()
        }
    }

    pub fn get_authorized_voter(&self, epoch: Epoch) -> Option<Pubkey> {
        self.authorized_voters.get_authorized_voter(epoch)
    }

    pub fn authorized_voters(&self) -> &AuthorizedVoters {
        &self.authorized_voters
    }

    pub fn prior_voters(&mut self) -> &CircBuf<(Pubkey, Epoch, Epoch)> {
        &self.prior_voters
    }

    pub fn get_rent_exempt_reserve(rent: &Rent) -> u64 {
        rent.minimum_balance(VoteState::size_of())
    }

    pub fn size_of() -> usize {
        // Upper limit on the size of the Vote State. Equal to
        // size_of(VoteState) when votes.len() is MAX_LOCKOUT_HISTORY
        let vote_state = VoteStateVersions::new_current(Self::get_max_sized_vote_state());
        serialized_size(&vote_state).unwrap() as usize
    }

    // utility function, used by Stakes, tests
    pub fn from<T: ReadableAccount>(account: &T) -> Option<VoteState> {
        Self::deserialize(&account.data()).ok()
    }

    // utility function, used by Stakes, tests
    pub fn to<T: WritableAccount>(versioned: &VoteStateVersions, account: &mut T) -> Option<()> {
        Self::serialize(versioned, &mut account.data_as_mut_slice()).ok()
    }

    pub fn deserialize(input: &[u8]) -> Result<Self, InstructionError> {
        deserialize::<VoteStateVersions>(&input)
            .map(|versioned| versioned.convert_to_current())
            .map_err(|_| InstructionError::InvalidAccountData)
    }

    pub fn serialize(
        versioned: &VoteStateVersions,
        output: &mut [u8],
    ) -> Result<(), InstructionError> {
        serialize_into(output, versioned).map_err(|err| match *err {
            ErrorKind::SizeLimit => InstructionError::AccountDataTooSmall,
            _ => InstructionError::GenericError,
        })
    }

    pub fn credits_from<T: ReadableAccount>(account: &T) -> Option<u64> {
        Self::from(account).map(|state| state.credits())
    }

    /// returns commission split as (voter_portion, staker_portion, was_split) tuple
    ///
    ///  if commission calculation is 100% one way or other,
    ///   indicate with false for was_split
    pub fn commission_split(&self, on: u64) -> (u64, u64, bool) {
        match self.commission.min(100) {
            0 => (0, on, false),
            100 => (on, 0, false),
            split => {
                let on = u128::from(on);
                // Calculate mine and theirs independently and symmetrically instead of
                // using the remainder of the other to treat them strictly equally.
                // This is also to cancel the rewarding if either of the parties
                // should receive only fractional lamports, resulting in not being rewarded at all.
                // Thus, note that we intentionally discard any residual fractional lamports.
                let mine = on * u128::from(split) / 100u128;
                let theirs = on * u128::from(100 - split) / 100u128;

                (mine as u64, theirs as u64, true)
            }
        }
    }

    fn get_max_sized_vote_state() -> VoteState {
        let mut authorized_voters = AuthorizedVoters::default();
        for i in 0..=MAX_LEADER_SCHEDULE_EPOCH_OFFSET {
            authorized_voters.insert(i, solana_sdk::pubkey::new_rand());
        }

        VoteState {
            votes: VecDeque::from(vec![Lockout::default(); MAX_LOCKOUT_HISTORY]),
            root_slot: Some(std::u64::MAX),
            epoch_credits: vec![(0, 0, 0); MAX_EPOCH_CREDITS_HISTORY],
            authorized_voters,
            ..Self::default()
        }
    }

    fn check_slots_are_valid(
        &self,
        vote: &Vote,
        slot_hashes: &[(Slot, Hash)],
    ) -> Result<(), VoteError> {
        let mut i = 0; // index into the vote's slots
        let mut j = slot_hashes.len(); // index into the slot_hashes
        while i < vote.slots.len() && j > 0 {
            // find the last slot in the vote
            if self
                .last_voted_slot()
                .map_or(false, |last_voted_slot| vote.slots[i] <= last_voted_slot)
            {
                i += 1;
                continue;
            }
            if vote.slots[i] != slot_hashes[j - 1].0 {
                j -= 1;
                continue;
            }
            i += 1;
            j -= 1;
        }
        if j == slot_hashes.len() {
            debug!(
                "{} dropped vote {:?} too old: {:?} ",
                self.node_pubkey, vote, slot_hashes
            );
            return Err(VoteError::VoteTooOld);
        }
        if i != vote.slots.len() {
            info!(
                "{} dropped vote {:?} failed to match slot:  {:?}",
                self.node_pubkey, vote, slot_hashes,
            );
            inc_new_counter_info!("dropped-vote-slot", 1);
            return Err(VoteError::SlotsMismatch);
        }
        if slot_hashes[j].1 != vote.hash {
            warn!(
                "{} dropped vote {:?} failed to match hash {} {}",
                self.node_pubkey, vote, vote.hash, slot_hashes[j].1
            );
            inc_new_counter_info!("dropped-vote-hash", 1);
            return Err(VoteError::SlotHashMismatch);
        }
        Ok(())
    }

    pub fn process_vote(
        &mut self,
        vote: &Vote,
        slot_hashes: &[SlotHash],
        epoch: Epoch,
    ) -> Result<(), VoteError> {
        if vote.slots.is_empty() {
            return Err(VoteError::EmptySlots);
        }
        self.check_slots_are_valid(vote, slot_hashes)?;

        vote.slots.iter().for_each(|s| self.process_slot(*s, epoch));
        Ok(())
    }

    pub fn process_slot(&mut self, slot: Slot, epoch: Epoch) {
        // Ignore votes for slots earlier than we already have votes for
        if self
            .last_voted_slot()
            .map_or(false, |last_voted_slot| slot <= last_voted_slot)
        {
            return;
        }

        let vote = Lockout::new(slot);

        self.pop_expired_votes(slot);

        // Once the stack is full, pop the oldest lockout and distribute rewards
        if self.votes.len() == MAX_LOCKOUT_HISTORY {
            let vote = self.votes.pop_front().unwrap();
            self.root_slot = Some(vote.slot);

            self.increment_credits(epoch);
        }
        self.votes.push_back(vote);
        self.double_lockouts();
    }

    /// increment credits, record credits for last epoch if new epoch
    pub fn increment_credits(&mut self, epoch: Epoch) {
        // increment credits, record by epoch

        // never seen a credit
        if self.epoch_credits.is_empty() {
            self.epoch_credits.push((epoch, 0, 0));
        } else if epoch != self.epoch_credits.last().unwrap().0 {
            let (_, credits, prev_credits) = *self.epoch_credits.last().unwrap();

            if credits != prev_credits {
                // if credits were earned previous epoch
                // append entry at end of list for the new epoch
                self.epoch_credits.push((epoch, credits, credits));
            } else {
                // else just move the current epoch
                self.epoch_credits.last_mut().unwrap().0 = epoch;
            }

            // Remove too old epoch_credits
            if self.epoch_credits.len() > MAX_EPOCH_CREDITS_HISTORY {
                self.epoch_credits.remove(0);
            }
        }

        self.epoch_credits.last_mut().unwrap().1 += 1;
    }

    /// "unchecked" functions used by tests and Tower
    pub fn process_vote_unchecked(&mut self, vote: &Vote) {
        let slot_hashes: Vec<_> = vote.slots.iter().rev().map(|x| (*x, vote.hash)).collect();
        let _ignored = self.process_vote(vote, &slot_hashes, self.current_epoch());
    }
    pub fn process_slot_vote_unchecked(&mut self, slot: Slot) {
        self.process_vote_unchecked(&Vote::new(vec![slot], Hash::default()));
    }

    pub fn nth_recent_vote(&self, position: usize) -> Option<&Lockout> {
        if position < self.votes.len() {
            let pos = self.votes.len() - 1 - position;
            self.votes.get(pos)
        } else {
            None
        }
    }

    pub fn last_lockout(&self) -> Option<&Lockout> {
        self.votes.back()
    }

    pub fn last_voted_slot(&self) -> Option<Slot> {
        self.last_lockout().map(|v| v.slot)
    }

    // Upto MAX_LOCKOUT_HISTORY many recent unexpired
    // vote slots pushed onto the stack.
    pub fn tower(&self) -> Vec<Slot> {
        self.votes.iter().map(|v| v.slot).collect()
    }

    fn current_epoch(&self) -> Epoch {
        if self.epoch_credits.is_empty() {
            0
        } else {
            self.epoch_credits.last().unwrap().0
        }
    }

    /// Number of "credits" owed to this account from the mining pool. Submit this
    /// VoteState to the Rewards program to trade credits for lamports.
    pub fn credits(&self) -> u64 {
        if self.epoch_credits.is_empty() {
            0
        } else {
            self.epoch_credits.last().unwrap().1
        }
    }

    /// Number of "credits" owed to this account from the mining pool on a per-epoch basis,
    ///  starting from credits observed.
    /// Each tuple of (Epoch, u64, u64) is read as (epoch, credits, prev_credits), where
    ///   credits for each epoch is credits - prev_credits; while redundant this makes
    ///   calculating rewards over partial epochs nice and simple
    pub fn epoch_credits(&self) -> &Vec<(Epoch, u64, u64)> {
        &self.epoch_credits
    }

    fn set_new_authorized_voter<F>(
        &mut self,
        authorized_pubkey: &Pubkey,
        current_epoch: Epoch,
        target_epoch: Epoch,
        verify: F,
    ) -> Result<(), InstructionError>
    where
        F: Fn(Pubkey) -> Result<(), InstructionError>,
    {
        let epoch_authorized_voter = self.get_and_update_authorized_voter(current_epoch)?;
        verify(epoch_authorized_voter)?;

        // The offset in slots `n` on which the target_epoch
        // (default value `DEFAULT_LEADER_SCHEDULE_SLOT_OFFSET`) is
        // calculated is the number of slots available from the
        // first slot `S` of an epoch in which to set a new voter for
        // the epoch at `S` + `n`
        if self.authorized_voters.contains(target_epoch) {
            return Err(VoteError::TooSoonToReauthorize.into());
        }

        // Get the latest authorized_voter
        let (latest_epoch, latest_authorized_pubkey) = self
            .authorized_voters
            .last()
            .ok_or(InstructionError::InvalidAccountData)?;

        // If we're not setting the same pubkey as authorized pubkey again,
        // then update the list of prior voters to mark the expiration
        // of the old authorized pubkey
        if latest_authorized_pubkey != authorized_pubkey {
            // Update the epoch ranges of authorized pubkeys that will be expired
            let epoch_of_last_authorized_switch =
                self.prior_voters.last().map(|range| range.2).unwrap_or(0);

            // target_epoch must:
            // 1) Be monotonically increasing due to the clock always
            //    moving forward
            // 2) not be equal to latest epoch otherwise this
            //    function would have returned TooSoonToReauthorize error
            //    above
            assert!(target_epoch > *latest_epoch);

            // Commit the new state
            self.prior_voters.append((
                *latest_authorized_pubkey,
                epoch_of_last_authorized_switch,
                target_epoch,
            ));
        }

        self.authorized_voters
            .insert(target_epoch, *authorized_pubkey);

        Ok(())
    }

    fn get_and_update_authorized_voter(
        &mut self,
        current_epoch: Epoch,
    ) -> Result<Pubkey, InstructionError> {
        let pubkey = self
            .authorized_voters
            .get_and_cache_authorized_voter_for_epoch(current_epoch)
            .ok_or(InstructionError::InvalidAccountData)?;
        self.authorized_voters
            .purge_authorized_voters(current_epoch);
        Ok(pubkey)
    }

    fn pop_expired_votes(&mut self, slot: Slot) {
        loop {
            if self.last_lockout().map_or(false, |v| v.is_expired(slot)) {
                self.votes.pop_back();
            } else {
                break;
            }
        }
    }

    fn double_lockouts(&mut self) {
        let stack_depth = self.votes.len();
        for (i, v) in self.votes.iter_mut().enumerate() {
            // Don't increase the lockout for this vote until we get more confirmations
            // than the max number of confirmations this vote has seen
            if stack_depth > i + v.confirmation_count as usize {
                v.confirmation_count += 1;
            }
        }
    }

    pub fn process_timestamp(
        &mut self,
        slot: Slot,
        timestamp: UnixTimestamp,
    ) -> Result<(), VoteError> {
        if (slot < self.last_timestamp.slot || timestamp < self.last_timestamp.timestamp)
            || (slot == self.last_timestamp.slot
                && BlockTimestamp { slot, timestamp } != self.last_timestamp
                && self.last_timestamp.slot != 0)
        {
            return Err(VoteError::TimestampTooOld);
        }
        self.last_timestamp = BlockTimestamp { slot, timestamp };
        Ok(())
    }

    pub fn is_uninitialized_no_deser(data: &[u8]) -> bool {
        const VERSION_OFFSET: usize = 4;
        data.len() != VoteState::size_of()
            || data[VERSION_OFFSET..VERSION_OFFSET + DEFAULT_PRIOR_VOTERS_OFFSET]
                == [0; DEFAULT_PRIOR_VOTERS_OFFSET]
    }
}

/// Authorize the given pubkey to withdraw or sign votes. This may be called multiple times,
/// but will implicitly withdraw authorization from the previously authorized
/// key
pub fn authorize<S: std::hash::BuildHasher>(
    vote_account: &KeyedAccount,
    authorized: &Pubkey,
    vote_authorize: VoteAuthorize,
    signers: &HashSet<Pubkey, S>,
    clock: &Clock,
) -> Result<(), InstructionError> {
    let mut vote_state: VoteState =
        State::<VoteStateVersions>::state(vote_account)?.convert_to_current();

    // current authorized signer must say "yay"
    match vote_authorize {
        VoteAuthorize::Voter => {
            vote_state.set_new_authorized_voter(
                authorized,
                clock.epoch,
                clock.leader_schedule_epoch + 1,
                |epoch_authorized_voter| verify_authorized_signer(&epoch_authorized_voter, signers),
            )?;
        }
        VoteAuthorize::Withdrawer => {
            verify_authorized_signer(&vote_state.authorized_withdrawer, signers)?;
            vote_state.authorized_withdrawer = *authorized;
        }
    }

    vote_account.set_state(&VoteStateVersions::new_current(vote_state))
}

/// Update the node_pubkey, requires signature of the authorized voter
pub fn update_validator_identity<S: std::hash::BuildHasher>(
    vote_account: &KeyedAccount,
    node_pubkey: &Pubkey,
    signers: &HashSet<Pubkey, S>,
) -> Result<(), InstructionError> {
    let mut vote_state: VoteState =
        State::<VoteStateVersions>::state(vote_account)?.convert_to_current();

    // current authorized withdrawer must say "yay"
    verify_authorized_signer(&vote_state.authorized_withdrawer, signers)?;

    // new node must say "yay"
    verify_authorized_signer(&node_pubkey, signers)?;

    vote_state.node_pubkey = *node_pubkey;

    vote_account.set_state(&VoteStateVersions::new_current(vote_state))
}

/// Update the vote account's commission
pub fn update_commission<S: std::hash::BuildHasher>(
    vote_account: &KeyedAccount,
    commission: u8,
    signers: &HashSet<Pubkey, S>,
) -> Result<(), InstructionError> {
    let mut vote_state: VoteState =
        State::<VoteStateVersions>::state(vote_account)?.convert_to_current();

    // current authorized withdrawer must say "yay"
    verify_authorized_signer(&vote_state.authorized_withdrawer, signers)?;

    vote_state.commission = commission;

    vote_account.set_state(&VoteStateVersions::new_current(vote_state))
}

fn verify_authorized_signer<S: std::hash::BuildHasher>(
    authorized: &Pubkey,
    signers: &HashSet<Pubkey, S>,
) -> Result<(), InstructionError> {
    if signers.contains(authorized) {
        Ok(())
    } else {
        Err(InstructionError::MissingRequiredSignature)
    }
}

/// Withdraw funds from the vote account
pub fn withdraw<S: std::hash::BuildHasher>(
    vote_account: &KeyedAccount,
    lamports: u64,
    to_account: &KeyedAccount,
    signers: &HashSet<Pubkey, S>,
) -> Result<(), InstructionError> {
    let vote_state: VoteState =
        State::<VoteStateVersions>::state(vote_account)?.convert_to_current();

    verify_authorized_signer(&vote_state.authorized_withdrawer, signers)?;

    match vote_account.lamports()?.cmp(&lamports) {
        Ordering::Less => return Err(InstructionError::InsufficientFunds),
        Ordering::Equal => {
            // Deinitialize upon zero-balance
            vote_account.set_state(&VoteStateVersions::new_current(VoteState::default()))?;
        }
        _ => (),
    }
    vote_account.try_account_ref_mut()?.lamports -= lamports;
    to_account.try_account_ref_mut()?.lamports += lamports;
    Ok(())
}

/// Initialize the vote_state for a vote account
/// Assumes that the account is being init as part of a account creation or balance transfer and
/// that the transaction must be signed by the staker's keys
pub fn initialize_account<S: std::hash::BuildHasher>(
    vote_account: &KeyedAccount,
    vote_init: &VoteInit,
    signers: &HashSet<Pubkey, S>,
    clock: &Clock,
    check_data_size: bool,
) -> Result<(), InstructionError> {
    if check_data_size && vote_account.data_len()? != VoteState::size_of() {
        return Err(InstructionError::InvalidAccountData);
    }
    let versioned = State::<VoteStateVersions>::state(vote_account)?;

    if !versioned.is_uninitialized() {
        return Err(InstructionError::AccountAlreadyInitialized);
    }

    // node must agree to accept this vote account
    verify_authorized_signer(&vote_init.node_pubkey, signers)?;

    vote_account.set_state(&VoteStateVersions::new_current(VoteState::new(
        vote_init, clock,
    )))
}

pub fn process_vote<S: std::hash::BuildHasher>(
    vote_account: &KeyedAccount,
    slot_hashes: &[SlotHash],
    clock: &Clock,
    vote: &Vote,
    signers: &HashSet<Pubkey, S>,
) -> Result<(), InstructionError> {
    let versioned = State::<VoteStateVersions>::state(vote_account)?;

    if versioned.is_uninitialized() {
        return Err(InstructionError::UninitializedAccount);
    }

    let mut vote_state = versioned.convert_to_current();
    let authorized_voter = vote_state.get_and_update_authorized_voter(clock.epoch)?;
    verify_authorized_signer(&authorized_voter, signers)?;

    vote_state.process_vote(vote, slot_hashes, clock.epoch)?;
    if let Some(timestamp) = vote.timestamp {
        vote.slots
            .iter()
            .max()
            .ok_or(VoteError::EmptySlots)
            .and_then(|slot| vote_state.process_timestamp(*slot, timestamp))?;
    }
    vote_account.set_state(&VoteStateVersions::new_current(vote_state))
}

pub fn create_account_with_authorized(
    node_pubkey: &Pubkey,
    authorized_voter: &Pubkey,
    authorized_withdrawer: &Pubkey,
    commission: u8,
    lamports: u64,
) -> AccountSharedData {
    let mut vote_account = AccountSharedData::new(lamports, VoteState::size_of(), &id());

    let vote_state = VoteState::new(
        &VoteInit {
            node_pubkey: *node_pubkey,
            authorized_voter: *authorized_voter,
            authorized_withdrawer: *authorized_withdrawer,
            commission,
        },
        &Clock::default(),
    );

    let versioned = VoteStateVersions::new_current(vote_state);
    VoteState::to(&versioned, &mut vote_account).unwrap();

    vote_account
}

// create_account() should be removed, use create_account_with_authorized() instead
pub fn create_account(
    vote_pubkey: &Pubkey,
    node_pubkey: &Pubkey,
    commission: u8,
    lamports: u64,
) -> AccountSharedData {
    create_account_with_authorized(node_pubkey, vote_pubkey, vote_pubkey, commission, lamports)
}

#[cfg(test)]
mod tests {
    use super::*;
    use crate::vote_state;
    use solana_sdk::{
        account::AccountSharedData,
        account_utils::StateMut,
        hash::hash,
        keyed_account::{get_signers, next_keyed_account},
    };
    use std::cell::RefCell;

    const MAX_RECENT_VOTES: usize = 16;

    impl VoteState {
        pub fn new_for_test(auth_pubkey: &Pubkey) -> Self {
            Self::new(
                &VoteInit {
                    node_pubkey: solana_sdk::pubkey::new_rand(),
                    authorized_voter: *auth_pubkey,
                    authorized_withdrawer: *auth_pubkey,
                    commission: 0,
                },
                &Clock::default(),
            )
        }
    }

    #[test]
    fn test_initialize_vote_account() {
        let vote_account_pubkey = solana_sdk::pubkey::new_rand();
        let vote_account = AccountSharedData::new_ref(100, VoteState::size_of(), &id());
        let vote_account = KeyedAccount::new(&vote_account_pubkey, false, &vote_account);

        let node_pubkey = solana_sdk::pubkey::new_rand();
        let node_account = RefCell::new(AccountSharedData::default());
        let keyed_accounts = &[];
        let signers: HashSet<Pubkey> = get_signers(keyed_accounts);

        //init should fail, node_pubkey didn't sign the transaction
        let res = initialize_account(
            &vote_account,
            &VoteInit {
                node_pubkey,
                authorized_voter: vote_account_pubkey,
                authorized_withdrawer: vote_account_pubkey,
                commission: 0,
            },
            &signers,
            &Clock::default(),
            true,
        );
        assert_eq!(res, Err(InstructionError::MissingRequiredSignature));

        let keyed_accounts = &[KeyedAccount::new(&node_pubkey, true, &node_account)];
        let signers: HashSet<Pubkey> = get_signers(keyed_accounts);

        //init should pass
        let res = initialize_account(
            &vote_account,
            &VoteInit {
                node_pubkey,
                authorized_voter: vote_account_pubkey,
                authorized_withdrawer: vote_account_pubkey,
                commission: 0,
            },
            &signers,
            &Clock::default(),
            true,
        );
        assert_eq!(res, Ok(()));

        // reinit should fail
        let res = initialize_account(
            &vote_account,
            &VoteInit {
                node_pubkey,
                authorized_voter: vote_account_pubkey,
                authorized_withdrawer: vote_account_pubkey,
                commission: 0,
            },
            &signers,
            &Clock::default(),
            true,
        );
        assert_eq!(res, Err(InstructionError::AccountAlreadyInitialized));

        //init should fail, account is too big
<<<<<<< HEAD
        let large_vote_account = Account::new_ref(100, 2 * VoteState::size_of(), &id());
=======
        let large_vote_account = AccountSharedData::new_ref(100, 2 * VoteState::size_of(), &id());
>>>>>>> 7759210f
        let large_vote_account =
            KeyedAccount::new(&vote_account_pubkey, false, &large_vote_account);
        let res = initialize_account(
            &large_vote_account,
            &VoteInit {
                node_pubkey,
                authorized_voter: vote_account_pubkey,
                authorized_withdrawer: vote_account_pubkey,
                commission: 0,
            },
            &signers,
            &Clock::default(),
            true,
        );
        assert_eq!(res, Err(InstructionError::InvalidAccountData));
    }

    fn create_test_account() -> (Pubkey, RefCell<AccountSharedData>) {
        let vote_pubkey = solana_sdk::pubkey::new_rand();
        (
            vote_pubkey,
            RefCell::new(vote_state::create_account(
                &vote_pubkey,
                &solana_sdk::pubkey::new_rand(),
                0,
                100,
            )),
        )
    }

    fn create_test_account_with_authorized() -> (Pubkey, Pubkey, Pubkey, RefCell<AccountSharedData>)
    {
        let vote_pubkey = solana_sdk::pubkey::new_rand();
        let authorized_voter = solana_sdk::pubkey::new_rand();
        let authorized_withdrawer = solana_sdk::pubkey::new_rand();

        (
            vote_pubkey,
            authorized_voter,
            authorized_withdrawer,
            RefCell::new(vote_state::create_account_with_authorized(
                &solana_sdk::pubkey::new_rand(),
                &authorized_voter,
                &authorized_withdrawer,
                0,
                100,
            )),
        )
    }

    fn simulate_process_vote(
        vote_pubkey: &Pubkey,
        vote_account: &RefCell<AccountSharedData>,
        vote: &Vote,
        slot_hashes: &[SlotHash],
        epoch: Epoch,
    ) -> Result<VoteState, InstructionError> {
        let keyed_accounts = &[KeyedAccount::new(&vote_pubkey, true, vote_account)];
        let signers: HashSet<Pubkey> = get_signers(keyed_accounts);
        process_vote(
            &keyed_accounts[0],
            slot_hashes,
            &Clock {
                epoch,
                ..Clock::default()
            },
            &vote.clone(),
            &signers,
        )?;
        StateMut::<VoteStateVersions>::state(&*vote_account.borrow())
            .map(|versioned| versioned.convert_to_current())
    }

    /// exercises all the keyed accounts stuff
    fn simulate_process_vote_unchecked(
        vote_pubkey: &Pubkey,
        vote_account: &RefCell<AccountSharedData>,
        vote: &Vote,
    ) -> Result<VoteState, InstructionError> {
        simulate_process_vote(
            vote_pubkey,
            vote_account,
            vote,
            &[(*vote.slots.last().unwrap(), vote.hash)],
            0,
        )
    }

    #[test]
    fn test_vote_serialize() {
        let mut buffer: Vec<u8> = vec![0; VoteState::size_of()];
        let mut vote_state = VoteState::default();
        vote_state
            .votes
            .resize(MAX_LOCKOUT_HISTORY, Lockout::default());
        let versioned = VoteStateVersions::new_current(vote_state);
        assert!(VoteState::serialize(&versioned, &mut buffer[0..4]).is_err());
        VoteState::serialize(&versioned, &mut buffer).unwrap();
        assert_eq!(
            VoteStateVersions::new_current(VoteState::deserialize(&buffer).unwrap()),
            versioned
        );
    }

    #[test]
    fn test_voter_registration() {
        let (vote_pubkey, vote_account) = create_test_account();

        let vote_state: VoteState = StateMut::<VoteStateVersions>::state(&*vote_account.borrow())
            .unwrap()
            .convert_to_current();
        assert_eq!(vote_state.authorized_voters.len(), 1);
        assert_eq!(
            *vote_state.authorized_voters.first().unwrap().1,
            vote_pubkey
        );
        assert!(vote_state.votes.is_empty());
    }

    #[test]
    fn test_vote() {
        let (vote_pubkey, vote_account) = create_test_account();

        let vote = Vote::new(vec![1], Hash::default());
        let vote_state =
            simulate_process_vote_unchecked(&vote_pubkey, &vote_account, &vote).unwrap();
        assert_eq!(
            vote_state.votes,
            vec![Lockout::new(*vote.slots.last().unwrap())]
        );
        assert_eq!(vote_state.credits(), 0);
    }

    #[test]
    fn test_vote_slot_hashes() {
        let (vote_pubkey, vote_account) = create_test_account();

        let hash = hash(&[0u8]);
        let vote = Vote::new(vec![0], hash);

        // wrong hash
        assert_eq!(
            simulate_process_vote(
                &vote_pubkey,
                &vote_account,
                &vote,
                &[(0, Hash::default())],
                0,
            ),
            Err(VoteError::SlotHashMismatch.into())
        );

        // wrong slot
        assert_eq!(
            simulate_process_vote(&vote_pubkey, &vote_account, &vote, &[(1, hash)], 0),
            Err(VoteError::SlotsMismatch.into())
        );

        // empty slot_hashes
        assert_eq!(
            simulate_process_vote(&vote_pubkey, &vote_account, &vote, &[], 0),
            Err(VoteError::VoteTooOld.into())
        );
    }

    #[test]
    fn test_vote_update_validator_identity() {
        let (vote_pubkey, _authorized_voter, authorized_withdrawer, vote_account) =
            create_test_account_with_authorized();

        let node_pubkey = solana_sdk::pubkey::new_rand();
        let node_account = RefCell::new(AccountSharedData::default());
        let authorized_withdrawer_account = RefCell::new(AccountSharedData::default());

        let keyed_accounts = &[
            KeyedAccount::new(&vote_pubkey, true, &vote_account),
            KeyedAccount::new(&node_pubkey, false, &node_account),
            KeyedAccount::new(&authorized_withdrawer, true, &authorized_withdrawer_account),
        ];
        let signers: HashSet<Pubkey> = get_signers(keyed_accounts);
        let res = update_validator_identity(&keyed_accounts[0], &node_pubkey, &signers);
        assert_eq!(res, Err(InstructionError::MissingRequiredSignature));

        let keyed_accounts = &[
            KeyedAccount::new(&vote_pubkey, true, &vote_account),
            KeyedAccount::new(&node_pubkey, true, &node_account),
            KeyedAccount::new(
                &authorized_withdrawer,
                false,
                &authorized_withdrawer_account,
            ),
        ];
        let signers: HashSet<Pubkey> = get_signers(keyed_accounts);
        let res = update_validator_identity(&keyed_accounts[0], &node_pubkey, &signers);
        assert_eq!(res, Err(InstructionError::MissingRequiredSignature));
        let vote_state: VoteState = StateMut::<VoteStateVersions>::state(&*vote_account.borrow())
            .unwrap()
            .convert_to_current();
        assert!(vote_state.node_pubkey != node_pubkey);

        let keyed_accounts = &[
            KeyedAccount::new(&vote_pubkey, true, &vote_account),
            KeyedAccount::new(&node_pubkey, true, &node_account),
            KeyedAccount::new(&authorized_withdrawer, true, &authorized_withdrawer_account),
        ];
        let signers: HashSet<Pubkey> = get_signers(keyed_accounts);
        let res = update_validator_identity(&keyed_accounts[0], &node_pubkey, &signers);
        assert_eq!(res, Ok(()));
        let vote_state: VoteState = StateMut::<VoteStateVersions>::state(&*vote_account.borrow())
            .unwrap()
            .convert_to_current();
        assert_eq!(vote_state.node_pubkey, node_pubkey);
    }

    #[test]
    fn test_vote_update_commission() {
        let (vote_pubkey, _authorized_voter, authorized_withdrawer, vote_account) =
            create_test_account_with_authorized();

        let authorized_withdrawer_account = RefCell::new(AccountSharedData::default());

        let keyed_accounts = &[
            KeyedAccount::new(&vote_pubkey, true, &vote_account),
            KeyedAccount::new(
                &authorized_withdrawer,
                false,
                &authorized_withdrawer_account,
            ),
        ];
        let signers: HashSet<Pubkey> = get_signers(keyed_accounts);
        let res = update_commission(&keyed_accounts[0], 42, &signers);
        assert_eq!(res, Err(InstructionError::MissingRequiredSignature));

        let keyed_accounts = &[
            KeyedAccount::new(&vote_pubkey, true, &vote_account),
            KeyedAccount::new(&authorized_withdrawer, true, &authorized_withdrawer_account),
        ];
        let signers: HashSet<Pubkey> = get_signers(keyed_accounts);
        let res = update_commission(&keyed_accounts[0], 42, &signers);
        assert_eq!(res, Ok(()));
        let vote_state: VoteState = StateMut::<VoteStateVersions>::state(&*vote_account.borrow())
            .unwrap()
            .convert_to_current();
        assert_eq!(vote_state.commission, 42);

        let keyed_accounts = &[
            KeyedAccount::new(&vote_pubkey, true, &vote_account),
            KeyedAccount::new(&authorized_withdrawer, true, &authorized_withdrawer_account),
        ];
        let signers: HashSet<Pubkey> = get_signers(keyed_accounts);
        let res = update_commission(&keyed_accounts[0], u8::MAX, &signers);
        assert_eq!(res, Ok(()));
        let vote_state: VoteState = StateMut::<VoteStateVersions>::state(&*vote_account.borrow())
            .unwrap()
            .convert_to_current();
        assert_eq!(vote_state.commission, u8::MAX);
    }

    #[test]
    fn test_vote_signature() {
        let (vote_pubkey, vote_account) = create_test_account();
        let vote = Vote::new(vec![1], Hash::default());

        // unsigned
        let keyed_accounts = &[KeyedAccount::new(&vote_pubkey, false, &vote_account)];
        let signers: HashSet<Pubkey> = get_signers(keyed_accounts);
        let res = process_vote(
            &keyed_accounts[0],
            &[(*vote.slots.last().unwrap(), vote.hash)],
            &Clock {
                epoch: 1,
                leader_schedule_epoch: 2,
                ..Clock::default()
            },
            &vote,
            &signers,
        );
        assert_eq!(res, Err(InstructionError::MissingRequiredSignature));

        // signed
        let keyed_accounts = &[KeyedAccount::new(&vote_pubkey, true, &vote_account)];
        let signers: HashSet<Pubkey> = get_signers(keyed_accounts);
        let res = process_vote(
            &keyed_accounts[0],
            &[(*vote.slots.last().unwrap(), vote.hash)],
            &Clock {
                epoch: 1,
                leader_schedule_epoch: 2,
                ..Clock::default()
            },
            &vote,
            &signers,
        );
        assert_eq!(res, Ok(()));

        // another voter, unsigned
        let keyed_accounts = &[KeyedAccount::new(&vote_pubkey, false, &vote_account)];
        let signers: HashSet<Pubkey> = get_signers(keyed_accounts);
        let authorized_voter_pubkey = solana_sdk::pubkey::new_rand();
        let res = authorize(
            &keyed_accounts[0],
            &authorized_voter_pubkey,
            VoteAuthorize::Voter,
            &signers,
            &Clock {
                epoch: 1,
                leader_schedule_epoch: 2,
                ..Clock::default()
            },
        );
        assert_eq!(res, Err(InstructionError::MissingRequiredSignature));

        let keyed_accounts = &[KeyedAccount::new(&vote_pubkey, true, &vote_account)];
        let signers: HashSet<Pubkey> = get_signers(keyed_accounts);
        let res = authorize(
            &keyed_accounts[0],
            &authorized_voter_pubkey,
            VoteAuthorize::Voter,
            &signers,
            &Clock {
                epoch: 1,
                leader_schedule_epoch: 2,
                ..Clock::default()
            },
        );
        assert_eq!(res, Ok(()));

        // Already set an authorized voter earlier for leader_schedule_epoch == 2
        let signers: HashSet<Pubkey> = get_signers(keyed_accounts);
        let res = authorize(
            &keyed_accounts[0],
            &authorized_voter_pubkey,
            VoteAuthorize::Voter,
            &signers,
            &Clock {
                epoch: 1,
                leader_schedule_epoch: 2,
                ..Clock::default()
            },
        );
        assert_eq!(res, Err(VoteError::TooSoonToReauthorize.into()));

        // verify authorized_voter_pubkey can authorize authorized_voter_pubkey ;)
        let authorized_voter_account = RefCell::new(AccountSharedData::default());
        let keyed_accounts = &[
            KeyedAccount::new(&vote_pubkey, false, &vote_account),
            KeyedAccount::new(&authorized_voter_pubkey, true, &authorized_voter_account),
        ];
        let signers: HashSet<Pubkey> = get_signers(keyed_accounts);
        let res = authorize(
            &keyed_accounts[0],
            &authorized_voter_pubkey,
            VoteAuthorize::Voter,
            &signers,
            &Clock {
                // The authorized voter was set when leader_schedule_epoch == 2, so will
                // take effect when epoch == 3
                epoch: 3,
                leader_schedule_epoch: 4,
                ..Clock::default()
            },
        );
        assert_eq!(res, Ok(()));

        // authorize another withdrawer
        // another voter
        let keyed_accounts = &[KeyedAccount::new(&vote_pubkey, true, &vote_account)];
        let signers: HashSet<Pubkey> = get_signers(keyed_accounts);
        let authorized_withdrawer_pubkey = solana_sdk::pubkey::new_rand();
        let res = authorize(
            &keyed_accounts[0],
            &authorized_withdrawer_pubkey,
            VoteAuthorize::Withdrawer,
            &signers,
            &Clock {
                epoch: 3,
                leader_schedule_epoch: 4,
                ..Clock::default()
            },
        );
        assert_eq!(res, Ok(()));

        // verify authorized_withdrawer can authorize authorized_withdrawer ;)
        let withdrawer_account = RefCell::new(AccountSharedData::default());
        let keyed_accounts = &[
            KeyedAccount::new(&vote_pubkey, false, &vote_account),
            KeyedAccount::new(&authorized_withdrawer_pubkey, true, &withdrawer_account),
        ];
        let signers: HashSet<Pubkey> = get_signers(keyed_accounts);
        let res = authorize(
            &keyed_accounts[0],
            &authorized_withdrawer_pubkey,
            VoteAuthorize::Withdrawer,
            &signers,
            &Clock {
                epoch: 3,
                leader_schedule_epoch: 4,
                ..Clock::default()
            },
        );
        assert_eq!(res, Ok(()));

        // not signed by authorized voter
        let keyed_accounts = &[KeyedAccount::new(&vote_pubkey, true, &vote_account)];
        let signers: HashSet<Pubkey> = get_signers(keyed_accounts);
        let vote = Vote::new(vec![2], Hash::default());
        let res = process_vote(
            &keyed_accounts[0],
            &[(*vote.slots.last().unwrap(), vote.hash)],
            &Clock {
                epoch: 3,
                leader_schedule_epoch: 4,
                ..Clock::default()
            },
            &vote,
            &signers,
        );
        assert_eq!(res, Err(InstructionError::MissingRequiredSignature));

        // signed by authorized voter
        let authorized_voter_account = RefCell::new(AccountSharedData::default());
        let keyed_accounts = &[
            KeyedAccount::new(&vote_pubkey, false, &vote_account),
            KeyedAccount::new(&authorized_voter_pubkey, true, &authorized_voter_account),
        ];
        let signers: HashSet<Pubkey> = get_signers(keyed_accounts);
        let vote = Vote::new(vec![2], Hash::default());
        let res = process_vote(
            &keyed_accounts[0],
            &[(*vote.slots.last().unwrap(), vote.hash)],
            &Clock {
                epoch: 3,
                leader_schedule_epoch: 4,
                ..Clock::default()
            },
            &vote,
            &signers,
        );
        assert_eq!(res, Ok(()));
    }

    #[test]
    fn test_vote_without_initialization() {
        let vote_pubkey = solana_sdk::pubkey::new_rand();
        let vote_account = RefCell::new(AccountSharedData::new(100, VoteState::size_of(), &id()));

        let res = simulate_process_vote_unchecked(
            &vote_pubkey,
            &vote_account,
            &Vote::new(vec![1], Hash::default()),
        );
        assert_eq!(res, Err(InstructionError::UninitializedAccount));
    }

    #[test]
    fn test_vote_lockout() {
        let (_vote_pubkey, vote_account) = create_test_account();

        let mut vote_state: VoteState =
            StateMut::<VoteStateVersions>::state(&*vote_account.borrow())
                .unwrap()
                .convert_to_current();

        for i in 0..(MAX_LOCKOUT_HISTORY + 1) {
            vote_state.process_slot_vote_unchecked((INITIAL_LOCKOUT as usize * i) as u64);
        }

        // The last vote should have been popped b/c it reached a depth of MAX_LOCKOUT_HISTORY
        assert_eq!(vote_state.votes.len(), MAX_LOCKOUT_HISTORY);
        assert_eq!(vote_state.root_slot, Some(0));
        check_lockouts(&vote_state);

        // One more vote that confirms the entire stack,
        // the root_slot should change to the
        // second vote
        let top_vote = vote_state.votes.front().unwrap().slot;
        vote_state
            .process_slot_vote_unchecked(vote_state.last_lockout().unwrap().expiration_slot());
        assert_eq!(Some(top_vote), vote_state.root_slot);

        // Expire everything except the first vote
        vote_state.process_slot_vote_unchecked(vote_state.votes.front().unwrap().expiration_slot());
        // First vote and new vote are both stored for a total of 2 votes
        assert_eq!(vote_state.votes.len(), 2);
    }

    #[test]
    fn test_vote_double_lockout_after_expiration() {
        let voter_pubkey = solana_sdk::pubkey::new_rand();
        let mut vote_state = VoteState::new_for_test(&voter_pubkey);

        for i in 0..3 {
            vote_state.process_slot_vote_unchecked(i as u64);
        }

        check_lockouts(&vote_state);

        // Expire the third vote (which was a vote for slot 2). The height of the
        // vote stack is unchanged, so none of the previous votes should have
        // doubled in lockout
        vote_state.process_slot_vote_unchecked((2 + INITIAL_LOCKOUT + 1) as u64);
        check_lockouts(&vote_state);

        // Vote again, this time the vote stack depth increases, so the votes should
        // double for everybody
        vote_state.process_slot_vote_unchecked((2 + INITIAL_LOCKOUT + 2) as u64);
        check_lockouts(&vote_state);

        // Vote again, this time the vote stack depth increases, so the votes should
        // double for everybody
        vote_state.process_slot_vote_unchecked((2 + INITIAL_LOCKOUT + 3) as u64);
        check_lockouts(&vote_state);
    }

    #[test]
    fn test_expire_multiple_votes() {
        let voter_pubkey = solana_sdk::pubkey::new_rand();
        let mut vote_state = VoteState::new_for_test(&voter_pubkey);

        for i in 0..3 {
            vote_state.process_slot_vote_unchecked(i as u64);
        }

        assert_eq!(vote_state.votes[0].confirmation_count, 3);

        // Expire the second and third votes
        let expire_slot = vote_state.votes[1].slot + vote_state.votes[1].lockout() + 1;
        vote_state.process_slot_vote_unchecked(expire_slot);
        assert_eq!(vote_state.votes.len(), 2);

        // Check that the old votes expired
        assert_eq!(vote_state.votes[0].slot, 0);
        assert_eq!(vote_state.votes[1].slot, expire_slot);

        // Process one more vote
        vote_state.process_slot_vote_unchecked(expire_slot + 1);

        // Confirmation count for the older first vote should remain unchanged
        assert_eq!(vote_state.votes[0].confirmation_count, 3);

        // The later votes should still have increasing confirmation counts
        assert_eq!(vote_state.votes[1].confirmation_count, 2);
        assert_eq!(vote_state.votes[2].confirmation_count, 1);
    }

    #[test]
    fn test_vote_credits() {
        let voter_pubkey = solana_sdk::pubkey::new_rand();
        let mut vote_state = VoteState::new_for_test(&voter_pubkey);

        for i in 0..MAX_LOCKOUT_HISTORY {
            vote_state.process_slot_vote_unchecked(i as u64);
        }

        assert_eq!(vote_state.credits(), 0);

        vote_state.process_slot_vote_unchecked(MAX_LOCKOUT_HISTORY as u64 + 1);
        assert_eq!(vote_state.credits(), 1);
        vote_state.process_slot_vote_unchecked(MAX_LOCKOUT_HISTORY as u64 + 2);
        assert_eq!(vote_state.credits(), 2);
        vote_state.process_slot_vote_unchecked(MAX_LOCKOUT_HISTORY as u64 + 3);
        assert_eq!(vote_state.credits(), 3);
    }

    #[test]
    fn test_duplicate_vote() {
        let voter_pubkey = solana_sdk::pubkey::new_rand();
        let mut vote_state = VoteState::new_for_test(&voter_pubkey);
        vote_state.process_slot_vote_unchecked(0);
        vote_state.process_slot_vote_unchecked(1);
        vote_state.process_slot_vote_unchecked(0);
        assert_eq!(vote_state.nth_recent_vote(0).unwrap().slot, 1);
        assert_eq!(vote_state.nth_recent_vote(1).unwrap().slot, 0);
        assert!(vote_state.nth_recent_vote(2).is_none());
    }

    #[test]
    fn test_nth_recent_vote() {
        let voter_pubkey = solana_sdk::pubkey::new_rand();
        let mut vote_state = VoteState::new_for_test(&voter_pubkey);
        for i in 0..MAX_LOCKOUT_HISTORY {
            vote_state.process_slot_vote_unchecked(i as u64);
        }
        for i in 0..(MAX_LOCKOUT_HISTORY - 1) {
            assert_eq!(
                vote_state.nth_recent_vote(i).unwrap().slot as usize,
                MAX_LOCKOUT_HISTORY - i - 1,
            );
        }
        assert!(vote_state.nth_recent_vote(MAX_LOCKOUT_HISTORY).is_none());
    }

    fn check_lockouts(vote_state: &VoteState) {
        for (i, vote) in vote_state.votes.iter().enumerate() {
            let num_votes = vote_state.votes.len() - i;
            assert_eq!(vote.lockout(), INITIAL_LOCKOUT.pow(num_votes as u32) as u64);
        }
    }

    fn recent_votes(vote_state: &VoteState) -> Vec<Vote> {
        let start = vote_state.votes.len().saturating_sub(MAX_RECENT_VOTES);
        (start..vote_state.votes.len())
            .map(|i| Vote::new(vec![vote_state.votes.get(i).unwrap().slot], Hash::default()))
            .collect()
    }

    /// check that two accounts with different data can be brought to the same state with one vote submission
    #[test]
    fn test_process_missed_votes() {
        let account_a = solana_sdk::pubkey::new_rand();
        let mut vote_state_a = VoteState::new_for_test(&account_a);
        let account_b = solana_sdk::pubkey::new_rand();
        let mut vote_state_b = VoteState::new_for_test(&account_b);

        // process some votes on account a
        (0..5).for_each(|i| vote_state_a.process_slot_vote_unchecked(i as u64));
        assert_ne!(recent_votes(&vote_state_a), recent_votes(&vote_state_b));

        // as long as b has missed less than "NUM_RECENT" votes both accounts should be in sync
        let slots = (0u64..MAX_RECENT_VOTES as u64).collect();
        let vote = Vote::new(slots, Hash::default());
        let slot_hashes: Vec<_> = vote.slots.iter().rev().map(|x| (*x, vote.hash)).collect();

        assert_eq!(vote_state_a.process_vote(&vote, &slot_hashes, 0), Ok(()));
        assert_eq!(vote_state_b.process_vote(&vote, &slot_hashes, 0), Ok(()));
        assert_eq!(recent_votes(&vote_state_a), recent_votes(&vote_state_b));
    }

    #[test]
    fn test_process_vote_skips_old_vote() {
        let mut vote_state = VoteState::default();

        let vote = Vote::new(vec![0], Hash::default());
        let slot_hashes: Vec<_> = vec![(0, vote.hash)];
        assert_eq!(vote_state.process_vote(&vote, &slot_hashes, 0), Ok(()));
        let recent = recent_votes(&vote_state);
        assert_eq!(
            vote_state.process_vote(&vote, &slot_hashes, 0),
            Err(VoteError::VoteTooOld)
        );
        assert_eq!(recent, recent_votes(&vote_state));
    }

    #[test]
    fn test_check_slots_are_valid_vote_empty_slot_hashes() {
        let vote_state = VoteState::default();

        let vote = Vote::new(vec![0], Hash::default());
        assert_eq!(
            vote_state.check_slots_are_valid(&vote, &[]),
            Err(VoteError::VoteTooOld)
        );
    }

    #[test]
    fn test_check_slots_are_valid_new_vote() {
        let vote_state = VoteState::default();

        let vote = Vote::new(vec![0], Hash::default());
        let slot_hashes: Vec<_> = vec![(*vote.slots.last().unwrap(), vote.hash)];
        assert_eq!(
            vote_state.check_slots_are_valid(&vote, &slot_hashes),
            Ok(())
        );
    }

    #[test]
    fn test_check_slots_are_valid_bad_hash() {
        let vote_state = VoteState::default();

        let vote = Vote::new(vec![0], Hash::default());
        let slot_hashes: Vec<_> = vec![(*vote.slots.last().unwrap(), hash(vote.hash.as_ref()))];
        assert_eq!(
            vote_state.check_slots_are_valid(&vote, &slot_hashes),
            Err(VoteError::SlotHashMismatch)
        );
    }

    #[test]
    fn test_check_slots_are_valid_bad_slot() {
        let vote_state = VoteState::default();

        let vote = Vote::new(vec![1], Hash::default());
        let slot_hashes: Vec<_> = vec![(0, vote.hash)];
        assert_eq!(
            vote_state.check_slots_are_valid(&vote, &slot_hashes),
            Err(VoteError::SlotsMismatch)
        );
    }

    #[test]
    fn test_check_slots_are_valid_duplicate_vote() {
        let mut vote_state = VoteState::default();

        let vote = Vote::new(vec![0], Hash::default());
        let slot_hashes: Vec<_> = vec![(*vote.slots.last().unwrap(), vote.hash)];
        assert_eq!(vote_state.process_vote(&vote, &slot_hashes, 0), Ok(()));
        assert_eq!(
            vote_state.check_slots_are_valid(&vote, &slot_hashes),
            Err(VoteError::VoteTooOld)
        );
    }

    #[test]
    fn test_check_slots_are_valid_next_vote() {
        let mut vote_state = VoteState::default();

        let vote = Vote::new(vec![0], Hash::default());
        let slot_hashes: Vec<_> = vec![(*vote.slots.last().unwrap(), vote.hash)];
        assert_eq!(vote_state.process_vote(&vote, &slot_hashes, 0), Ok(()));

        let vote = Vote::new(vec![0, 1], Hash::default());
        let slot_hashes: Vec<_> = vec![(1, vote.hash), (0, vote.hash)];
        assert_eq!(
            vote_state.check_slots_are_valid(&vote, &slot_hashes),
            Ok(())
        );
    }

    #[test]
    fn test_check_slots_are_valid_next_vote_only() {
        let mut vote_state = VoteState::default();

        let vote = Vote::new(vec![0], Hash::default());
        let slot_hashes: Vec<_> = vec![(*vote.slots.last().unwrap(), vote.hash)];
        assert_eq!(vote_state.process_vote(&vote, &slot_hashes, 0), Ok(()));

        let vote = Vote::new(vec![1], Hash::default());
        let slot_hashes: Vec<_> = vec![(1, vote.hash), (0, vote.hash)];
        assert_eq!(
            vote_state.check_slots_are_valid(&vote, &slot_hashes),
            Ok(())
        );
    }
    #[test]
    fn test_process_vote_empty_slots() {
        let mut vote_state = VoteState::default();

        let vote = Vote::new(vec![], Hash::default());
        assert_eq!(
            vote_state.process_vote(&vote, &[], 0),
            Err(VoteError::EmptySlots)
        );
    }

    #[test]
    fn test_vote_state_commission_split() {
        let vote_state = VoteState::default();

        assert_eq!(vote_state.commission_split(1), (0, 1, false));

        let mut vote_state = VoteState {
            commission: std::u8::MAX,
            ..VoteState::default()
        };
        assert_eq!(vote_state.commission_split(1), (1, 0, false));

        vote_state.commission = 99;
        assert_eq!(vote_state.commission_split(10), (9, 0, true));

        vote_state.commission = 1;
        assert_eq!(vote_state.commission_split(10), (0, 9, true));

        vote_state.commission = 50;
        let (voter_portion, staker_portion, was_split) = vote_state.commission_split(10);

        assert_eq!((voter_portion, staker_portion, was_split), (5, 5, true));
    }

    #[test]
    fn test_vote_state_withdraw() {
        let (vote_pubkey, vote_account) = create_test_account();

        // unsigned request
        let keyed_accounts = &[KeyedAccount::new(&vote_pubkey, false, &vote_account)];
        let signers: HashSet<Pubkey> = get_signers(keyed_accounts);
        let res = withdraw(
            &keyed_accounts[0],
            0,
            &KeyedAccount::new(
                &solana_sdk::pubkey::new_rand(),
                false,
                &RefCell::new(AccountSharedData::default()),
            ),
            &signers,
        );
        assert_eq!(res, Err(InstructionError::MissingRequiredSignature));

        // insufficient funds
        let keyed_accounts = &[KeyedAccount::new(&vote_pubkey, true, &vote_account)];
        let signers: HashSet<Pubkey> = get_signers(keyed_accounts);
        let res = withdraw(
            &keyed_accounts[0],
            101,
            &KeyedAccount::new(
                &solana_sdk::pubkey::new_rand(),
                false,
                &RefCell::new(AccountSharedData::default()),
            ),
            &signers,
        );
        assert_eq!(res, Err(InstructionError::InsufficientFunds));

        // all good
        let to_account = RefCell::new(AccountSharedData::default());
        let lamports = vote_account.borrow().lamports;
        let keyed_accounts = &[KeyedAccount::new(&vote_pubkey, true, &vote_account)];
        let signers: HashSet<Pubkey> = get_signers(keyed_accounts);
        let pre_state: VoteStateVersions = vote_account.borrow().state().unwrap();
        let res = withdraw(
            &keyed_accounts[0],
            lamports,
            &KeyedAccount::new(&solana_sdk::pubkey::new_rand(), false, &to_account),
            &signers,
        );
        assert_eq!(res, Ok(()));
        assert_eq!(vote_account.borrow().lamports, 0);
        assert_eq!(to_account.borrow().lamports, lamports);
        let post_state: VoteStateVersions = vote_account.borrow().state().unwrap();
        // State has been deinitialized since balance is zero
        assert!(post_state.is_uninitialized());

        // reset balance and restore state, verify that authorized_withdrawer works
        vote_account.borrow_mut().lamports = lamports;
        vote_account.borrow_mut().set_state(&pre_state).unwrap();

        // authorize authorized_withdrawer
        let authorized_withdrawer_pubkey = solana_sdk::pubkey::new_rand();
        let keyed_accounts = &[KeyedAccount::new(&vote_pubkey, true, &vote_account)];
        let signers: HashSet<Pubkey> = get_signers(keyed_accounts);
        let res = authorize(
            &keyed_accounts[0],
            &authorized_withdrawer_pubkey,
            VoteAuthorize::Withdrawer,
            &signers,
            &Clock::default(),
        );
        assert_eq!(res, Ok(()));

        // withdraw using authorized_withdrawer to authorized_withdrawer's account
        let withdrawer_account = RefCell::new(AccountSharedData::default());
        let keyed_accounts = &[
            KeyedAccount::new(&vote_pubkey, false, &vote_account),
            KeyedAccount::new(&authorized_withdrawer_pubkey, true, &withdrawer_account),
        ];
        let signers: HashSet<Pubkey> = get_signers(keyed_accounts);
        let keyed_accounts = &mut keyed_accounts.iter();
        let vote_keyed_account = next_keyed_account(keyed_accounts).unwrap();
        let withdrawer_keyed_account = next_keyed_account(keyed_accounts).unwrap();
        let res = withdraw(
            vote_keyed_account,
            lamports,
            withdrawer_keyed_account,
            &signers,
        );
        assert_eq!(res, Ok(()));
        assert_eq!(vote_account.borrow().lamports, 0);
        assert_eq!(withdrawer_account.borrow().lamports, lamports);
        let post_state: VoteStateVersions = vote_account.borrow().state().unwrap();
        // State has been deinitialized since balance is zero
        assert!(post_state.is_uninitialized());
    }

    #[test]
    fn test_vote_state_epoch_credits() {
        let mut vote_state = VoteState::default();

        assert_eq!(vote_state.credits(), 0);
        assert_eq!(vote_state.epoch_credits().clone(), vec![]);

        let mut expected = vec![];
        let mut credits = 0;
        let epochs = (MAX_EPOCH_CREDITS_HISTORY + 2) as u64;
        for epoch in 0..epochs {
            for _j in 0..epoch {
                vote_state.increment_credits(epoch);
                credits += 1;
            }
            expected.push((epoch, credits, credits - epoch));
        }

        while expected.len() > MAX_EPOCH_CREDITS_HISTORY {
            expected.remove(0);
        }

        assert_eq!(vote_state.credits(), credits);
        assert_eq!(vote_state.epoch_credits().clone(), expected);
    }

    #[test]
    fn test_vote_state_epoch0_no_credits() {
        let mut vote_state = VoteState::default();

        assert_eq!(vote_state.epoch_credits().len(), 0);
        vote_state.increment_credits(1);
        assert_eq!(vote_state.epoch_credits().len(), 1);

        vote_state.increment_credits(2);
        assert_eq!(vote_state.epoch_credits().len(), 2);
    }

    #[test]
    fn test_vote_state_increment_credits() {
        let mut vote_state = VoteState::default();

        let credits = (MAX_EPOCH_CREDITS_HISTORY + 2) as u64;
        for i in 0..credits {
            vote_state.increment_credits(i as u64);
        }
        assert_eq!(vote_state.credits(), credits);
        assert!(vote_state.epoch_credits().len() <= MAX_EPOCH_CREDITS_HISTORY);
    }

    #[test]
    fn test_vote_process_timestamp() {
        let (slot, timestamp) = (15, 1_575_412_285);
        let mut vote_state = VoteState {
            last_timestamp: BlockTimestamp { slot, timestamp },
            ..VoteState::default()
        };

        assert_eq!(
            vote_state.process_timestamp(slot - 1, timestamp + 1),
            Err(VoteError::TimestampTooOld)
        );
        assert_eq!(
            vote_state.last_timestamp,
            BlockTimestamp { slot, timestamp }
        );
        assert_eq!(
            vote_state.process_timestamp(slot + 1, timestamp - 1),
            Err(VoteError::TimestampTooOld)
        );
        assert_eq!(
            vote_state.process_timestamp(slot, timestamp + 1),
            Err(VoteError::TimestampTooOld)
        );
        assert_eq!(vote_state.process_timestamp(slot, timestamp), Ok(()));
        assert_eq!(
            vote_state.last_timestamp,
            BlockTimestamp { slot, timestamp }
        );
        assert_eq!(vote_state.process_timestamp(slot + 1, timestamp), Ok(()));
        assert_eq!(
            vote_state.last_timestamp,
            BlockTimestamp {
                slot: slot + 1,
                timestamp
            }
        );
        assert_eq!(
            vote_state.process_timestamp(slot + 2, timestamp + 1),
            Ok(())
        );
        assert_eq!(
            vote_state.last_timestamp,
            BlockTimestamp {
                slot: slot + 2,
                timestamp: timestamp + 1
            }
        );

        // Test initial vote
        vote_state.last_timestamp = BlockTimestamp::default();
        assert_eq!(vote_state.process_timestamp(0, timestamp), Ok(()));
    }

    #[test]
    fn test_get_and_update_authorized_voter() {
        let original_voter = solana_sdk::pubkey::new_rand();
        let mut vote_state = VoteState::new(
            &VoteInit {
                node_pubkey: original_voter,
                authorized_voter: original_voter,
                authorized_withdrawer: original_voter,
                commission: 0,
            },
            &Clock::default(),
        );

        // If no new authorized voter was set, the same authorized voter
        // is locked into the next epoch
        assert_eq!(
            vote_state.get_and_update_authorized_voter(1).unwrap(),
            original_voter
        );

        // Try to get the authorized voter for epoch 5, implies
        // the authorized voter for epochs 1-4 were unchanged
        assert_eq!(
            vote_state.get_and_update_authorized_voter(5).unwrap(),
            original_voter
        );

        // Authorized voter for expired epoch 0..5 should have been
        // purged and no longer queryable
        assert_eq!(vote_state.authorized_voters.len(), 1);
        for i in 0..5 {
            assert!(vote_state
                .authorized_voters
                .get_authorized_voter(i)
                .is_none());
        }

        // Set an authorized voter change at slot 7
        let new_authorized_voter = solana_sdk::pubkey::new_rand();
        vote_state
            .set_new_authorized_voter(&new_authorized_voter, 5, 7, |_| Ok(()))
            .unwrap();

        // Try to get the authorized voter for epoch 6, unchanged
        assert_eq!(
            vote_state.get_and_update_authorized_voter(6).unwrap(),
            original_voter
        );

        // Try to get the authorized voter for epoch 7 and onwards, should
        // be the new authorized voter
        for i in 7..10 {
            assert_eq!(
                vote_state.get_and_update_authorized_voter(i).unwrap(),
                new_authorized_voter
            );
        }
        assert_eq!(vote_state.authorized_voters.len(), 1);
    }

    #[test]
    fn test_set_new_authorized_voter() {
        let original_voter = solana_sdk::pubkey::new_rand();
        let epoch_offset = 15;
        let mut vote_state = VoteState::new(
            &VoteInit {
                node_pubkey: original_voter,
                authorized_voter: original_voter,
                authorized_withdrawer: original_voter,
                commission: 0,
            },
            &Clock::default(),
        );

        assert!(vote_state.prior_voters.last().is_none());

        let new_voter = solana_sdk::pubkey::new_rand();
        // Set a new authorized voter
        vote_state
            .set_new_authorized_voter(&new_voter, 0, epoch_offset, |_| Ok(()))
            .unwrap();

        assert_eq!(vote_state.prior_voters.idx, 0);
        assert_eq!(
            vote_state.prior_voters.last(),
            Some(&(original_voter, 0, epoch_offset))
        );

        // Trying to set authorized voter for same epoch again should fail
        assert_eq!(
            vote_state.set_new_authorized_voter(&new_voter, 0, epoch_offset, |_| Ok(())),
            Err(VoteError::TooSoonToReauthorize.into())
        );

        // Setting the same authorized voter again should succeed
        vote_state
            .set_new_authorized_voter(&new_voter, 2, 2 + epoch_offset, |_| Ok(()))
            .unwrap();

        // Set a third and fourth authorized voter
        let new_voter2 = solana_sdk::pubkey::new_rand();
        vote_state
            .set_new_authorized_voter(&new_voter2, 3, 3 + epoch_offset, |_| Ok(()))
            .unwrap();
        assert_eq!(vote_state.prior_voters.idx, 1);
        assert_eq!(
            vote_state.prior_voters.last(),
            Some(&(new_voter, epoch_offset, 3 + epoch_offset))
        );

        let new_voter3 = solana_sdk::pubkey::new_rand();
        vote_state
            .set_new_authorized_voter(&new_voter3, 6, 6 + epoch_offset, |_| Ok(()))
            .unwrap();
        assert_eq!(vote_state.prior_voters.idx, 2);
        assert_eq!(
            vote_state.prior_voters.last(),
            Some(&(new_voter2, 3 + epoch_offset, 6 + epoch_offset))
        );

        // Check can set back to original voter
        vote_state
            .set_new_authorized_voter(&original_voter, 9, 9 + epoch_offset, |_| Ok(()))
            .unwrap();

        // Run with these voters for a while, check the ranges of authorized
        // voters is correct
        for i in 9..epoch_offset {
            assert_eq!(
                vote_state.get_and_update_authorized_voter(i).unwrap(),
                original_voter
            );
        }
        for i in epoch_offset..3 + epoch_offset {
            assert_eq!(
                vote_state.get_and_update_authorized_voter(i).unwrap(),
                new_voter
            );
        }
        for i in 3 + epoch_offset..6 + epoch_offset {
            assert_eq!(
                vote_state.get_and_update_authorized_voter(i).unwrap(),
                new_voter2
            );
        }
        for i in 6 + epoch_offset..9 + epoch_offset {
            assert_eq!(
                vote_state.get_and_update_authorized_voter(i).unwrap(),
                new_voter3
            );
        }
        for i in 9 + epoch_offset..=10 + epoch_offset {
            assert_eq!(
                vote_state.get_and_update_authorized_voter(i).unwrap(),
                original_voter
            );
        }
    }

    #[test]
    fn test_authorized_voter_is_locked_within_epoch() {
        let original_voter = solana_sdk::pubkey::new_rand();
        let mut vote_state = VoteState::new(
            &VoteInit {
                node_pubkey: original_voter,
                authorized_voter: original_voter,
                authorized_withdrawer: original_voter,
                commission: 0,
            },
            &Clock::default(),
        );

        // Test that it's not possible to set a new authorized
        // voter within the same epoch, even if none has been
        // explicitly set before
        let new_voter = solana_sdk::pubkey::new_rand();
        assert_eq!(
            vote_state.set_new_authorized_voter(&new_voter, 1, 1, |_| Ok(())),
            Err(VoteError::TooSoonToReauthorize.into())
        );

        assert_eq!(vote_state.get_authorized_voter(1), Some(original_voter));

        // Set a new authorized voter for a future epoch
        assert_eq!(
            vote_state.set_new_authorized_voter(&new_voter, 1, 2, |_| Ok(())),
            Ok(())
        );

        // Test that it's not possible to set a new authorized
        // voter within the same epoch, even if none has been
        // explicitly set before
        assert_eq!(
            vote_state.set_new_authorized_voter(&original_voter, 3, 3, |_| Ok(())),
            Err(VoteError::TooSoonToReauthorize.into())
        );

        assert_eq!(vote_state.get_authorized_voter(3), Some(new_voter));
    }

    #[test]
    fn test_vote_state_max_size() {
        let mut max_sized_data = vec![0; VoteState::size_of()];
        let vote_state = VoteState::get_max_sized_vote_state();
        let (start_leader_schedule_epoch, _) = vote_state.authorized_voters.last().unwrap();
        let start_current_epoch =
            start_leader_schedule_epoch - MAX_LEADER_SCHEDULE_EPOCH_OFFSET + 1;

        let mut vote_state = Some(vote_state);
        for i in start_current_epoch..start_current_epoch + 2 * MAX_LEADER_SCHEDULE_EPOCH_OFFSET {
            vote_state.as_mut().map(|vote_state| {
                vote_state.set_new_authorized_voter(
                    &solana_sdk::pubkey::new_rand(),
                    i,
                    i + MAX_LEADER_SCHEDULE_EPOCH_OFFSET,
                    |_| Ok(()),
                )
            });

            let versioned = VoteStateVersions::new_current(vote_state.take().unwrap());
            VoteState::serialize(&versioned, &mut max_sized_data).unwrap();
            vote_state = Some(versioned.convert_to_current());
        }
    }

    #[test]
    fn test_default_vote_state_is_uninitialized() {
        // The default `VoteState` is stored to de-initialize a zero-balance vote account,
        // so must remain such that `VoteStateVersions::is_uninitialized()` returns true
        // when called on a `VoteStateVersions` that stores it
        assert!(VoteStateVersions::new_current(VoteState::default()).is_uninitialized());
    }

    #[test]
    fn test_is_uninitialized_no_deser() {
        // Check all zeroes
        let mut vote_account_data = vec![0; VoteState::size_of()];
        assert!(VoteState::is_uninitialized_no_deser(&vote_account_data));

        // Check default VoteState
        let default_account_state = VoteStateVersions::new_current(VoteState::default());
        VoteState::serialize(&default_account_state, &mut vote_account_data).unwrap();
        assert!(VoteState::is_uninitialized_no_deser(&vote_account_data));

        // Check non-zero data shorter than offset index used
        let short_data = vec![1; DEFAULT_PRIOR_VOTERS_OFFSET];
        assert!(VoteState::is_uninitialized_no_deser(&short_data));

        // Check non-zero large account
        let mut large_vote_data = vec![1; 2 * VoteState::size_of()];
        let default_account_state = VoteStateVersions::new_current(VoteState::default());
        VoteState::serialize(&default_account_state, &mut large_vote_data).unwrap();
        assert!(VoteState::is_uninitialized_no_deser(&vote_account_data));

        // Check populated VoteState
        let account_state = VoteStateVersions::new_current(VoteState::new(
            &VoteInit {
                node_pubkey: Pubkey::new_unique(),
                authorized_voter: Pubkey::new_unique(),
                authorized_withdrawer: Pubkey::new_unique(),
                commission: 0,
            },
            &Clock::default(),
        ));
        VoteState::serialize(&account_state, &mut vote_account_data).unwrap();
        assert!(!VoteState::is_uninitialized_no_deser(&vote_account_data));
    }
}<|MERGE_RESOLUTION|>--- conflicted
+++ resolved
@@ -36,9 +36,6 @@
 // Offset of VoteState::prior_voters, for determining initialization status without deserialization
 const DEFAULT_PRIOR_VOTERS_OFFSET: usize = 82;
 
-// Offset of VoteState::prior_voters, for determining initialization status without deserialization
-const DEFAULT_PRIOR_VOTERS_OFFSET: usize = 82;
-
 #[frozen_abi(digest = "Ch2vVEwos2EjAVqSHCyJjnN2MNX1yrpapZTGhMSCjWUH")]
 #[derive(Serialize, Default, Deserialize, Debug, PartialEq, Eq, Clone, AbiExample)]
 pub struct Vote {
@@ -871,11 +868,7 @@
         assert_eq!(res, Err(InstructionError::AccountAlreadyInitialized));
 
         //init should fail, account is too big
-<<<<<<< HEAD
-        let large_vote_account = Account::new_ref(100, 2 * VoteState::size_of(), &id());
-=======
         let large_vote_account = AccountSharedData::new_ref(100, 2 * VoteState::size_of(), &id());
->>>>>>> 7759210f
         let large_vote_account =
             KeyedAccount::new(&vote_account_pubkey, false, &large_vote_account);
         let res = initialize_account(
