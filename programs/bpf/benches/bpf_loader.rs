--- conflicted
+++ resolved
@@ -75,18 +75,12 @@
     let elf = load_elf("bench_alu").unwrap();
 
     bencher.iter(|| {
-<<<<<<< HEAD
-        let _ =
-            Executable::<BpfError, ThisInstructionMeter>::from_elf(&elf, None, Config::default())
-                .unwrap();
-=======
         let _ = <dyn Executable<BpfError, ThisInstructionMeter>>::from_elf(
             &elf,
             None,
             Config::default(),
         )
         .unwrap();
->>>>>>> 7759210f
     });
 }
 
@@ -104,11 +98,7 @@
 
     let elf = load_elf("bench_alu").unwrap();
     let mut executable =
-<<<<<<< HEAD
-        Executable::<BpfError, ThisInstructionMeter>::from_elf(&elf, None, Config::default())
-=======
         <dyn Executable<BpfError, ThisInstructionMeter>>::from_elf(&elf, None, Config::default())
->>>>>>> 7759210f
             .unwrap();
     executable.set_syscall_registry(register_syscalls(&mut invoke_context).unwrap());
     executable.jit_compile().unwrap();
@@ -235,11 +225,7 @@
 
     let elf = load_elf("tuner").unwrap();
     let mut executable =
-<<<<<<< HEAD
-        Executable::<BpfError, ThisInstructionMeter>::from_elf(&elf, None, Config::default())
-=======
         <dyn Executable<BpfError, ThisInstructionMeter>>::from_elf(&elf, None, Config::default())
->>>>>>> 7759210f
             .unwrap();
     executable.set_syscall_registry(register_syscalls(&mut invoke_context).unwrap());
     let compute_meter = invoke_context.get_compute_meter();
