--- conflicted
+++ resolved
@@ -1,10 +1,6 @@
 [package]
 name = "solana-bpf-rust-spoof1"
-<<<<<<< HEAD
-version = "1.5.19"
-=======
 version = "1.6.14"
->>>>>>> 7759210f
 description = "Solana BPF test program written in Rust"
 authors = ["Solana Maintainers <maintainers@solana.foundation>"]
 repository = "https://github.com/solana-labs/solana"
@@ -14,11 +10,7 @@
 edition = "2018"
 
 [dependencies]
-<<<<<<< HEAD
-solana-program = { path = "../../../../sdk/program", version = "=1.5.19" }
-=======
 solana-program = { path = "../../../../sdk/program", version = "=1.6.14" }
->>>>>>> 7759210f
 
 [lib]
 crate-type = ["cdylib"]
