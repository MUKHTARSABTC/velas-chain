/**
 * @brief Example C-based BPF program that tests cross-program invocations
 */
#include "instruction.h"
#include <solana_sdk.h>

extern uint64_t entrypoint(const uint8_t *input) {
  sol_log("Invoked C program");

  SolAccountInfo accounts[4];
  SolParameters params = (SolParameters){.ka = accounts};

  if (!sol_deserialize(input, &params, 0)) {
    return ERROR_INVALID_ARGUMENT;
  }

  if (params.data_len == 0) {
    return SUCCESS;
  }

  switch (params.data[0]) {
  case VERIFY_TRANSLATIONS: {
    sol_log("verify data translations");

    static const int ARGUMENT_INDEX = 0;
    static const int INVOKED_ARGUMENT_INDEX = 1;
    static const int INVOKED_PROGRAM_INDEX = 2;
    static const int INVOKED_PROGRAM_DUP_INDEX = 3;
    sol_assert(sol_deserialize(input, &params, 4));

    SolPubkey bpf_loader_id =
        (SolPubkey){.x = {2,  168, 246, 145, 78,  136, 161, 110, 57,  90, 225,
                          40, 148, 143, 250, 105, 86,  147, 55,  104, 24, 221,
                          71, 67,  82,  33,  243, 198, 0,   0,   0,   0}};

    SolPubkey bpf_loader_deprecated_id =
        (SolPubkey){.x = {2,   168, 246, 145, 78,  136, 161, 107, 189, 35,  149,
                          133, 95,  100, 4,   217, 180, 244, 86,  183, 130, 27,
                          176, 20,  87,  73,  66,  140, 0,   0,   0,   0}};

    for (int i = 0; i < params.data_len; i++) {
      sol_assert(params.data[i] == i);
    }
    sol_assert(params.ka_num == 4);

    sol_assert(*accounts[ARGUMENT_INDEX].lamports == 42);
    sol_assert(accounts[ARGUMENT_INDEX].data_len == 100);
    sol_assert(accounts[ARGUMENT_INDEX].is_signer);
    sol_assert(accounts[ARGUMENT_INDEX].is_writable);
    sol_assert(accounts[ARGUMENT_INDEX].rent_epoch == 0);
    sol_assert(!accounts[ARGUMENT_INDEX].executable);
    for (int i = 0; i < accounts[ARGUMENT_INDEX].data_len; i++) {
      sol_assert(accounts[ARGUMENT_INDEX].data[i] == i);
    }

    sol_assert(SolPubkey_same(accounts[INVOKED_ARGUMENT_INDEX].owner,
                              accounts[INVOKED_PROGRAM_INDEX].key));
    sol_assert(*accounts[INVOKED_ARGUMENT_INDEX].lamports == 10);
    sol_assert(accounts[INVOKED_ARGUMENT_INDEX].data_len == 10);
    sol_assert(accounts[INVOKED_ARGUMENT_INDEX].is_signer);
    sol_assert(accounts[INVOKED_ARGUMENT_INDEX].is_writable);
    sol_assert(accounts[INVOKED_ARGUMENT_INDEX].rent_epoch == 0);
    sol_assert(!accounts[INVOKED_ARGUMENT_INDEX].executable);

    sol_assert(
        SolPubkey_same(accounts[INVOKED_PROGRAM_INDEX].key, params.program_id))
        sol_assert(SolPubkey_same(accounts[INVOKED_PROGRAM_INDEX].owner,
                                  &bpf_loader_id));
    sol_assert(!accounts[INVOKED_PROGRAM_INDEX].is_signer);
    sol_assert(!accounts[INVOKED_PROGRAM_INDEX].is_writable);
    sol_assert(accounts[INVOKED_PROGRAM_INDEX].rent_epoch == 0);
    sol_assert(accounts[INVOKED_PROGRAM_INDEX].executable);

    sol_assert(SolPubkey_same(accounts[INVOKED_PROGRAM_INDEX].key,
                              accounts[INVOKED_PROGRAM_DUP_INDEX].key));
    sol_assert(SolPubkey_same(accounts[INVOKED_PROGRAM_INDEX].owner,
                              accounts[INVOKED_PROGRAM_DUP_INDEX].owner));
    sol_assert(*accounts[INVOKED_PROGRAM_INDEX].lamports ==
               *accounts[INVOKED_PROGRAM_DUP_INDEX].lamports);
    sol_assert(accounts[INVOKED_PROGRAM_INDEX].is_signer ==
               accounts[INVOKED_PROGRAM_DUP_INDEX].is_signer);
    sol_assert(accounts[INVOKED_PROGRAM_INDEX].is_writable ==
               accounts[INVOKED_PROGRAM_DUP_INDEX].is_writable);
    sol_assert(accounts[INVOKED_PROGRAM_INDEX].rent_epoch ==
               accounts[INVOKED_PROGRAM_DUP_INDEX].rent_epoch);
    sol_assert(accounts[INVOKED_PROGRAM_INDEX].executable ==
               accounts[INVOKED_PROGRAM_DUP_INDEX].executable);
    break;
  }
  case RETURN_OK: {
    sol_log("return Ok");
    return SUCCESS;
  }
  case RETURN_ERROR: {
    sol_log("return error");
    return 42;
  }
  case DERIVED_SIGNERS: {
    sol_log("verify derived signers");
    static const int INVOKED_PROGRAM_INDEX = 0;
    static const int DERIVED_KEY1_INDEX = 1;
    static const int DERIVED_KEY2_INDEX = 2;
    static const int DERIVED_KEY3_INDEX = 3;
    sol_assert(sol_deserialize(input, &params, 4));

    sol_assert(accounts[DERIVED_KEY1_INDEX].is_signer);
    sol_assert(!accounts[DERIVED_KEY2_INDEX].is_signer);
    sol_assert(!accounts[DERIVED_KEY2_INDEX].is_signer);

    uint8_t bump_seed2 = params.data[1];
    uint8_t bump_seed3 = params.data[2];

    SolAccountMeta arguments[] = {
        {accounts[DERIVED_KEY1_INDEX].key, true, false},
        {accounts[DERIVED_KEY2_INDEX].key, true, true},
        {accounts[DERIVED_KEY3_INDEX].key, false, true}};
    uint8_t data[] = {VERIFY_NESTED_SIGNERS};
    const SolInstruction instruction = {accounts[INVOKED_PROGRAM_INDEX].key,
                                        arguments, SOL_ARRAY_SIZE(arguments),
                                        data, SOL_ARRAY_SIZE(data)};
    uint8_t seed1[] = {'L', 'i', 'l', '\''};
    uint8_t seed2[] = {'B', 'i', 't', 's'};
    const SolSignerSeed seeds1[] = {{seed1, SOL_ARRAY_SIZE(seed1)},
                                    {seed2, SOL_ARRAY_SIZE(seed2)},
                                    {&bump_seed2, 1}};
    const SolSignerSeed seeds2[] = {
        {(uint8_t *)accounts[DERIVED_KEY2_INDEX].key, SIZE_PUBKEY},
        {&bump_seed3, 1}};
    const SolSignerSeeds signers_seeds[] = {{seeds1, SOL_ARRAY_SIZE(seeds1)},
                                            {seeds2, SOL_ARRAY_SIZE(seeds2)}};

    sol_assert(SUCCESS == sol_invoke_signed(&instruction, accounts,
                                            params.ka_num, signers_seeds,
                                            SOL_ARRAY_SIZE(signers_seeds)));

    break;
  }

  case VERIFY_NESTED_SIGNERS: {
    sol_log("verify derived nested signers");
    static const int DERIVED_KEY1_INDEX = 0;
    static const int DERIVED_KEY2_INDEX = 1;
    static const int DERIVED_KEY3_INDEX = 2;
    sol_assert(sol_deserialize(input, &params, 3));

    sol_assert(!accounts[DERIVED_KEY1_INDEX].is_signer);
    sol_assert(accounts[DERIVED_KEY2_INDEX].is_signer);
    sol_assert(accounts[DERIVED_KEY2_INDEX].is_signer);

    break;
  }

  case VERIFY_WRITER: {
    sol_log("verify writable");
    static const int ARGUMENT_INDEX = 0;
    sol_assert(sol_deserialize(input, &params, 1));

    sol_assert(accounts[ARGUMENT_INDEX].is_writable);
    break;
  }

  case VERIFY_PRIVILEGE_ESCALATION: {
<<<<<<< HEAD
    sol_log("Should never get here!");
    break;
  }

  case VERIFY_PRIVILEGE_DEESCALATION: {
    sol_log("verify privilege deescalation");
    static const int INVOKED_ARGUMENT_INDEX = 0;
    sol_assert(false == accounts[INVOKED_ARGUMENT_INDEX].is_signer);
    sol_assert(false == accounts[INVOKED_ARGUMENT_INDEX].is_writable);
    break;
  }
  case VERIFY_PRIVILEGE_DEESCALATION_ESCALATION_SIGNER: {
    sol_log("verify privilege deescalation escalation signer");
    static const int INVOKED_PROGRAM_INDEX = 0;
    static const int INVOKED_ARGUMENT_INDEX = 1;
    sol_assert(sol_deserialize(input, &params, 2));

    sol_assert(false == accounts[INVOKED_ARGUMENT_INDEX].is_signer);
    sol_assert(false == accounts[INVOKED_ARGUMENT_INDEX].is_writable);
    SolAccountMeta arguments[] = {
        {accounts[INVOKED_ARGUMENT_INDEX].key, true, false}};
    uint8_t data[] = {VERIFY_PRIVILEGE_ESCALATION};
    const SolInstruction instruction = {accounts[INVOKED_PROGRAM_INDEX].key,
                                        arguments, SOL_ARRAY_SIZE(arguments),
                                        data, SOL_ARRAY_SIZE(data)};
    sol_assert(SUCCESS ==
               sol_invoke(&instruction, accounts, SOL_ARRAY_SIZE(accounts)));
    break;
  }

  case VERIFY_PRIVILEGE_DEESCALATION_ESCALATION_WRITABLE: {
    sol_log("verify privilege deescalation escalation writable");
    static const int INVOKED_PROGRAM_INDEX = 0;
    static const int INVOKED_ARGUMENT_INDEX = 1;
    sol_assert(sol_deserialize(input, &params, 2));

    sol_assert(false == accounts[INVOKED_ARGUMENT_INDEX].is_signer);
    sol_assert(false == accounts[INVOKED_ARGUMENT_INDEX].is_writable);
    SolAccountMeta arguments[] = {
        {accounts[INVOKED_ARGUMENT_INDEX].key, false, true}};
    uint8_t data[] = {VERIFY_PRIVILEGE_ESCALATION};
    const SolInstruction instruction = {accounts[INVOKED_PROGRAM_INDEX].key,
                                        arguments, SOL_ARRAY_SIZE(arguments),
                                        data, SOL_ARRAY_SIZE(data)};
    sol_assert(SUCCESS ==
               sol_invoke(&instruction, accounts, SOL_ARRAY_SIZE(accounts)));
    break;
  }

=======
    sol_log("Verify privilege escalation");
    break;
  }

  case VERIFY_PRIVILEGE_DEESCALATION: {
    sol_log("verify privilege deescalation");
    static const int INVOKED_ARGUMENT_INDEX = 0;
    sol_assert(false == accounts[INVOKED_ARGUMENT_INDEX].is_signer);
    sol_assert(false == accounts[INVOKED_ARGUMENT_INDEX].is_writable);
    break;
  }
  case VERIFY_PRIVILEGE_DEESCALATION_ESCALATION_SIGNER: {
    sol_log("verify privilege deescalation escalation signer");
    static const int INVOKED_PROGRAM_INDEX = 0;
    static const int INVOKED_ARGUMENT_INDEX = 1;
    sol_assert(sol_deserialize(input, &params, 2));

    sol_assert(false == accounts[INVOKED_ARGUMENT_INDEX].is_signer);
    sol_assert(false == accounts[INVOKED_ARGUMENT_INDEX].is_writable);
    SolAccountMeta arguments[] = {
        {accounts[INVOKED_ARGUMENT_INDEX].key, true, false}};
    uint8_t data[] = {VERIFY_PRIVILEGE_ESCALATION};
    const SolInstruction instruction = {accounts[INVOKED_PROGRAM_INDEX].key,
                                        arguments, SOL_ARRAY_SIZE(arguments),
                                        data, SOL_ARRAY_SIZE(data)};
    sol_assert(SUCCESS ==
               sol_invoke(&instruction, accounts, SOL_ARRAY_SIZE(accounts)));
    break;
  }

  case VERIFY_PRIVILEGE_DEESCALATION_ESCALATION_WRITABLE: {
    sol_log("verify privilege deescalation escalation writable");
    static const int INVOKED_PROGRAM_INDEX = 0;
    static const int INVOKED_ARGUMENT_INDEX = 1;
    sol_assert(sol_deserialize(input, &params, 2));

    sol_assert(false == accounts[INVOKED_ARGUMENT_INDEX].is_signer);
    sol_assert(false == accounts[INVOKED_ARGUMENT_INDEX].is_writable);
    SolAccountMeta arguments[] = {
        {accounts[INVOKED_ARGUMENT_INDEX].key, false, true}};
    uint8_t data[] = {VERIFY_PRIVILEGE_ESCALATION};
    const SolInstruction instruction = {accounts[INVOKED_PROGRAM_INDEX].key,
                                        arguments, SOL_ARRAY_SIZE(arguments),
                                        data, SOL_ARRAY_SIZE(data)};
    sol_assert(SUCCESS ==
               sol_invoke(&instruction, accounts, SOL_ARRAY_SIZE(accounts)));
    break;
  }

>>>>>>> 7759210f
  case NESTED_INVOKE: {
    sol_log("invoke");

    static const int INVOKED_ARGUMENT_INDEX = 0;
    static const int ARGUMENT_INDEX = 1;
    static const int INVOKED_PROGRAM_INDEX = 2;

    if (!sol_deserialize(input, &params, 3)) {
      sol_assert(sol_deserialize(input, &params, 2));
    }

    sol_assert(sol_deserialize(input, &params, 2));

    sol_assert(accounts[INVOKED_ARGUMENT_INDEX].is_signer);
    sol_assert(accounts[ARGUMENT_INDEX].is_signer);

    *accounts[INVOKED_ARGUMENT_INDEX].lamports -= 1;
    *accounts[ARGUMENT_INDEX].lamports += 1;

    uint8_t remaining_invokes = params.data[1];
    if (remaining_invokes > 1) {
      sol_log("Invoke again");
      SolAccountMeta arguments[] = {
          {accounts[INVOKED_ARGUMENT_INDEX].key, true, true},
<<<<<<< HEAD
          {accounts[ARGUMENT_INDEX].key, true, true}};
      uint8_t data[] = {NESTED_INVOKE};
      const SolInstruction instruction = {accounts[INVOKED_PROGRAM_INDEX].key,
                                          arguments, SOL_ARRAY_SIZE(arguments),
                                          data, SOL_ARRAY_SIZE(data)};

      sol_log("Invoke again");
=======
          {accounts[ARGUMENT_INDEX].key, true, true},
          {accounts[INVOKED_PROGRAM_INDEX].key, false, false}};
      uint8_t data[] = {NESTED_INVOKE, remaining_invokes - 1};
      const SolInstruction instruction = {accounts[INVOKED_PROGRAM_INDEX].key,
                                          arguments, SOL_ARRAY_SIZE(arguments),
                                          data, SOL_ARRAY_SIZE(data)};
>>>>>>> 7759210f
      sol_assert(SUCCESS == sol_invoke(&instruction, accounts, params.ka_num));
    } else {
      sol_log("Last invoked");
      for (int i = 0; i < accounts[INVOKED_ARGUMENT_INDEX].data_len; i++) {
        accounts[INVOKED_ARGUMENT_INDEX].data[i] = i;
      }
    }
    break;
  }

  case WRITE_ACCOUNT: {
    sol_log("write account");
    static const int INVOKED_ARGUMENT_INDEX = 0;
    sol_assert(sol_deserialize(input, &params, 1));

    for (int i = 0; i < params.data[1]; i++) {
      accounts[INVOKED_ARGUMENT_INDEX].data[i] = params.data[1];
    }
    break;
  }

  default:
    return ERROR_INVALID_INSTRUCTION_DATA;
  }
  return SUCCESS;
}<|MERGE_RESOLUTION|>--- conflicted
+++ resolved
@@ -160,8 +160,7 @@
   }
 
   case VERIFY_PRIVILEGE_ESCALATION: {
-<<<<<<< HEAD
-    sol_log("Should never get here!");
+    sol_log("Verify privilege escalation");
     break;
   }
 
@@ -210,57 +209,6 @@
     break;
   }
 
-=======
-    sol_log("Verify privilege escalation");
-    break;
-  }
-
-  case VERIFY_PRIVILEGE_DEESCALATION: {
-    sol_log("verify privilege deescalation");
-    static const int INVOKED_ARGUMENT_INDEX = 0;
-    sol_assert(false == accounts[INVOKED_ARGUMENT_INDEX].is_signer);
-    sol_assert(false == accounts[INVOKED_ARGUMENT_INDEX].is_writable);
-    break;
-  }
-  case VERIFY_PRIVILEGE_DEESCALATION_ESCALATION_SIGNER: {
-    sol_log("verify privilege deescalation escalation signer");
-    static const int INVOKED_PROGRAM_INDEX = 0;
-    static const int INVOKED_ARGUMENT_INDEX = 1;
-    sol_assert(sol_deserialize(input, &params, 2));
-
-    sol_assert(false == accounts[INVOKED_ARGUMENT_INDEX].is_signer);
-    sol_assert(false == accounts[INVOKED_ARGUMENT_INDEX].is_writable);
-    SolAccountMeta arguments[] = {
-        {accounts[INVOKED_ARGUMENT_INDEX].key, true, false}};
-    uint8_t data[] = {VERIFY_PRIVILEGE_ESCALATION};
-    const SolInstruction instruction = {accounts[INVOKED_PROGRAM_INDEX].key,
-                                        arguments, SOL_ARRAY_SIZE(arguments),
-                                        data, SOL_ARRAY_SIZE(data)};
-    sol_assert(SUCCESS ==
-               sol_invoke(&instruction, accounts, SOL_ARRAY_SIZE(accounts)));
-    break;
-  }
-
-  case VERIFY_PRIVILEGE_DEESCALATION_ESCALATION_WRITABLE: {
-    sol_log("verify privilege deescalation escalation writable");
-    static const int INVOKED_PROGRAM_INDEX = 0;
-    static const int INVOKED_ARGUMENT_INDEX = 1;
-    sol_assert(sol_deserialize(input, &params, 2));
-
-    sol_assert(false == accounts[INVOKED_ARGUMENT_INDEX].is_signer);
-    sol_assert(false == accounts[INVOKED_ARGUMENT_INDEX].is_writable);
-    SolAccountMeta arguments[] = {
-        {accounts[INVOKED_ARGUMENT_INDEX].key, false, true}};
-    uint8_t data[] = {VERIFY_PRIVILEGE_ESCALATION};
-    const SolInstruction instruction = {accounts[INVOKED_PROGRAM_INDEX].key,
-                                        arguments, SOL_ARRAY_SIZE(arguments),
-                                        data, SOL_ARRAY_SIZE(data)};
-    sol_assert(SUCCESS ==
-               sol_invoke(&instruction, accounts, SOL_ARRAY_SIZE(accounts)));
-    break;
-  }
-
->>>>>>> 7759210f
   case NESTED_INVOKE: {
     sol_log("invoke");
 
@@ -285,22 +233,12 @@
       sol_log("Invoke again");
       SolAccountMeta arguments[] = {
           {accounts[INVOKED_ARGUMENT_INDEX].key, true, true},
-<<<<<<< HEAD
-          {accounts[ARGUMENT_INDEX].key, true, true}};
-      uint8_t data[] = {NESTED_INVOKE};
-      const SolInstruction instruction = {accounts[INVOKED_PROGRAM_INDEX].key,
-                                          arguments, SOL_ARRAY_SIZE(arguments),
-                                          data, SOL_ARRAY_SIZE(data)};
-
-      sol_log("Invoke again");
-=======
           {accounts[ARGUMENT_INDEX].key, true, true},
           {accounts[INVOKED_PROGRAM_INDEX].key, false, false}};
       uint8_t data[] = {NESTED_INVOKE, remaining_invokes - 1};
       const SolInstruction instruction = {accounts[INVOKED_PROGRAM_INDEX].key,
                                           arguments, SOL_ARRAY_SIZE(arguments),
                                           data, SOL_ARRAY_SIZE(data)};
->>>>>>> 7759210f
       sol_assert(SUCCESS == sol_invoke(&instruction, accounts, params.ka_num));
     } else {
       sol_log("Last invoked");
