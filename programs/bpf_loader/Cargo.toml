[package]
name = "solana-bpf-loader-program"
<<<<<<< HEAD
version = "1.5.19"
=======
version = "1.6.14"
>>>>>>> 7759210f
description = "Solana BPF loader"
authors = ["Solana Maintainers <maintainers@solana.foundation>"]
repository = "https://github.com/solana-labs/solana"
license = "Apache-2.0"
homepage = "https://solana.com/"
documentation = "https://docs.rs/solana-bpf-loader-program"
edition = "2018"

[dependencies]
bincode = "1.3.1"
byteorder = "1.3.4"
<<<<<<< HEAD
curve25519-dalek = "3"
=======
>>>>>>> 7759210f
log = "0.4.11"
num-derive = "0.3"
num-traits = "0.2"
rand_core = "0.6.2"
<<<<<<< HEAD
solana-runtime = { path = "../../runtime", version = "=1.5.19" }
solana-sdk = { path = "../../sdk", version = "=1.5.19" }
solana_rbpf = "=0.2.7"
=======
sha3 = "0.9.1"
solana-measure = { path = "../../measure", version = "=1.6.14" }
solana-runtime = { path = "../../runtime", version = "=1.6.14" }
solana-sdk = { path = "../../sdk", version = "=1.6.14" }
solana_rbpf = "=0.2.9"
>>>>>>> 7759210f
thiserror = "1.0"

[dev-dependencies]
rand = "0.7.3"
rustversion = "1.0.4"

[lib]
crate-type = ["lib"]
name = "solana_bpf_loader_program"

[package.metadata.docs.rs]
targets = ["x86_64-unknown-linux-gnu"]<|MERGE_RESOLUTION|>--- conflicted
+++ resolved
@@ -1,10 +1,6 @@
 [package]
 name = "solana-bpf-loader-program"
-<<<<<<< HEAD
-version = "1.5.19"
-=======
 version = "1.6.14"
->>>>>>> 7759210f
 description = "Solana BPF loader"
 authors = ["Solana Maintainers <maintainers@solana.foundation>"]
 repository = "https://github.com/solana-labs/solana"
@@ -16,25 +12,15 @@
 [dependencies]
 bincode = "1.3.1"
 byteorder = "1.3.4"
-<<<<<<< HEAD
-curve25519-dalek = "3"
-=======
->>>>>>> 7759210f
 log = "0.4.11"
 num-derive = "0.3"
 num-traits = "0.2"
 rand_core = "0.6.2"
-<<<<<<< HEAD
-solana-runtime = { path = "../../runtime", version = "=1.5.19" }
-solana-sdk = { path = "../../sdk", version = "=1.5.19" }
-solana_rbpf = "=0.2.7"
-=======
 sha3 = "0.9.1"
 solana-measure = { path = "../../measure", version = "=1.6.14" }
 solana-runtime = { path = "../../runtime", version = "=1.6.14" }
 solana-sdk = { path = "../../sdk", version = "=1.6.14" }
 solana_rbpf = "=0.2.9"
->>>>>>> 7759210f
 thiserror = "1.0"
 
 [dev-dependencies]
