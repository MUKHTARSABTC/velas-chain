[package]
authors = ["Solana Maintainers <maintainers@solana.foundation>"]
edition = "2018"
name = "solana-banking-bench"
version = "1.5.18"
repository = "https://github.com/solana-labs/solana"
license = "Apache-2.0"
homepage = "https://solana.com/"
publish = false

[dependencies]
clap = "2.33.1"
crossbeam-channel = "0.4"
log = "0.4.11"
rand = "0.7.0"
rayon = "1.4.0"
<<<<<<< HEAD
solana-core = { path = "../core", version = "1.5.14" }
solana-clap-utils = { path = "../clap-utils", version = "1.5.14" }
solana-streamer = { path = "../streamer", version = "1.5.14" }
solana-perf = { path = "../perf", version = "1.5.14" }
solana-ledger = { path = "../ledger", version = "1.5.14" }
solana-logger = { path = "../logger", version = "1.5.14" }
solana-runtime = { path = "../runtime", version = "1.5.14" }
solana-measure = { path = "../measure", version = "1.5.14" }
solana-sdk = { path = "../sdk", version = "1.5.14" }
solana-version = { path = "../version" }
=======
solana-core = { path = "../core", version = "=1.5.18" }
solana-clap-utils = { path = "../clap-utils", version = "=1.5.18" }
solana-streamer = { path = "../streamer", version = "=1.5.18" }
solana-perf = { path = "../perf", version = "=1.5.18" }
solana-ledger = { path = "../ledger", version = "=1.5.18" }
solana-logger = { path = "../logger", version = "=1.5.18" }
solana-runtime = { path = "../runtime", version = "=1.5.18" }
solana-measure = { path = "../measure", version = "=1.5.18" }
solana-sdk = { path = "../sdk", version = "=1.5.18" }
solana-version = { path = "../version", version = "=1.5.18" }
>>>>>>> 7e480df9

[package.metadata.docs.rs]
targets = ["x86_64-unknown-linux-gnu"]<|MERGE_RESOLUTION|>--- conflicted
+++ resolved
@@ -14,18 +14,6 @@
 log = "0.4.11"
 rand = "0.7.0"
 rayon = "1.4.0"
-<<<<<<< HEAD
-solana-core = { path = "../core", version = "1.5.14" }
-solana-clap-utils = { path = "../clap-utils", version = "1.5.14" }
-solana-streamer = { path = "../streamer", version = "1.5.14" }
-solana-perf = { path = "../perf", version = "1.5.14" }
-solana-ledger = { path = "../ledger", version = "1.5.14" }
-solana-logger = { path = "../logger", version = "1.5.14" }
-solana-runtime = { path = "../runtime", version = "1.5.14" }
-solana-measure = { path = "../measure", version = "1.5.14" }
-solana-sdk = { path = "../sdk", version = "1.5.14" }
-solana-version = { path = "../version" }
-=======
 solana-core = { path = "../core", version = "=1.5.18" }
 solana-clap-utils = { path = "../clap-utils", version = "=1.5.18" }
 solana-streamer = { path = "../streamer", version = "=1.5.18" }
@@ -35,8 +23,7 @@
 solana-runtime = { path = "../runtime", version = "=1.5.18" }
 solana-measure = { path = "../measure", version = "=1.5.18" }
 solana-sdk = { path = "../sdk", version = "=1.5.18" }
-solana-version = { path = "../version", version = "=1.5.18" }
->>>>>>> 7e480df9
+solana-version = { path = "../version" }
 
 [package.metadata.docs.rs]
 targets = ["x86_64-unknown-linux-gnu"]