--- conflicted
+++ resolved
@@ -1,10 +1,6 @@
 [package]
 name = "solana-upload-perf"
-<<<<<<< HEAD
-version = "1.5.19"
-=======
 version = "1.6.14"
->>>>>>> 7759210f
 description = "Metrics Upload Utility"
 authors = ["Solana Maintainers <maintainers@solana.foundation>"]
 repository = "https://github.com/solana-labs/solana"
@@ -15,11 +11,7 @@
 
 [dependencies]
 serde_json = "1.0.56"
-<<<<<<< HEAD
-solana-metrics = { path = "../metrics", version = "=1.5.19" }
-=======
 solana-metrics = { path = "../metrics", version = "=1.6.14" }
->>>>>>> 7759210f
 
 [[bin]]
 name = "solana-upload-perf"
