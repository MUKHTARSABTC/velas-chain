[package]
name = "solana-net-utils"
version = "1.5.19"
description = "Solana Network Utilities"
authors = ["Solana Maintainers <maintainers@solana.foundation>"]
repository = "https://github.com/solana-labs/solana"
license = "Apache-2.0"
homepage = "https://solana.com/"
documentation = "https://docs.rs/solana-net-utils"
edition = "2018"

[dependencies]
bincode = "1.3.1"
clap = "2.33.1"
log = "0.4.11"
nix = "0.19.0"
rand = "0.7.0"
serde = "1.0.118"
serde_derive = "1.0.103"
socket2 = "0.3.17"
<<<<<<< HEAD
solana-clap-utils = { path = "../clap-utils", version = "=1.5.18" }
solana-logger = { path = "../logger", version = "=1.5.18" }
solana-version = { path = "../version" }
=======
solana-clap-utils = { path = "../clap-utils", version = "=1.5.19" }
solana-logger = { path = "../logger", version = "=1.5.19" }
solana-version = { path = "../version", version = "=1.5.19" }
>>>>>>> 936ff742
tokio = { version = "0.3.5", features = ["full"] }
url = "2.1.1"

[lib]
name = "solana_net_utils"

[[bin]]
name = "solana-ip-address"
path = "src/bin/ip_address.rs"

[[bin]]
name = "solana-ip-address-server"
path = "src/bin/ip_address_server.rs"

[package.metadata.docs.rs]
targets = ["x86_64-unknown-linux-gnu"]<|MERGE_RESOLUTION|>--- conflicted
+++ resolved
@@ -18,15 +18,9 @@
 serde = "1.0.118"
 serde_derive = "1.0.103"
 socket2 = "0.3.17"
-<<<<<<< HEAD
-solana-clap-utils = { path = "../clap-utils", version = "=1.5.18" }
-solana-logger = { path = "../logger", version = "=1.5.18" }
-solana-version = { path = "../version" }
-=======
 solana-clap-utils = { path = "../clap-utils", version = "=1.5.19" }
 solana-logger = { path = "../logger", version = "=1.5.19" }
-solana-version = { path = "../version", version = "=1.5.19" }
->>>>>>> 936ff742
+solana-version = { path = "../version" }
 tokio = { version = "0.3.5", features = ["full"] }
 url = "2.1.1"
 
