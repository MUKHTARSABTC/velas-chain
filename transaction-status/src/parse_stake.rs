--- conflicted
+++ resolved
@@ -251,8 +251,6 @@
             StakeAuthorize::Staker,
             None,
         );
-<<<<<<< HEAD
-=======
         let message = Message::new(&[instruction], None);
         assert_eq!(
             parse_stake(&message.instructions[0], &keys[0..3]).unwrap(),
@@ -276,7 +274,6 @@
             StakeAuthorize::Withdrawer,
             Some(&keys[1]),
         );
->>>>>>> 7759210f
         let message = Message::new(&[instruction], None);
         assert_eq!(
             parse_stake(&message.instructions[0], &keys[0..3]).unwrap(),
@@ -287,32 +284,6 @@
                     "clockSysvar": keys[2].to_string(),
                     "authority": keys[0].to_string(),
                     "newAuthority": keys[3].to_string(),
-<<<<<<< HEAD
-                    "authorityType": StakeAuthorize::Staker,
-                }),
-            }
-        );
-        assert!(parse_stake(&message.instructions[0], &keys[0..2]).is_err());
-
-        let instruction = stake_instruction::authorize(
-            &keys[1],
-            &keys[0],
-            &keys[3],
-            StakeAuthorize::Withdrawer,
-            Some(&keys[1]),
-        );
-        let message = Message::new(&[instruction], None);
-        assert_eq!(
-            parse_stake(&message.instructions[0], &keys[0..3]).unwrap(),
-            ParsedInstructionEnum {
-                instruction_type: "authorize".to_string(),
-                info: json!({
-                    "stakeAccount": keys[1].to_string(),
-                    "clockSysvar": keys[2].to_string(),
-                    "authority": keys[0].to_string(),
-                    "newAuthority": keys[3].to_string(),
-=======
->>>>>>> 7759210f
                     "authorityType": StakeAuthorize::Withdrawer,
                     "custodian": keys[1].to_string(),
                 }),
