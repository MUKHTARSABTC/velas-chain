#![allow(clippy::integer_arithmetic)]
use assert_matches::assert_matches;
use crossbeam_channel::{unbounded, Receiver};
use gag::BufferRedirect;
use log::*;
use serial_test_derive::serial;
use solana_client::{
    pubsub_client::PubsubClient,
    rpc_client::RpcClient,
    rpc_config::{RpcProgramAccountsConfig, RpcSignatureSubscribeConfig},
    rpc_response::RpcSignatureResult,
    thin_client::{create_client, ThinClient},
};
use solana_core::{
    broadcast_stage::BroadcastStageType,
    cluster_info::VALIDATOR_PORT_RANGE,
    consensus::{Tower, SWITCH_FORK_THRESHOLD, VOTE_THRESHOLD_DEPTH},
    gossip_service::discover_cluster,
    optimistic_confirmation_verifier::OptimisticConfirmationVerifier,
    validator::ValidatorConfig,
};
use solana_download_utils::download_snapshot;
use solana_ledger::{
    ancestor_iterator::AncestorIterator,
    blockstore::{Blockstore, PurgeType},
    blockstore_db::AccessType,
    leader_schedule::FixedSchedule,
    leader_schedule::LeaderSchedule,
};
use solana_local_cluster::{
    cluster::Cluster,
    cluster_tests,
    local_cluster::{ClusterConfig, LocalCluster},
};
use solana_runtime::{
    bank_forks::{ArchiveFormat, SnapshotConfig},
    snapshot_utils,
};
use solana_sdk::{
    account::Account,
    client::{AsyncClient, SyncClient},
    clock::{self, Slot},
    commitment_config::CommitmentConfig,
    epoch_schedule::MINIMUM_SLOTS_PER_EPOCH,
    genesis_config::ClusterType,
    hash::Hash,
    poh_config::PohConfig,
    pubkey::Pubkey,
    signature::{Keypair, Signer},
    system_program, system_transaction,
};
use solana_stake_program::stake_state::MIN_DELEGATE_STAKE_AMOUNT;
use solana_vote_program::vote_state::MAX_LOCKOUT_HISTORY;
use std::{
    collections::{HashMap, HashSet},
    fs,
    io::Read,
    iter,
    path::{Path, PathBuf},
    sync::atomic::{AtomicBool, Ordering},
    sync::Arc,
    thread::{sleep, Builder, JoinHandle},
    time::{Duration, Instant},
};
use tempfile::TempDir;

const RUST_LOG_FILTER: &str =
    "error,solana_core::replay_stage=warn,solana_local_cluster=info,local_cluster=info";

#[test]
#[serial]
#[cfg_attr(not(feature = "multiple-db-in-thread"), ignore)]
fn test_ledger_cleanup_service() {
    solana_logger::setup_with_default(RUST_LOG_FILTER);
    error!("test_ledger_cleanup_service");
    let num_nodes = 3;
    let validator_config = ValidatorConfig {
        max_ledger_shreds: Some(100),
        ..ValidatorConfig::default()
    };
    let mut config = ClusterConfig {
        cluster_lamports: 10_000,
        poh_config: PohConfig::new_sleep(Duration::from_millis(50)),
        node_stakes: vec![100; num_nodes],
        validator_configs: vec![validator_config; num_nodes],
        ..ClusterConfig::default()
    };
    let mut cluster = LocalCluster::new(&mut config);
    // 200ms/per * 100 = 20 seconds, so sleep a little longer than that.
    sleep(Duration::from_secs(60));

    cluster_tests::spend_and_verify_all_nodes(
        &cluster.entry_point_info,
        &cluster.funding_keypair,
        num_nodes,
        HashSet::new(),
    );
    cluster.close_preserve_ledgers();
    //check everyone's ledgers and make sure only ~100 slots are stored
    for info in cluster.validators.values() {
        let mut slots = 0;
        let blockstore = Blockstore::open(&info.info.ledger_path).unwrap();
        blockstore
            .slot_meta_iterator(0)
            .unwrap()
            .for_each(|_| slots += 1);
        // with 3 nodes up to 3 slots can be in progress and not complete so max slots in blockstore should be up to 103
        assert!(slots <= 103, "got {}", slots);
    }
}

#[test]
#[serial]
fn test_spend_and_verify_all_nodes_1() {
    solana_logger::setup_with_default(RUST_LOG_FILTER);
    error!("test_spend_and_verify_all_nodes_1");
    let num_nodes = 1;
    let local = LocalCluster::new_with_equal_stakes(num_nodes, 10_000, 100);
    cluster_tests::spend_and_verify_all_nodes(
        &local.entry_point_info,
        &local.funding_keypair,
        num_nodes,
        HashSet::new(),
    );
}

#[test]
#[serial]
#[cfg_attr(not(feature = "multiple-db-in-thread"), ignore)]
fn test_spend_and_verify_all_nodes_2() {
    solana_logger::setup_with_default(RUST_LOG_FILTER);
    error!("test_spend_and_verify_all_nodes_2");
    let num_nodes = 2;
    let local = LocalCluster::new_with_equal_stakes(num_nodes, 10_000, 100);
    cluster_tests::spend_and_verify_all_nodes(
        &local.entry_point_info,
        &local.funding_keypair,
        num_nodes,
        HashSet::new(),
    );
}

#[test]
#[serial]
#[cfg_attr(not(feature = "multiple-db-in-thread"), ignore)]
fn test_spend_and_verify_all_nodes_3() {
    solana_logger::setup_with_default(RUST_LOG_FILTER);
    error!("test_spend_and_verify_all_nodes_3");
    let num_nodes = 3;
    let local = LocalCluster::new_with_equal_stakes(num_nodes, 10_000, 100);
    cluster_tests::spend_and_verify_all_nodes(
        &local.entry_point_info,
        &local.funding_keypair,
        num_nodes,
        HashSet::new(),
    );
}

#[test]
#[serial]
#[cfg_attr(not(feature = "multiple-db-in-thread"), ignore)]
fn test_local_cluster_signature_subscribe() {
    solana_logger::setup_with_default(RUST_LOG_FILTER);
    let num_nodes = 2;
    let cluster = LocalCluster::new_with_equal_stakes(num_nodes, 10_000, 100);
    let nodes = cluster.get_node_pubkeys();

    // Get non leader
    let non_bootstrap_id = nodes
        .into_iter()
        .find(|id| *id != cluster.entry_point_info.id)
        .unwrap();
    let non_bootstrap_info = cluster.get_contact_info(&non_bootstrap_id).unwrap();

    let tx_client = create_client(
        non_bootstrap_info.client_facing_addr(),
        VALIDATOR_PORT_RANGE,
    );
    let (blockhash, _fee_calculator, _last_valid_slot) = tx_client
        .get_recent_blockhash_with_commitment(CommitmentConfig::processed())
        .unwrap();

    let mut transaction = system_transaction::transfer(
        &cluster.funding_keypair,
        &solana_sdk::pubkey::new_rand(),
        10,
        blockhash,
    );

    let (mut sig_subscribe_client, receiver) = PubsubClient::signature_subscribe(
        &format!("ws://{}", &non_bootstrap_info.rpc_pubsub.to_string()),
        &transaction.signatures[0],
        Some(RpcSignatureSubscribeConfig {
            commitment: Some(CommitmentConfig::processed()),
            enable_received_notification: Some(true),
        }),
    )
    .unwrap();

    tx_client
        .retry_transfer(&cluster.funding_keypair, &mut transaction, 5)
        .unwrap();

    let mut got_received_notification = false;
    loop {
        let responses: Vec<_> = receiver.try_iter().collect();
        let mut should_break = false;
        for response in responses {
            match response.value {
                RpcSignatureResult::ProcessedSignature(_) => {
                    should_break = true;
                    break;
                }
                RpcSignatureResult::ReceivedSignature(_) => {
                    got_received_notification = true;
                }
            }
        }

        if should_break {
            break;
        }
        sleep(Duration::from_millis(100));
    }

    // If we don't drop the cluster, the blocking web socket service
    // won't return, and the `sig_subscribe_client` won't shut down
    drop(cluster);
    sig_subscribe_client.shutdown().unwrap();
    assert!(got_received_notification);
}

#[test]
#[allow(unused_attributes)]
#[ignore]
fn test_spend_and_verify_all_nodes_env_num_nodes() {
    solana_logger::setup_with_default(RUST_LOG_FILTER);
    let num_nodes: usize = std::env::var("NUM_NODES")
        .expect("please set environment variable NUM_NODES")
        .parse()
        .expect("could not parse NUM_NODES as a number");
    let local = LocalCluster::new_with_equal_stakes(num_nodes, 10_000, 100);
    cluster_tests::spend_and_verify_all_nodes(
        &local.entry_point_info,
        &local.funding_keypair,
        num_nodes,
        HashSet::new(),
    );
}

#[allow(unused_attributes)]
#[test]
#[should_panic]
fn test_validator_exit_default_config_should_panic() {
    solana_logger::setup();
    error!("test_validator_exit_default_config_should_panic");
    let num_nodes = 2;
    let local = LocalCluster::new_with_equal_stakes(num_nodes, 10_000, 100);
    cluster_tests::validator_exit(&local.entry_point_info, num_nodes);
}

#[test]
#[serial]
#[cfg_attr(not(feature = "multiple-db-in-thread"), ignore)]
fn test_validator_exit_2() {
    solana_logger::setup();
    error!("test_validator_exit_2");
    let num_nodes = 2;
    let mut validator_config = ValidatorConfig::default();
    validator_config.rpc_config.enable_validator_exit = true;
    validator_config.wait_for_supermajority = Some(0);

    let mut config = ClusterConfig {
        cluster_lamports: 10_000,
        node_stakes: vec![100; num_nodes],
        validator_configs: vec![validator_config; num_nodes],
        ..ClusterConfig::default()
    };
    let local = LocalCluster::new(&mut config);
    cluster_tests::validator_exit(&local.entry_point_info, num_nodes);
}

// Cluster needs a supermajority to remain, so the minimum size for this test is 4
#[test]
#[serial]
#[cfg_attr(not(feature = "multiple-db-in-thread"), ignore)]
fn test_leader_failure_4() {
<<<<<<< HEAD
    solana_logger::setup_with("debug");
=======
    solana_logger::setup_with_default(RUST_LOG_FILTER);
>>>>>>> 7e480df9
    error!("test_leader_failure_4");
    let num_nodes = 4;
    let mut validator_config = ValidatorConfig::default();
    validator_config.rpc_config.enable_validator_exit = true;
    let mut config = ClusterConfig {
        cluster_lamports: 1000 * MIN_DELEGATE_STAKE_AMOUNT,
        node_stakes: vec![MIN_DELEGATE_STAKE_AMOUNT + 400; 4],
        validator_configs: vec![validator_config; num_nodes],
        ..ClusterConfig::default()
    };
    let local = LocalCluster::new(&mut config);
    cluster_tests::kill_entry_and_spend_and_verify_rest(
        &local.entry_point_info,
        &local.funding_keypair,
        num_nodes,
        config.ticks_per_slot * config.poh_config.target_tick_duration.as_millis() as u64,
    );
}

/// This function runs a network, initiates a partition based on a
/// configuration, resolve the partition, then checks that the network
/// continues to achieve consensus
/// # Arguments
/// * `partitions` - A slice of partition configurations, where each partition
/// configuration is a slice of (usize, bool), representing a node's stake and
/// whether or not it should be killed during the partition
/// * `leader_schedule` - An option that specifies whether the cluster should
/// run with a fixed, predetermined leader schedule
#[allow(clippy::cognitive_complexity)]
fn run_cluster_partition<E, F>(
    partitions: &[&[usize]],
    leader_schedule: Option<(LeaderSchedule, Vec<Arc<Keypair>>)>,
    on_partition_start: E,
    on_partition_resolved: F,
    additional_accounts: Vec<(Pubkey, Account)>,
) where
    E: FnOnce(&mut LocalCluster),
    F: FnOnce(&mut LocalCluster),
{
    solana_logger::setup_with_default(RUST_LOG_FILTER);
    info!("PARTITION_TEST!");
    let num_nodes = partitions.len();
    let node_stakes: Vec<_> = partitions
        .iter()
        .flat_map(|p| p.iter().map(|stake_weight| 100 * *stake_weight as u64))
        .collect();
    assert_eq!(node_stakes.len(), num_nodes);
    let cluster_lamports = node_stakes.iter().sum::<u64>() * 2;
    let enable_partition = Arc::new(AtomicBool::new(true));
    let mut validator_config = ValidatorConfig {
        enable_partition: Some(enable_partition.clone()),
        ..ValidatorConfig::default()
    };

    // Returns:
    // 1) The keys for the validators
    // 2) The amount of time it would take to iterate through one full iteration of the given
    // leader schedule
    let (validator_keys, leader_schedule_time): (Vec<_>, u64) = {
        if let Some((leader_schedule, validator_keys)) = leader_schedule {
            assert_eq!(validator_keys.len(), num_nodes);
            let num_slots_per_rotation = leader_schedule.num_slots() as u64;
            let fixed_schedule = FixedSchedule {
                start_epoch: 0,
                leader_schedule: Arc::new(leader_schedule),
            };
            validator_config.fixed_leader_schedule = Some(fixed_schedule);
            (
                validator_keys,
                num_slots_per_rotation * clock::DEFAULT_MS_PER_SLOT,
            )
        } else {
            (
                iter::repeat_with(|| Arc::new(Keypair::new()))
                    .take(partitions.len())
                    .collect(),
                10_000,
            )
        }
    };

    let slots_per_epoch = 2048;
    let mut config = ClusterConfig {
        cluster_lamports,
        node_stakes,
        validator_configs: vec![validator_config; num_nodes],
        validator_keys: Some(
            validator_keys
                .into_iter()
                .zip(iter::repeat_with(|| true))
                .collect(),
        ),
        slots_per_epoch,
        stakers_slot_offset: slots_per_epoch,
        skip_warmup_slots: true,
        additional_accounts,
        ..ClusterConfig::default()
    };

    info!(
        "PARTITION_TEST starting cluster with {:?} partitions slots_per_epoch: {}",
        partitions, config.slots_per_epoch,
    );
    let mut cluster = LocalCluster::new(&mut config);

    info!("PARTITION_TEST spend_and_verify_all_nodes(), ensure all nodes are caught up");
    cluster_tests::spend_and_verify_all_nodes(
        &cluster.entry_point_info,
        &cluster.funding_keypair,
        num_nodes,
        HashSet::new(),
    );

    let cluster_nodes = discover_cluster(&cluster.entry_point_info.gossip, num_nodes).unwrap();

    // Check epochs have correct number of slots
    info!("PARTITION_TEST sleeping until partition starting condition",);
    for node in &cluster_nodes {
        let node_client = RpcClient::new_socket(node.rpc);
        let epoch_info = node_client.get_epoch_info().unwrap();
        assert_eq!(epoch_info.slots_in_epoch, slots_per_epoch);
    }

    info!("PARTITION_TEST start partition");
    enable_partition.store(false, Ordering::Relaxed);
    on_partition_start(&mut cluster);

    sleep(Duration::from_millis(leader_schedule_time));

    info!("PARTITION_TEST remove partition");
    enable_partition.store(true, Ordering::Relaxed);

    // Give partitions time to propagate their blocks from during the partition
    // after the partition resolves
    let timeout = 10_000;
    let propagation_time = leader_schedule_time;
    info!(
        "PARTITION_TEST resolving partition. sleeping {} ms",
        timeout
    );
    sleep(Duration::from_millis(timeout));
    info!(
        "PARTITION_TEST waiting for blocks to propagate after partition {}ms",
        propagation_time
    );
    sleep(Duration::from_millis(propagation_time));
    info!("PARTITION_TEST resuming normal operation");
    on_partition_resolved(&mut cluster);
}

#[allow(unused_attributes)]
#[ignore]
#[test]
#[serial]
fn test_cluster_partition_1_2() {
    let empty = |_: &mut LocalCluster| {};
    let on_partition_resolved = |cluster: &mut LocalCluster| {
        cluster.check_for_new_roots(16, &"PARTITION_TEST");
    };
    run_cluster_partition(&[&[1], &[1, 1]], None, empty, on_partition_resolved, vec![])
}

#[test]
#[serial]
fn test_cluster_partition_1_1() {
    let empty = |_: &mut LocalCluster| {};
    let on_partition_resolved = |cluster: &mut LocalCluster| {
        cluster.check_for_new_roots(16, &"PARTITION_TEST");
    };
    run_cluster_partition(&[&[1], &[1]], None, empty, on_partition_resolved, vec![])
}

#[test]
#[serial]
#[cfg_attr(not(feature = "multiple-db-in-thread"), ignore)]
fn test_cluster_partition_1_1_1() {
    let empty = |_: &mut LocalCluster| {};
    let on_partition_resolved = |cluster: &mut LocalCluster| {
        cluster.check_for_new_roots(16, &"PARTITION_TEST");
    };
    run_cluster_partition(
        &[&[1], &[1], &[1]],
        None,
        empty,
        on_partition_resolved,
        vec![],
    )
}

fn create_custom_leader_schedule(
    num_validators: usize,
    num_slots_per_validator: usize,
) -> (LeaderSchedule, Vec<Arc<Keypair>>) {
    let mut leader_schedule = vec![];
    let validator_keys: Vec<_> = iter::repeat_with(|| Arc::new(Keypair::new()))
        .take(num_validators)
        .collect();
    for (i, k) in validator_keys.iter().enumerate() {
        let num_slots = {
            if i == 0 {
                // Set up the leader to have 50% of the slots
                num_slots_per_validator * (num_validators - 1)
            } else {
                num_slots_per_validator
            }
        };
        for _ in 0..num_slots {
            leader_schedule.push(k.pubkey())
        }
    }

    info!("leader_schedule: {}", leader_schedule.len());
    (
        LeaderSchedule::new_from_schedule(leader_schedule),
        validator_keys,
    )
}

#[test]
#[serial]
#[cfg_attr(not(feature = "multiple-db-in-thread"), ignore)]
fn test_kill_heaviest_partition() {
    // This test:
    // 1) Spins up four partitions, the heaviest being the first with more stake
    // 2) Schedules the other validators for sufficient slots in the schedule
    // so that they will still be locked out of voting for the major partition
    // when the partition resolves
    // 3) Kills the most staked partition. Validators are locked out, but should all
    // eventually choose the major partition
    // 4) Check for recovery
    let num_slots_per_validator = 8;
    let partitions: [&[usize]; 4] = [&[11], &[10], &[10], &[10]];
    let (leader_schedule, validator_keys) =
        create_custom_leader_schedule(partitions.len(), num_slots_per_validator);

    let empty = |_: &mut LocalCluster| {};
    let validator_to_kill = validator_keys[0].pubkey();
    let on_partition_resolved = |cluster: &mut LocalCluster| {
        info!("Killing validator with id: {}", validator_to_kill);
        cluster.exit_node(&validator_to_kill);
        cluster.check_for_new_roots(16, &"PARTITION_TEST");
    };
    run_cluster_partition(
        &partitions,
        Some((leader_schedule, validator_keys)),
        empty,
        on_partition_resolved,
        vec![],
    )
}

#[allow(clippy::assertions_on_constants)]
fn run_kill_partition_switch_threshold<F>(
    failures_stake: u64,
    alive_stake_1: u64,
    alive_stake_2: u64,
    on_partition_resolved: F,
) where
    F: Fn(&mut LocalCluster),
{
    // Needs to be at least 1/3 or there will be no overlap
    // with the confirmation supermajority 2/3
    assert!(SWITCH_FORK_THRESHOLD >= 1f64 / 3f64);
    info!(
        "stakes: {} {} {}",
        failures_stake, alive_stake_1, alive_stake_2
    );

    // This test:
    // 1) Spins up three partitions
    // 2) Kills the first partition with the stake `failures_stake`
    // 5) runs `on_partition_resolved`
    let num_slots_per_validator = 8;
    let partitions: [&[usize]; 3] = [
        &[(failures_stake as usize)],
        &[(alive_stake_1 as usize)],
        &[(alive_stake_2 as usize)],
    ];
    let (leader_schedule, validator_keys) =
        create_custom_leader_schedule(partitions.len(), num_slots_per_validator);

    let validator_to_kill = validator_keys[0].pubkey();
    let on_partition_start = |cluster: &mut LocalCluster| {
        info!("Killing validator with id: {}", validator_to_kill);
        cluster.exit_node(&validator_to_kill);
    };
    run_cluster_partition(
        &partitions,
        Some((leader_schedule, validator_keys)),
        on_partition_start,
        on_partition_resolved,
        vec![],
    )
}

#[test]
#[serial]
#[cfg_attr(not(feature = "multiple-db-in-thread"), ignore)]
fn test_kill_partition_switch_threshold_no_progress() {
    let max_switch_threshold_failure_pct = 1.0 - 2.0 * SWITCH_FORK_THRESHOLD;
    let total_stake = 10_000;
    let max_failures_stake = (max_switch_threshold_failure_pct * total_stake as f64) as u64;

    let failures_stake = max_failures_stake;
    let total_alive_stake = total_stake - failures_stake;
    let alive_stake_1 = total_alive_stake / 2;
    let alive_stake_2 = total_alive_stake - alive_stake_1;

    // Check that no new roots were set 400 slots after partition resolves (gives time
    // for lockouts built during partition to resolve and gives validators an opportunity
    // to try and switch forks)
    let on_partition_resolved = |cluster: &mut LocalCluster| {
        cluster.check_no_new_roots(400, &"PARTITION_TEST");
    };

    // This kills `max_failures_stake`, so no progress should be made
    run_kill_partition_switch_threshold(
        failures_stake,
        alive_stake_1,
        alive_stake_2,
        on_partition_resolved,
    );
}

#[test]
#[serial]
#[cfg_attr(not(feature = "multiple-db-in-thread"), ignore)]
fn test_kill_partition_switch_threshold_progress() {
    let max_switch_threshold_failure_pct = 1.0 - 2.0 * SWITCH_FORK_THRESHOLD;
    let total_stake = 10_000;

    // Kill `< max_failures_stake` of the validators
    let max_failures_stake = (max_switch_threshold_failure_pct * total_stake as f64) as u64;
    let failures_stake = max_failures_stake - 1;
    let total_alive_stake = total_stake - failures_stake;

    // Partition the remaining alive validators, should still make progress
    // once the partition resolves
    let alive_stake_1 = total_alive_stake / 2;
    let alive_stake_2 = total_alive_stake - alive_stake_1;
    let bigger = std::cmp::max(alive_stake_1, alive_stake_2);
    let smaller = std::cmp::min(alive_stake_1, alive_stake_2);

    // At least one of the forks must have > SWITCH_FORK_THRESHOLD in order
    // to guarantee switching proofs can be created. Make sure the other fork
    // is <= SWITCH_FORK_THRESHOLD to make sure progress can be made. Caches
    // bugs such as liveness issues bank-weighted fork choice, which may stall
    // because the fork with less stake could have more weight, but other fork would:
    // 1) Not be able to generate a switching proof
    // 2) Other more staked fork stops voting, so doesn't catch up in bank weight.
    assert!(
        bigger as f64 / total_stake as f64 > SWITCH_FORK_THRESHOLD
            && smaller as f64 / total_stake as f64 <= SWITCH_FORK_THRESHOLD
    );

    let on_partition_resolved = |cluster: &mut LocalCluster| {
        cluster.check_for_new_roots(16, &"PARTITION_TEST");
    };
    run_kill_partition_switch_threshold(
        failures_stake,
        alive_stake_1,
        alive_stake_2,
        on_partition_resolved,
    );
}

#[test]
#[serial]
#[cfg_attr(not(feature = "multiple-db-in-thread"), ignore)]
fn test_two_unbalanced_stakes() {
    solana_logger::setup_with_default(RUST_LOG_FILTER);
    error!("test_two_unbalanced_stakes");
    let mut validator_config = ValidatorConfig::default();
    let num_ticks_per_second = 100;
    let num_ticks_per_slot = 10;
    let num_slots_per_epoch = MINIMUM_SLOTS_PER_EPOCH as u64;

    validator_config.rpc_config.enable_validator_exit = true;
    let mut cluster = LocalCluster::new(&mut ClusterConfig {
        node_stakes: vec![999_990, 3],
        cluster_lamports: 1_000_000,
        validator_configs: vec![validator_config; 2],
        ticks_per_slot: num_ticks_per_slot,
        slots_per_epoch: num_slots_per_epoch,
        stakers_slot_offset: num_slots_per_epoch,
        poh_config: PohConfig::new_sleep(Duration::from_millis(1000 / num_ticks_per_second)),
        ..ClusterConfig::default()
    });

    cluster_tests::sleep_n_epochs(
        10.0,
        &cluster.genesis_config.poh_config,
        num_ticks_per_slot,
        num_slots_per_epoch,
    );
    cluster.close_preserve_ledgers();
    let leader_pubkey = cluster.entry_point_info.id;
    let leader_ledger = cluster.validators[&leader_pubkey].info.ledger_path.clone();
    cluster_tests::verify_ledger_ticks(&leader_ledger, num_ticks_per_slot as usize);
}

#[test]
#[serial]
#[cfg_attr(not(feature = "multiple-db-in-thread"), ignore)]
fn test_forwarding() {
    // Set up a cluster where one node is never the leader, so all txs sent to this node
    // will be have to be forwarded in order to be confirmed
    let mut config = ClusterConfig {
        node_stakes: vec![999_990, 3],
        cluster_lamports: 2_000_000,
        validator_configs: vec![ValidatorConfig::default(); 2],
        ..ClusterConfig::default()
    };
    let cluster = LocalCluster::new(&mut config);

    let cluster_nodes = discover_cluster(&cluster.entry_point_info.gossip, 2).unwrap();
    assert!(cluster_nodes.len() >= 2);

    let leader_pubkey = cluster.entry_point_info.id;

    let validator_info = cluster_nodes
        .iter()
        .find(|c| c.id != leader_pubkey)
        .unwrap();

    // Confirm that transactions were forwarded to and processed by the leader.
    cluster_tests::send_many_transactions(&validator_info, &cluster.funding_keypair, 10, 20);
}

#[test]
#[serial]
fn test_restart_node() {
    solana_logger::setup_with_default(RUST_LOG_FILTER);
    error!("test_restart_node");
    let slots_per_epoch = MINIMUM_SLOTS_PER_EPOCH * 2;
    let ticks_per_slot = 16;
    let validator_config = ValidatorConfig::default();
    let mut cluster = LocalCluster::new(&mut ClusterConfig {
        node_stakes: vec![100; 1],
        cluster_lamports: 100,
        validator_configs: vec![validator_config.clone()],
        ticks_per_slot,
        slots_per_epoch,
        stakers_slot_offset: slots_per_epoch,
        ..ClusterConfig::default()
    });
    let nodes = cluster.get_node_pubkeys();
    cluster_tests::sleep_n_epochs(
        1.0,
        &cluster.genesis_config.poh_config,
        clock::DEFAULT_TICKS_PER_SLOT,
        slots_per_epoch,
    );
    cluster.exit_restart_node(&nodes[0], validator_config);
    cluster_tests::sleep_n_epochs(
        0.5,
        &cluster.genesis_config.poh_config,
        clock::DEFAULT_TICKS_PER_SLOT,
        slots_per_epoch,
    );
    cluster_tests::send_many_transactions(
        &cluster.entry_point_info,
        &cluster.funding_keypair,
        10,
        1,
    );
}

#[test]
#[serial]
#[cfg_attr(not(feature = "multiple-db-in-thread"), ignore)]
fn test_listener_startup() {
    let mut config = ClusterConfig {
        node_stakes: vec![100; 1],
        cluster_lamports: 1_000,
        num_listeners: 3,
        validator_configs: vec![ValidatorConfig::default(); 1],
        ..ClusterConfig::default()
    };
    let cluster = LocalCluster::new(&mut config);
    let cluster_nodes = discover_cluster(&cluster.entry_point_info.gossip, 4).unwrap();
    assert_eq!(cluster_nodes.len(), 4);
}

#[test]
#[serial]
#[cfg_attr(not(feature = "multiple-db-in-thread"), ignore)]
fn test_mainnet_beta_cluster_type() {
    solana_logger::setup_with_default(RUST_LOG_FILTER);

    let mut config = ClusterConfig {
        cluster_type: ClusterType::MainnetBeta,
        node_stakes: vec![100; 1],
        cluster_lamports: 1_000,
        validator_configs: vec![ValidatorConfig::default(); 1],
        ..ClusterConfig::default()
    };
    let cluster = LocalCluster::new(&mut config);
    let cluster_nodes = discover_cluster(&cluster.entry_point_info.gossip, 1).unwrap();
    assert_eq!(cluster_nodes.len(), 1);

    let client = create_client(
        cluster.entry_point_info.client_facing_addr(),
        solana_core::cluster_info::VALIDATOR_PORT_RANGE,
    );

    // Programs that are available at epoch 0
    for program_id in [
        &solana_config_program::id(),
        &solana_sdk::system_program::id(),
        &solana_stake_program::id(),
        &solana_vote_program::id(),
        &solana_sdk::bpf_loader_deprecated::id(),
        &solana_sdk::bpf_loader::id(),
    ]
    .iter()
    {
        assert_matches!(
            (
                program_id,
                client
                    .get_account_with_commitment(program_id, CommitmentConfig::processed())
                    .unwrap()
            ),
            (_program_id, Some(_))
        );
    }

    // Programs that are not available at epoch 0
    for program_id in [
        &solana_sdk::bpf_loader_upgradeable::id(),
        &solana_vest_program::id(),
    ]
    .iter()
    {
        assert_eq!(
            (
                program_id,
                client
                    .get_account_with_commitment(program_id, CommitmentConfig::processed())
                    .unwrap()
            ),
            (program_id, None)
        );
    }
}

fn generate_frozen_account_panic(mut cluster: LocalCluster, frozen_account: Arc<Keypair>) {
    let client = cluster
        .get_validator_client(&frozen_account.pubkey())
        .unwrap();

    // Check the validator is alive by poking it over RPC
    trace!(
        "validator slot: {}",
        client
            .get_slot_with_commitment(CommitmentConfig::processed())
            .expect("get slot")
    );

    // Reset the frozen account panic signal
    solana_runtime::accounts_db::FROZEN_ACCOUNT_PANIC.store(false, Ordering::Relaxed);

    // Wait for the frozen account panic signal
    let mut i = 0;
    while !solana_runtime::accounts_db::FROZEN_ACCOUNT_PANIC.load(Ordering::Relaxed) {
        // Transfer from frozen account
        let (blockhash, _fee_calculator, _last_valid_slot) = client
            .get_recent_blockhash_with_commitment(CommitmentConfig::processed())
            .unwrap();
        client
            .async_transfer(
                1,
                &frozen_account,
                &solana_sdk::pubkey::new_rand(),
                blockhash,
            )
            .unwrap();

        sleep(Duration::from_secs(1));
        i += 1;
        if i > 10 {
            panic!("FROZEN_ACCOUNT_PANIC still false");
        }
    }

    // The validator is now broken and won't shutdown properly.  Avoid LocalCluster panic in Drop
    // with some manual cleanup:
    cluster.exit();
    cluster.validators = HashMap::default();
}

#[test]
#[serial]
fn test_frozen_account_from_genesis() {
    solana_logger::setup_with_default(RUST_LOG_FILTER);
    let validator_identity =
        Arc::new(solana_sdk::signature::keypair_from_seed(&[0u8; 32]).unwrap());

    let mut config = ClusterConfig {
        validator_keys: Some(vec![(validator_identity.clone(), true)]),
        node_stakes: vec![100; 1],
        cluster_lamports: 1_000,
        validator_configs: vec![
            ValidatorConfig {
                // Freeze the validator identity account
                frozen_accounts: vec![validator_identity.pubkey()],
                ..ValidatorConfig::default()
            };
            1
        ],
        ..ClusterConfig::default()
    };
    generate_frozen_account_panic(LocalCluster::new(&mut config), validator_identity);
}

#[test]
#[serial]
#[cfg_attr(not(feature = "multiple-db-in-thread"), ignore)]
fn test_frozen_account_from_snapshot() {
    solana_logger::setup_with_default(RUST_LOG_FILTER);
    let validator_identity =
        Arc::new(solana_sdk::signature::keypair_from_seed(&[0u8; 32]).unwrap());

    let mut snapshot_test_config = setup_snapshot_validator_config(5, 1);
    // Freeze the validator identity account
    snapshot_test_config.validator_config.frozen_accounts = vec![validator_identity.pubkey()];

    let mut config = ClusterConfig {
        validator_keys: Some(vec![(validator_identity.clone(), true)]),
        node_stakes: vec![100; 1],
        cluster_lamports: 1_000,
        validator_configs: vec![snapshot_test_config.validator_config.clone()],
        ..ClusterConfig::default()
    };
    let mut cluster = LocalCluster::new(&mut config);

    let snapshot_package_output_path = &snapshot_test_config
        .validator_config
        .snapshot_config
        .as_ref()
        .unwrap()
        .snapshot_package_output_path;

    trace!("Waiting for snapshot at {:?}", snapshot_package_output_path);
    let (archive_filename, _archive_snapshot_hash) =
        wait_for_next_snapshot(&cluster, &snapshot_package_output_path);

    trace!("Found snapshot: {:?}", archive_filename);

    // Restart the validator from a snapshot
    let validator_info = cluster.exit_node(&validator_identity.pubkey());
    cluster.restart_node(&validator_identity.pubkey(), validator_info);

    generate_frozen_account_panic(cluster, validator_identity);
}

#[test]
#[serial]
#[cfg_attr(not(feature = "multiple-db-in-thread"), ignore)]
fn test_consistency_halt() {
    solana_logger::setup_with_default(RUST_LOG_FILTER);
    let snapshot_interval_slots = 20;
    let num_account_paths = 1;

    // Create cluster with a leader producing bad snapshot hashes.
    let mut leader_snapshot_test_config =
        setup_snapshot_validator_config(snapshot_interval_slots, num_account_paths);
    leader_snapshot_test_config
        .validator_config
        .accounts_hash_fault_injection_slots = 40;

    let validator_stake = MIN_DELEGATE_STAKE_AMOUNT + 100;
    let mut config = ClusterConfig {
        node_stakes: vec![validator_stake],
        cluster_lamports: validator_stake * 10,
        validator_configs: vec![leader_snapshot_test_config.validator_config],
        ..ClusterConfig::default()
    };

    let mut cluster = LocalCluster::new(&mut config);

    sleep(Duration::from_millis(5000));
    let cluster_nodes = discover_cluster(&cluster.entry_point_info.gossip, 1).unwrap();
    info!("num_nodes: {}", cluster_nodes.len());

    // Add a validator with the leader as trusted, it should halt when it detects
    // mismatch.
    let mut validator_snapshot_test_config =
        setup_snapshot_validator_config(snapshot_interval_slots, num_account_paths);

    let mut trusted_validators = HashSet::new();
    trusted_validators.insert(cluster_nodes[0].id);

    validator_snapshot_test_config
        .validator_config
        .trusted_validators = Some(trusted_validators);
    validator_snapshot_test_config
        .validator_config
        .halt_on_trusted_validators_accounts_hash_mismatch = true;

    warn!("adding a validator");
    cluster.add_validator(
        &validator_snapshot_test_config.validator_config,
        validator_stake as u64,
        Arc::new(Keypair::new()),
        None,
    );
    let num_nodes = 2;
    assert_eq!(
        discover_cluster(&cluster.entry_point_info.gossip, num_nodes)
            .unwrap()
            .len(),
        num_nodes
    );

    // Check for only 1 node on the network.
    let mut encountered_error = false;
    loop {
        let discover = discover_cluster(&cluster.entry_point_info.gossip, 2);
        match discover {
            Err(_) => {
                encountered_error = true;
                break;
            }
            Ok(nodes) => {
                if nodes.len() < 2 {
                    encountered_error = true;
                    break;
                }
                info!("checking cluster for fewer nodes.. {:?}", nodes.len());
            }
        }
        let client = cluster
            .get_validator_client(&cluster.entry_point_info.id)
            .unwrap();
        if let Ok(slot) = client.get_slot() {
            if slot > 210 {
                break;
            }
            info!("slot: {}", slot);
        }
        sleep(Duration::from_millis(1000));
    }
    assert!(encountered_error);
}

#[test]
#[serial]
#[cfg_attr(not(feature = "multiple-db-in-thread"), ignore)]
fn test_snapshot_download() {
    solana_logger::setup_with_default(RUST_LOG_FILTER);
    // First set up the cluster with 1 node
    let snapshot_interval_slots = 50;
    let num_account_paths = 3;

    let leader_snapshot_test_config =
        setup_snapshot_validator_config(snapshot_interval_slots, num_account_paths);
    let validator_snapshot_test_config =
        setup_snapshot_validator_config(snapshot_interval_slots, num_account_paths);

    let stake = 10_000;
    let mut config = ClusterConfig {
        node_stakes: vec![stake],
        cluster_lamports: 1_000_000,
        validator_configs: vec![leader_snapshot_test_config.validator_config.clone()],
        ..ClusterConfig::default()
    };

    let mut cluster = LocalCluster::new(&mut config);

    // Get slot after which this was generated
    let snapshot_package_output_path = &leader_snapshot_test_config
        .validator_config
        .snapshot_config
        .as_ref()
        .unwrap()
        .snapshot_package_output_path;

    trace!("Waiting for snapshot");
    let (archive_filename, archive_snapshot_hash) =
        wait_for_next_snapshot(&cluster, &snapshot_package_output_path);

    trace!("found: {:?}", archive_filename);
    let validator_archive_path = snapshot_utils::get_snapshot_archive_path(
        validator_snapshot_test_config
            .snapshot_output_path
            .path()
            .to_path_buf(),
        &archive_snapshot_hash,
        ArchiveFormat::TarBzip2,
    );

    // Download the snapshot, then boot a validator from it.
    download_snapshot(
        &cluster.entry_point_info.rpc,
        &validator_archive_path,
        archive_snapshot_hash,
        false,
    )
    .unwrap();

    cluster.add_validator(
        &validator_snapshot_test_config.validator_config,
        stake,
        Arc::new(Keypair::new()),
        None,
    );
}

#[allow(unused_attributes)]
#[test]
#[serial]
#[cfg_attr(not(feature = "multiple-db-in-thread"), ignore)]
fn test_snapshot_restart_tower() {
    solana_logger::setup_with_default(RUST_LOG_FILTER);
    // First set up the cluster with 2 nodes
    let snapshot_interval_slots = 10;
    let num_account_paths = 2;

    let leader_snapshot_test_config =
        setup_snapshot_validator_config(snapshot_interval_slots, num_account_paths);
    let validator_snapshot_test_config =
        setup_snapshot_validator_config(snapshot_interval_slots, num_account_paths);

    let mut config = ClusterConfig {
        node_stakes: vec![10000, 10],
        cluster_lamports: 100_000,
        validator_configs: vec![
            leader_snapshot_test_config.validator_config.clone(),
            validator_snapshot_test_config.validator_config.clone(),
        ],
        ..ClusterConfig::default()
    };

    let mut cluster = LocalCluster::new(&mut config);

    // Let the nodes run for a while, then stop one of the validators
    sleep(Duration::from_millis(5000));
    let all_pubkeys = cluster.get_node_pubkeys();
    let validator_id = all_pubkeys
        .into_iter()
        .find(|x| *x != cluster.entry_point_info.id)
        .unwrap();
    let validator_info = cluster.exit_node(&validator_id);

    // Get slot after which this was generated
    let snapshot_package_output_path = &leader_snapshot_test_config
        .validator_config
        .snapshot_config
        .as_ref()
        .unwrap()
        .snapshot_package_output_path;

    let (archive_filename, archive_snapshot_hash) =
        wait_for_next_snapshot(&cluster, &snapshot_package_output_path);

    // Copy archive to validator's snapshot output directory
    let validator_archive_path = snapshot_utils::get_snapshot_archive_path(
        validator_snapshot_test_config
            .snapshot_output_path
            .path()
            .to_path_buf(),
        &archive_snapshot_hash,
        ArchiveFormat::TarBzip2,
    );
    fs::hard_link(archive_filename, &validator_archive_path).unwrap();

    // Restart validator from snapshot, the validator's tower state in this snapshot
    // will contain slots < the root bank of the snapshot. Validator should not panic.
    cluster.restart_node(&validator_id, validator_info);

    // Test cluster can still make progress and get confirmations in tower
    // Use the restarted node as the discovery point so that we get updated
    // validator's ContactInfo
    let restarted_node_info = cluster.get_contact_info(&validator_id).unwrap();
    cluster_tests::spend_and_verify_all_nodes(
        &restarted_node_info,
        &cluster.funding_keypair,
        1,
        HashSet::new(),
    );
}

#[test]
#[serial]
#[cfg_attr(not(feature = "multiple-db-in-thread"), ignore)]
fn test_snapshots_blockstore_floor() {
    solana_logger::setup_with_default(RUST_LOG_FILTER);
    // First set up the cluster with 1 snapshotting leader
    let snapshot_interval_slots = 10;
    let num_account_paths = 4;

    let leader_snapshot_test_config =
        setup_snapshot_validator_config(snapshot_interval_slots, num_account_paths);
    let mut validator_snapshot_test_config =
        setup_snapshot_validator_config(snapshot_interval_slots, num_account_paths);

    let snapshot_package_output_path = &leader_snapshot_test_config
        .validator_config
        .snapshot_config
        .as_ref()
        .unwrap()
        .snapshot_package_output_path;

    let mut config = ClusterConfig {
        node_stakes: vec![10000],
        cluster_lamports: 100_000,
        validator_configs: vec![leader_snapshot_test_config.validator_config.clone()],
        ..ClusterConfig::default()
    };

    let mut cluster = LocalCluster::new(&mut config);

    trace!("Waiting for snapshot tar to be generated with slot",);

    let (archive_filename, (archive_slot, archive_hash, _)) = loop {
        let archive =
            snapshot_utils::get_highest_snapshot_archive_path(&snapshot_package_output_path);
        if archive.is_some() {
            trace!("snapshot exists");
            break archive.unwrap();
        }
        sleep(Duration::from_millis(5000));
    };

    // Copy archive to validator's snapshot output directory
    let validator_archive_path = snapshot_utils::get_snapshot_archive_path(
        validator_snapshot_test_config
            .snapshot_output_path
            .path()
            .to_path_buf(),
        &(archive_slot, archive_hash),
        ArchiveFormat::TarBzip2,
    );
    fs::hard_link(archive_filename, &validator_archive_path).unwrap();
    let slot_floor = archive_slot;

    // Start up a new node from a snapshot
    let validator_stake = 5;

    let cluster_nodes = discover_cluster(&cluster.entry_point_info.gossip, 1).unwrap();
    let mut trusted_validators = HashSet::new();
    trusted_validators.insert(cluster_nodes[0].id);
    validator_snapshot_test_config
        .validator_config
        .trusted_validators = Some(trusted_validators);

    cluster.add_validator(
        &validator_snapshot_test_config.validator_config,
        validator_stake,
        Arc::new(Keypair::new()),
        None,
    );
    let all_pubkeys = cluster.get_node_pubkeys();
    let validator_id = all_pubkeys
        .into_iter()
        .find(|x| *x != cluster.entry_point_info.id)
        .unwrap();
    let validator_client = cluster.get_validator_client(&validator_id).unwrap();
    let mut current_slot = 0;

    // Let this validator run a while with repair
    let target_slot = slot_floor + 40;
    while current_slot <= target_slot {
        trace!("current_slot: {}", current_slot);
        if let Ok(slot) = validator_client.get_slot_with_commitment(CommitmentConfig::processed()) {
            current_slot = slot;
        } else {
            continue;
        }
        sleep(Duration::from_secs(1));
    }

    // Check the validator ledger doesn't contain any slots < slot_floor
    cluster.close_preserve_ledgers();
    let validator_ledger_path = &cluster.validators[&validator_id];
    let blockstore = Blockstore::open(&validator_ledger_path.info.ledger_path).unwrap();

    // Skip the zeroth slot in blockstore that the ledger is initialized with
    let (first_slot, _) = blockstore.slot_meta_iterator(1).unwrap().next().unwrap();

    assert_eq!(first_slot, slot_floor);
}

#[test]
#[serial]
#[cfg_attr(not(feature = "multiple-db-in-thread"), ignore)]
fn test_snapshots_restart_validity() {
    solana_logger::setup_with_default(RUST_LOG_FILTER);
    let snapshot_interval_slots = 10;
    let num_account_paths = 1;
    let mut snapshot_test_config =
        setup_snapshot_validator_config(snapshot_interval_slots, num_account_paths);
    let snapshot_package_output_path = &snapshot_test_config
        .validator_config
        .snapshot_config
        .as_ref()
        .unwrap()
        .snapshot_package_output_path;

    // Set up the cluster with 1 snapshotting validator
    let mut all_account_storage_dirs = vec![vec![]];

    std::mem::swap(
        &mut all_account_storage_dirs[0],
        &mut snapshot_test_config.account_storage_dirs,
    );

    let mut config = ClusterConfig {
        node_stakes: vec![10000],
        cluster_lamports: 100_000,
        validator_configs: vec![snapshot_test_config.validator_config.clone()],
        ..ClusterConfig::default()
    };

    // Create and reboot the node from snapshot `num_runs` times
    let num_runs = 3;
    let mut expected_balances = HashMap::new();
    let mut cluster = LocalCluster::new(&mut config);
    for i in 1..num_runs {
        info!("run {}", i);
        // Push transactions to one of the nodes and confirm that transactions were
        // forwarded to and processed.
        trace!("Sending transactions");
        let new_balances = cluster_tests::send_many_transactions(
            &cluster.entry_point_info,
            &cluster.funding_keypair,
            10,
            10,
        );

        expected_balances.extend(new_balances);

        wait_for_next_snapshot(&cluster, &snapshot_package_output_path);

        // Create new account paths since validator exit is not guaranteed to cleanup RPC threads,
        // which may delete the old accounts on exit at any point
        let (new_account_storage_dirs, new_account_storage_paths) =
            generate_account_paths(num_account_paths);
        all_account_storage_dirs.push(new_account_storage_dirs);
        snapshot_test_config.validator_config.account_paths = new_account_storage_paths;

        // Restart node
        trace!("Restarting cluster from snapshot");
        let nodes = cluster.get_node_pubkeys();
        cluster.exit_restart_node(&nodes[0], snapshot_test_config.validator_config.clone());

        // Verify account balances on validator
        trace!("Verifying balances");
        cluster_tests::verify_balances(expected_balances.clone(), &cluster.entry_point_info);

        // Check that we can still push transactions
        trace!("Spending and verifying");
        cluster_tests::spend_and_verify_all_nodes(
            &cluster.entry_point_info,
            &cluster.funding_keypair,
            1,
            HashSet::new(),
        );
    }
}

#[test]
#[serial]
#[allow(unused_attributes)]
#[ignore]
fn test_fail_entry_verification_leader() {
    test_faulty_node(BroadcastStageType::FailEntryVerification);
}

#[test]
#[allow(unused_attributes)]
#[ignore]
fn test_fake_shreds_broadcast_leader() {
    test_faulty_node(BroadcastStageType::BroadcastFakeShreds);
}

fn test_faulty_node(faulty_node_type: BroadcastStageType) {
    solana_logger::setup_with_default(RUST_LOG_FILTER);
    let num_nodes = 2;
    let error_validator_config = ValidatorConfig {
        broadcast_stage_type: faulty_node_type,
        ..ValidatorConfig::default()
    };
    let mut validator_configs = Vec::with_capacity(num_nodes - 1);
    validator_configs.resize_with(num_nodes - 1, ValidatorConfig::default);

    // Push a faulty_bootstrap = vec![error_validator_config];
    validator_configs.insert(0, error_validator_config);
    let node_stakes = vec![300, 100];
    assert_eq!(node_stakes.len(), num_nodes);
    let mut cluster_config = ClusterConfig {
        cluster_lamports: 10_000,
        node_stakes,
        validator_configs,
        slots_per_epoch: MINIMUM_SLOTS_PER_EPOCH * 2,
        stakers_slot_offset: MINIMUM_SLOTS_PER_EPOCH * 2,
        ..ClusterConfig::default()
    };

    let cluster = LocalCluster::new(&mut cluster_config);

    // Check for new roots
    cluster.check_for_new_roots(16, &"test_faulty_node");
}

#[test]
#[cfg_attr(not(feature = "multiple-db-in-thread"), ignore)]
fn test_wait_for_max_stake() {
    solana_logger::setup_with_default(RUST_LOG_FILTER);
    let mut validator_config = ValidatorConfig::default();
    validator_config.rpc_config.enable_validator_exit = true;
    let mut config = ClusterConfig {
        cluster_lamports: 10_000,
        node_stakes: vec![100; 4],
        validator_configs: vec![validator_config; 4],
        ..ClusterConfig::default()
    };
    let cluster = LocalCluster::new(&mut config);
    let client = RpcClient::new_socket(cluster.entry_point_info.rpc);

    assert!(client
        .wait_for_max_stake(CommitmentConfig::default(), 33.0f32)
        .is_ok());
    assert!(client.get_slot().unwrap() > 10);
}

#[test]
// Test that when a leader is leader for banks B_i..B_{i+n}, and B_i is not
// votable, then B_{i+1} still chains to B_i
fn test_no_voting() {
    solana_logger::setup_with_default(RUST_LOG_FILTER);
    let mut validator_config = ValidatorConfig::default();
    validator_config.rpc_config.enable_validator_exit = true;
    validator_config.voting_disabled = true;
    let mut config = ClusterConfig {
        cluster_lamports: 10_000,
        node_stakes: vec![100],
        validator_configs: vec![validator_config],
        ..ClusterConfig::default()
    };
    let mut cluster = LocalCluster::new(&mut config);
    let client = cluster
        .get_validator_client(&cluster.entry_point_info.id)
        .unwrap();
    loop {
        let last_slot = client
            .get_slot_with_commitment(CommitmentConfig::processed())
            .expect("Couldn't get slot");
        if last_slot > 4 * VOTE_THRESHOLD_DEPTH as u64 {
            break;
        }
        sleep(Duration::from_secs(1));
    }

    cluster.close_preserve_ledgers();
    let leader_pubkey = cluster.entry_point_info.id;
    let ledger_path = cluster.validators[&leader_pubkey].info.ledger_path.clone();
    let ledger = Blockstore::open(&ledger_path).unwrap();
    for i in 0..2 * VOTE_THRESHOLD_DEPTH {
        let meta = ledger.meta(i as u64).unwrap().unwrap();
        let parent = meta.parent_slot;
        let expected_parent = i.saturating_sub(1);
        assert_eq!(parent, expected_parent as u64);
    }
}

#[test]
#[serial]
#[cfg_attr(not(feature = "multiple-db-in-thread"), ignore)]
fn test_optimistic_confirmation_violation_detection() {
    solana_logger::setup_with_default(RUST_LOG_FILTER);
    // First set up the cluster with 2 nodes
    let slots_per_epoch = 2048;
    let node_stakes = vec![51, 50];
    let validator_keys: Vec<_> = vec![
        "4qhhXNTbKD1a5vxDDLZcHKj7ELNeiivtUBxn3wUK1F5VRsQVP89VUhfXqSfgiFB14GfuBgtrQ96n9NvWQADVkcCg",
        "3kHBzVwie5vTEaY6nFCPeFT8qDpoXzn7dCEioGRNBTnUDpvwnG85w8Wq63gVWpVTP8k2a8cgcWRjSXyUkEygpXWS",
    ]
    .iter()
    .map(|s| (Arc::new(Keypair::from_base58_string(s)), true))
    .take(node_stakes.len())
    .collect();
    let mut config = ClusterConfig {
        cluster_lamports: 100_000,
        node_stakes: node_stakes.clone(),
        validator_configs: vec![ValidatorConfig::default(); node_stakes.len()],
        validator_keys: Some(validator_keys),
        slots_per_epoch,
        stakers_slot_offset: slots_per_epoch,
        skip_warmup_slots: true,
        ..ClusterConfig::default()
    };
    let mut cluster = LocalCluster::new(&mut config);
    let entry_point_id = cluster.entry_point_info.id;
    // Let the nodes run for a while. Wait for validators to vote on slot `S`
    // so that the vote on `S-1` is definitely in gossip and optimistic confirmation is
    // detected on slot `S-1` for sure, then stop the heavier of the two
    // validators
    let client = cluster.get_validator_client(&entry_point_id).unwrap();
    let mut prev_voted_slot = 0;
    loop {
        let last_voted_slot = client
            .get_slot_with_commitment(CommitmentConfig::processed())
            .unwrap();
        if last_voted_slot > 50 {
            if prev_voted_slot == 0 {
                prev_voted_slot = last_voted_slot;
            } else {
                break;
            }
        }
        sleep(Duration::from_millis(100));
    }

    let exited_validator_info = cluster.exit_node(&entry_point_id);

    // Mark fork as dead on the heavier validator, this should make the fork effectively
    // dead, even though it was optimistically confirmed. The smaller validator should
    // create and jump over to a new fork
    // Also, remove saved tower to intentionally make the restarted validator to violate the
    // optimistic confirmation
    {
        let blockstore = open_blockstore(&exited_validator_info.info.ledger_path);
        info!(
            "Setting slot: {} on main fork as dead, should cause fork",
            prev_voted_slot
        );
        // marking this voted slot as dead makes the saved tower garbage
        // effectively. That's because its stray last vote becomes stale (= no
        // ancestor in bank forks).
        blockstore.set_dead_slot(prev_voted_slot).unwrap();
    }

    {
        // Buffer stderr to detect optimistic slot violation log
        let buf = std::env::var("OPTIMISTIC_CONF_TEST_DUMP_LOG")
            .err()
            .map(|_| BufferRedirect::stderr().unwrap());
        cluster.restart_node(&entry_point_id, exited_validator_info);

        // Wait for a root > prev_voted_slot to be set. Because the root is on a
        // different fork than `prev_voted_slot`, then optimistic confirmation is
        // violated
        let client = cluster.get_validator_client(&entry_point_id).unwrap();
        loop {
            let last_root = client
                .get_slot_with_commitment(CommitmentConfig::finalized())
                .unwrap();
            if last_root > prev_voted_slot {
                break;
            }
            sleep(Duration::from_millis(100));
        }

        // Check to see that validator detected optimistic confirmation for
        // `prev_voted_slot` failed
        let expected_log =
            OptimisticConfirmationVerifier::format_optimistic_confirmed_slot_violation_log(
                prev_voted_slot,
            );
        if let Some(mut buf) = buf {
            let mut output = String::new();
            buf.read_to_string(&mut output).unwrap();
            assert!(output.contains(&expected_log));
            print!("{}", output);
        } else {
            panic!("dumped log and disabled testing");
        }
    }

    // Make sure validator still makes progress
    cluster_tests::check_for_new_roots(
        16,
        &[cluster.get_contact_info(&entry_point_id).unwrap().clone()],
        "test_optimistic_confirmation_violation",
    );
}

#[test]
#[serial]
#[cfg_attr(not(feature = "multiple-db-in-thread"), ignore)]
fn test_validator_saves_tower() {
    solana_logger::setup_with_default(RUST_LOG_FILTER);

    let validator_config = ValidatorConfig {
        require_tower: true,
        ..ValidatorConfig::default()
    };
    let validator_identity_keypair = Arc::new(Keypair::new());
    let validator_id = validator_identity_keypair.pubkey();
    let mut config = ClusterConfig {
        cluster_lamports: 10_000,
        node_stakes: vec![100],
        validator_configs: vec![validator_config],
        validator_keys: Some(vec![(validator_identity_keypair.clone(), true)]),
        ..ClusterConfig::default()
    };
    let mut cluster = LocalCluster::new(&mut config);

    let validator_client = cluster.get_validator_client(&validator_id).unwrap();

    let ledger_path = cluster
        .validators
        .get(&validator_id)
        .unwrap()
        .info
        .ledger_path
        .clone();

    // Wait for some votes to be generated
    let mut last_replayed_root;
    loop {
        if let Ok(slot) = validator_client.get_slot_with_commitment(CommitmentConfig::processed()) {
            trace!("current slot: {}", slot);
            if slot > 2 {
                // this will be the root next time a validator starts
                last_replayed_root = slot;
                break;
            }
        }
        sleep(Duration::from_millis(10));
    }
    // Stop validator and check saved tower
    let validator_info = cluster.exit_node(&validator_id);
    let tower1 = Tower::restore(&ledger_path, &validator_id).unwrap();
    trace!("tower1: {:?}", tower1);
    assert_eq!(tower1.root(), 0);
    // Restart the validator and wait for a new root
    cluster.restart_node(&validator_id, validator_info);
    let validator_client = cluster.get_validator_client(&validator_id).unwrap();
    // Wait for the first root
    loop {
        #[allow(deprecated)]
        // This test depends on knowing the immediate root, without any delay from the commitment
        // service, so the deprecated CommitmentConfig::root() is retained
        if let Ok(root) = validator_client.get_slot_with_commitment(CommitmentConfig::root()) {
            trace!("current root: {}", root);
            if root > last_replayed_root + 1 {
                last_replayed_root = root;
                break;
            }
        }
        sleep(Duration::from_millis(50));
    }

    // Stop validator, and check saved tower
    let recent_slot = validator_client
        .get_slot_with_commitment(CommitmentConfig::processed())
        .unwrap();
    let validator_info = cluster.exit_node(&validator_id);
    let tower2 = Tower::restore(&ledger_path, &validator_id).unwrap();
    trace!("tower2: {:?}", tower2);
    assert_eq!(tower2.root(), last_replayed_root);
    last_replayed_root = recent_slot;

    // Rollback saved tower to `tower1` to simulate a validator starting from a newer snapshot
    // without having to wait for that snapshot to be generated in this test
    tower1.save(&validator_identity_keypair).unwrap();

    cluster.restart_node(&validator_id, validator_info);
    let validator_client = cluster.get_validator_client(&validator_id).unwrap();

    // Wait for a new root, demonstrating the validator was able to make progress from the older `tower1`
    loop {
        #[allow(deprecated)]
        // This test depends on knowing the immediate root, without any delay from the commitment
        // service, so the deprecated CommitmentConfig::root() is retained
        if let Ok(root) = validator_client.get_slot_with_commitment(CommitmentConfig::root()) {
            trace!(
                "current root: {}, last_replayed_root: {}",
                root,
                last_replayed_root
            );
            if root > last_replayed_root {
                break;
            }
        }
        sleep(Duration::from_millis(50));
    }

    // Check the new root is reflected in the saved tower state
    let mut validator_info = cluster.exit_node(&validator_id);
    let tower3 = Tower::restore(&ledger_path, &validator_id).unwrap();
    trace!("tower3: {:?}", tower3);
    assert!(tower3.root() > last_replayed_root);

    // Remove the tower file entirely and allow the validator to start without a tower.  It will
    // rebuild tower from its vote account contents
    remove_tower(&ledger_path, &validator_id);
    validator_info.config.require_tower = false;

    cluster.restart_node(&validator_id, validator_info);
    let validator_client = cluster.get_validator_client(&validator_id).unwrap();

    // Wait for a couple more slots to pass so another vote occurs
    let current_slot = validator_client
        .get_slot_with_commitment(CommitmentConfig::processed())
        .unwrap();
    loop {
        if let Ok(slot) = validator_client.get_slot_with_commitment(CommitmentConfig::processed()) {
            trace!("current_slot: {}, slot: {}", current_slot, slot);
            if slot > current_slot + 1 {
                break;
            }
        }
        sleep(Duration::from_millis(50));
    }

    cluster.close_preserve_ledgers();

    let tower4 = Tower::restore(&ledger_path, &validator_id).unwrap();
    trace!("tower4: {:?}", tower4);
    // should tower4 advance 1 slot compared to tower3????
    assert_eq!(tower4.root(), tower3.root() + 1);
}

fn open_blockstore(ledger_path: &Path) -> Blockstore {
    Blockstore::open_with_access_type(ledger_path, AccessType::PrimaryOnly, None, true)
        .unwrap_or_else(|e| {
            panic!("Failed to open ledger at {:?}, err: {}", ledger_path, e);
        })
}

fn purge_slots(blockstore: &Blockstore, start_slot: Slot, slot_count: Slot) {
    blockstore.purge_from_next_slots(start_slot, start_slot + slot_count);
    blockstore.purge_slots(start_slot, start_slot + slot_count, PurgeType::Exact);
}

fn restore_tower(ledger_path: &Path, node_pubkey: &Pubkey) -> Option<Tower> {
    let tower = Tower::restore(&ledger_path, &node_pubkey);
    if let Err(tower_err) = tower {
        if tower_err.is_file_missing() {
            return None;
        } else {
            panic!("tower restore failed...: {:?}", tower_err);
        }
    }
    // actually saved tower must have at least one vote.
    Tower::restore(&ledger_path, &node_pubkey).ok()
}

fn last_vote_in_tower(ledger_path: &Path, node_pubkey: &Pubkey) -> Option<Slot> {
    restore_tower(ledger_path, node_pubkey).map(|tower| tower.last_voted_slot().unwrap())
}

fn root_in_tower(ledger_path: &Path, node_pubkey: &Pubkey) -> Option<Slot> {
    restore_tower(ledger_path, node_pubkey).map(|tower| tower.root())
}

fn remove_tower(ledger_path: &Path, node_pubkey: &Pubkey) {
    fs::remove_file(Tower::get_filename(&ledger_path, &node_pubkey)).unwrap();
}

// A bit convoluted test case; but this roughly follows this test theoretical scenario:
//
// Step 1: You have validator A + B with 31% and 36% of the stake:
//
//  S0 -> S1 -> S2 -> S3 (A + B vote, optimistically confirmed)
//
// Step 2: Turn off A + B, and truncate the ledger after slot `S3` (simulate votes not
// landing in next slot).
// Start validator C with 33% of the stake with same ledger, but only up to slot S2.
// Have `C` generate some blocks like:
//
// S0 -> S1 -> S2 -> S4
//
// Step 3: Then restart `A` which had 31% of the stake. With the tower, from `A`'s
// perspective it sees:
//
// S0 -> S1 -> S2 -> S3 (voted)
//             |
//             -> S4 -> S5 (C's vote for S4)
//
// The fork choice rule weights look like:
//
// S0 -> S1 -> S2 (ABC) -> S3
//             |
//             -> S4 (C) -> S5
//
// Step 4:
// Without the persisted tower:
//    `A` would choose to vote on the fork with `S4 -> S5`. This is true even if `A`
//    generates a new fork starting at slot `S3` because `C` has more stake than `A`
//    so `A` will eventually pick the fork `C` is on.
//
//    Furthermore `B`'s vote on `S3` is not observable because there are no
//    descendants of slot `S3`, so that fork will not be chosen over `C`'s fork
//
// With the persisted tower:
//    `A` should not be able to generate a switching proof.
//
fn do_test_optimistic_confirmation_violation_with_or_without_tower(with_tower: bool) {
    solana_logger::setup_with_default(RUST_LOG_FILTER);

    // First set up the cluster with 4 nodes
    let slots_per_epoch = 2048;
    let node_stakes = vec![31, 36, 33, 0];

    // Each pubkeys are prefixed with A, B, C and D.
    // D is needed to:
    // 1) Propagate A's votes for S2 to validator C after A shuts down so that
    // C can avoid NoPropagatedConfirmation errors and continue to generate blocks
    // 2) Provide gossip discovery for `A` when it restarts because `A` will restart
    // at a different gossip port than the entrypoint saved in C's gossip table
    let validator_keys = vec![
        "28bN3xyvrP4E8LwEgtLjhnkb7cY4amQb6DrYAbAYjgRV4GAGgkVM2K7wnxnAS7WDneuavza7x21MiafLu1HkwQt4",
        "2saHBBoTkLMmttmPQP8KfBkcCw45S5cwtV3wTdGCscRC8uxdgvHxpHiWXKx4LvJjNJtnNcbSv5NdheokFFqnNDt8",
        "4mx9yoFBeYasDKBGDWCTWGJdWuJCKbgqmuP8bN9umybCh5Jzngw7KQxe99Rf5uzfyzgba1i65rJW4Wqk7Ab5S8ye",
        "3zsEPEDsjfEay7te9XqNjRTCE7vwuT6u4DHzBJC19yp7GS8BuNRMRjnpVrKCBzb3d44kxc4KPGSHkCmk6tEfswCg",
    ]
    .iter()
    .map(|s| (Arc::new(Keypair::from_base58_string(s)), true))
    .take(node_stakes.len())
    .collect::<Vec<_>>();
    let validators = validator_keys
        .iter()
        .map(|(kp, _)| kp.pubkey())
        .collect::<Vec<_>>();
    let (validator_a_pubkey, validator_b_pubkey, validator_c_pubkey) =
        (validators[0], validators[1], validators[2]);

    let mut config = ClusterConfig {
        cluster_lamports: 100_000,
        node_stakes: node_stakes.clone(),
        validator_configs: vec![ValidatorConfig::default(); node_stakes.len()],
        validator_keys: Some(validator_keys),
        slots_per_epoch,
        stakers_slot_offset: slots_per_epoch,
        skip_warmup_slots: true,
        ..ClusterConfig::default()
    };
    let mut cluster = LocalCluster::new(&mut config);

    let base_slot = 26; // S2
    let next_slot_on_a = 27; // S3
    let truncated_slots = 100; // just enough to purge all following slots after the S2 and S3

    let val_a_ledger_path = cluster.ledger_path(&validator_a_pubkey);
    let val_b_ledger_path = cluster.ledger_path(&validator_b_pubkey);
    let val_c_ledger_path = cluster.ledger_path(&validator_c_pubkey);

    // Immediately kill validator C
    let validator_c_info = cluster.exit_node(&validator_c_pubkey);

    // Step 1:
    // Let validator A, B, (D) run for a while.
    let (mut validator_a_finished, mut validator_b_finished) = (false, false);
    let now = Instant::now();
    while !(validator_a_finished && validator_b_finished) {
        let elapsed = now.elapsed();
        if elapsed > Duration::from_secs(30) {
            panic!(
                "LocalCluster nodes failed to log enough tower votes in {} secs",
                elapsed.as_secs()
            );
        }
        sleep(Duration::from_millis(100));

        if let Some(last_vote) = last_vote_in_tower(&val_a_ledger_path, &validator_a_pubkey) {
            if !validator_a_finished && last_vote >= next_slot_on_a {
                validator_a_finished = true;
            }
        }
        if let Some(last_vote) = last_vote_in_tower(&val_b_ledger_path, &validator_b_pubkey) {
            if !validator_b_finished && last_vote >= next_slot_on_a {
                validator_b_finished = true;
            }
        }
    }
    // kill them at once after the above loop; otherwise one might stall the other!
    let validator_a_info = cluster.exit_node(&validator_a_pubkey);
    let _validator_b_info = cluster.exit_node(&validator_b_pubkey);

    // Step 2:
    // Stop validator and truncate ledger
    info!("truncate validator C's ledger");
    {
        // first copy from validator A's ledger
        std::fs::remove_dir_all(&validator_c_info.info.ledger_path).unwrap();
        let mut opt = fs_extra::dir::CopyOptions::new();
        opt.copy_inside = true;
        fs_extra::dir::copy(&val_a_ledger_path, &val_c_ledger_path, &opt).unwrap();
        // Remove A's tower in the C's new copied ledger
        remove_tower(&validator_c_info.info.ledger_path, &validator_a_pubkey);

        let blockstore = open_blockstore(&validator_c_info.info.ledger_path);
        purge_slots(&blockstore, base_slot + 1, truncated_slots);
    }
    info!("truncate validator A's ledger");
    {
        let blockstore = open_blockstore(&val_a_ledger_path);
        purge_slots(&blockstore, next_slot_on_a + 1, truncated_slots);
        if !with_tower {
            info!("Removing tower!");
            remove_tower(&val_a_ledger_path, &validator_a_pubkey);

            // Remove next_slot_on_a from ledger to force validator A to select
            // votes_on_c_fork. Otherwise the validator A will immediately vote
            // for 27 on restart, because it hasn't gotten the heavier fork from
            // validator C yet.
            // Then it will be stuck on 27 unable to switch because C doesn't
            // have enough stake to generate a switching proof
            purge_slots(&blockstore, next_slot_on_a, truncated_slots);
        } else {
            info!("Not removing tower!");
        }
    }

    // Step 3:
    // Run validator C only to make it produce and vote on its own fork.
    info!("Restart validator C again!!!");
    let val_c_ledger_path = validator_c_info.info.ledger_path.clone();
    cluster.restart_node(&validator_c_pubkey, validator_c_info);

    let mut votes_on_c_fork = std::collections::BTreeSet::new(); // S4 and S5
    for _ in 0..100 {
        sleep(Duration::from_millis(100));

        if let Some(last_vote) = last_vote_in_tower(&val_c_ledger_path, &validator_c_pubkey) {
            if last_vote != base_slot {
                votes_on_c_fork.insert(last_vote);
                // Collect 4 votes
                if votes_on_c_fork.len() >= 4 {
                    break;
                }
            }
        }
    }
    assert!(!votes_on_c_fork.is_empty());
    info!("collected validator C's votes: {:?}", votes_on_c_fork);

    // Step 4:
    // verify whether there was violation or not
    info!("Restart validator A again!!!");
    cluster.restart_node(&validator_a_pubkey, validator_a_info);

    // monitor for actual votes from validator A
    let mut bad_vote_detected = false;
    let mut a_votes = vec![];
    for _ in 0..100 {
        sleep(Duration::from_millis(100));

        if let Some(last_vote) = last_vote_in_tower(&val_a_ledger_path, &validator_a_pubkey) {
            a_votes.push(last_vote);
            let blockstore = Blockstore::open_with_access_type(
                &val_a_ledger_path,
                AccessType::TryPrimaryThenSecondary,
                None,
                true,
            )
            .unwrap();
            let mut ancestors = AncestorIterator::new(last_vote, &blockstore);
            if ancestors.any(|a| votes_on_c_fork.contains(&a)) {
                bad_vote_detected = true;
                break;
            }
        }
    }

    info!("Observed A's votes on: {:?}", a_votes);

    // an elaborate way of assert!(with_tower && !bad_vote_detected || ...)
    let expects_optimistic_confirmation_violation = !with_tower;
    if bad_vote_detected != expects_optimistic_confirmation_violation {
        if bad_vote_detected {
            panic!("No violation expected because of persisted tower!");
        } else {
            panic!("Violation expected because of removed persisted tower!");
        }
    } else if bad_vote_detected {
        info!("THIS TEST expected violations. And indeed, there was some, because of removed persisted tower.");
    } else {
        info!("THIS TEST expected no violation. And indeed, there was none, thanks to persisted tower.");
    }
}

enum ClusterMode {
    MasterOnly,
    MasterSlave,
}

fn do_test_future_tower(cluster_mode: ClusterMode) {
    solana_logger::setup_with_default(RUST_LOG_FILTER);

    // First set up the cluster with 4 nodes
    let slots_per_epoch = 2048;
    let node_stakes = match cluster_mode {
        ClusterMode::MasterOnly => vec![100],
        ClusterMode::MasterSlave => vec![100, 0],
    };

    let validator_keys = vec![
        "28bN3xyvrP4E8LwEgtLjhnkb7cY4amQb6DrYAbAYjgRV4GAGgkVM2K7wnxnAS7WDneuavza7x21MiafLu1HkwQt4",
        "2saHBBoTkLMmttmPQP8KfBkcCw45S5cwtV3wTdGCscRC8uxdgvHxpHiWXKx4LvJjNJtnNcbSv5NdheokFFqnNDt8",
    ]
    .iter()
    .map(|s| (Arc::new(Keypair::from_base58_string(s)), true))
    .take(node_stakes.len())
    .collect::<Vec<_>>();
    let validators = validator_keys
        .iter()
        .map(|(kp, _)| kp.pubkey())
        .collect::<Vec<_>>();
    let validator_a_pubkey = match cluster_mode {
        ClusterMode::MasterOnly => validators[0],
        ClusterMode::MasterSlave => validators[1],
    };

    let mut config = ClusterConfig {
        cluster_lamports: 100_000,
        node_stakes: node_stakes.clone(),
        validator_configs: vec![ValidatorConfig::default(); node_stakes.len()],
        validator_keys: Some(validator_keys),
        slots_per_epoch,
        stakers_slot_offset: slots_per_epoch,
        skip_warmup_slots: true,
        ..ClusterConfig::default()
    };
    let mut cluster = LocalCluster::new(&mut config);

    let val_a_ledger_path = cluster.ledger_path(&validator_a_pubkey);

    loop {
        sleep(Duration::from_millis(100));

        if let Some(root) = root_in_tower(&val_a_ledger_path, &validator_a_pubkey) {
            if root >= 15 {
                break;
            }
        }
    }
    let purged_slot_before_restart = 10;
    let validator_a_info = cluster.exit_node(&validator_a_pubkey);
    {
        // create a warped future tower without mangling the tower itself
        info!(
            "Revert blockstore before slot {} and effectively create a future tower",
            purged_slot_before_restart,
        );
        let blockstore = open_blockstore(&val_a_ledger_path);
        purge_slots(&blockstore, purged_slot_before_restart, 100);
    }

    cluster.restart_node(&validator_a_pubkey, validator_a_info);

    let mut newly_rooted = false;
    let some_root_after_restart = purged_slot_before_restart + 25; // 25 is arbitrary; just wait a bit
    for _ in 0..600 {
        sleep(Duration::from_millis(100));

        if let Some(root) = root_in_tower(&val_a_ledger_path, &validator_a_pubkey) {
            if root >= some_root_after_restart {
                newly_rooted = true;
                break;
            }
        }
    }
    let _validator_a_info = cluster.exit_node(&validator_a_pubkey);
    if newly_rooted {
        // there should be no forks; i.e. monotonically increasing ancestor chain
        let last_vote = last_vote_in_tower(&val_a_ledger_path, &validator_a_pubkey).unwrap();
        let blockstore = open_blockstore(&val_a_ledger_path);
        let actual_block_ancestors = AncestorIterator::new_inclusive(last_vote, &blockstore)
            .take_while(|a| *a >= some_root_after_restart)
            .collect::<Vec<_>>();
        let expected_countinuous_no_fork_votes = (some_root_after_restart..=last_vote)
            .rev()
            .collect::<Vec<_>>();
        assert_eq!(actual_block_ancestors, expected_countinuous_no_fork_votes);
        assert!(actual_block_ancestors.len() > MAX_LOCKOUT_HISTORY);
        info!("validator managed to handle future tower!");
    } else {
        panic!("no root detected");
    }
}

#[test]
#[serial]
#[cfg_attr(not(feature = "multiple-db-in-thread"), ignore)]
fn test_future_tower_master_only() {
    do_test_future_tower(ClusterMode::MasterOnly);
}

#[test]
#[serial]
#[cfg_attr(not(feature = "multiple-db-in-thread"), ignore)]
fn test_future_tower_master_slave() {
    do_test_future_tower(ClusterMode::MasterSlave);
}

#[test]
fn test_hard_fork_invalidates_tower() {
    solana_logger::setup_with_default(RUST_LOG_FILTER);

    // First set up the cluster with 2 nodes
    let slots_per_epoch = 2048;
    let node_stakes = vec![60, 40];

    let validator_keys = vec![
        "28bN3xyvrP4E8LwEgtLjhnkb7cY4amQb6DrYAbAYjgRV4GAGgkVM2K7wnxnAS7WDneuavza7x21MiafLu1HkwQt4",
        "2saHBBoTkLMmttmPQP8KfBkcCw45S5cwtV3wTdGCscRC8uxdgvHxpHiWXKx4LvJjNJtnNcbSv5NdheokFFqnNDt8",
    ]
    .iter()
    .map(|s| (Arc::new(Keypair::from_base58_string(s)), true))
    .take(node_stakes.len())
    .collect::<Vec<_>>();
    let validators = validator_keys
        .iter()
        .map(|(kp, _)| kp.pubkey())
        .collect::<Vec<_>>();

    let validator_a_pubkey = validators[0];
    let validator_b_pubkey = validators[1];

    let mut config = ClusterConfig {
        cluster_lamports: 100_000,
        node_stakes: node_stakes.clone(),
        validator_configs: vec![ValidatorConfig::default(); node_stakes.len()],
        validator_keys: Some(validator_keys),
        slots_per_epoch,
        stakers_slot_offset: slots_per_epoch,
        skip_warmup_slots: true,
        ..ClusterConfig::default()
    };
    let cluster = std::sync::Arc::new(std::sync::Mutex::new(LocalCluster::new(&mut config)));

    let val_a_ledger_path = cluster.lock().unwrap().ledger_path(&validator_a_pubkey);

    let min_root = 15;
    loop {
        sleep(Duration::from_millis(100));

        if let Some(root) = root_in_tower(&val_a_ledger_path, &validator_a_pubkey) {
            if root >= min_root {
                break;
            }
        }
    }

    let mut validator_a_info = cluster.lock().unwrap().exit_node(&validator_a_pubkey);
    let mut validator_b_info = cluster.lock().unwrap().exit_node(&validator_b_pubkey);

    // setup hard fork at slot < a previously rooted slot!
    let hard_fork_slot = min_root - 5;
    let hard_fork_slots = Some(vec![hard_fork_slot]);
    let mut hard_forks = solana_sdk::hard_forks::HardForks::default();
    hard_forks.register(hard_fork_slot);

    let expected_shred_version = solana_sdk::shred_version::compute_shred_version(
        &cluster.lock().unwrap().genesis_config.hash(),
        Some(&hard_forks),
    );

    validator_a_info.config.new_hard_forks = hard_fork_slots.clone();
    validator_a_info.config.wait_for_supermajority = Some(hard_fork_slot);
    validator_a_info.config.expected_shred_version = Some(expected_shred_version);

    validator_b_info.config.new_hard_forks = hard_fork_slots;
    validator_b_info.config.wait_for_supermajority = Some(hard_fork_slot);
    validator_b_info.config.expected_shred_version = Some(expected_shred_version);

    // restart validator A first
    let cluster_for_a = cluster.clone();
    // Spawn a thread because wait_for_supermajority blocks in Validator::new()!
    let thread = std::thread::spawn(move || {
        let restart_context = cluster_for_a
            .lock()
            .unwrap()
            .create_restart_context(&validator_a_pubkey, &mut validator_a_info);
        let restarted_validator_info =
            LocalCluster::restart_node_with_context(validator_a_info, restart_context);
        cluster_for_a
            .lock()
            .unwrap()
            .add_node(&validator_a_pubkey, restarted_validator_info);
    });

    // test validator A actually to wait for supermajority
    let mut last_vote = None;
    for _ in 0..10 {
        sleep(Duration::from_millis(1000));

        let new_last_vote = last_vote_in_tower(&val_a_ledger_path, &validator_a_pubkey).unwrap();
        if let Some(last_vote) = last_vote {
            assert_eq!(last_vote, new_last_vote);
        } else {
            last_vote = Some(new_last_vote);
        }
    }

    // restart validator B normally
    cluster
        .lock()
        .unwrap()
        .restart_node(&validator_b_pubkey, validator_b_info);

    // validator A should now start so join its thread here
    thread.join().unwrap();

    // new slots should be rooted after hard-fork cluster relaunch
    cluster
        .lock()
        .unwrap()
        .check_for_new_roots(16, &"hard fork");
}

#[test]
#[serial]
#[cfg_attr(not(feature = "multiple-db-in-thread"), ignore)]
fn test_no_optimistic_confirmation_violation_with_tower() {
    do_test_optimistic_confirmation_violation_with_or_without_tower(true);
}

#[test]
#[serial]
#[cfg_attr(not(feature = "multiple-db-in-thread"), ignore)]
fn test_optimistic_confirmation_violation_without_tower() {
    do_test_optimistic_confirmation_violation_with_or_without_tower(false);
}

#[test]
#[serial]
#[cfg_attr(not(feature = "multiple-db-in-thread"), ignore)]
fn test_run_test_load_program_accounts_root() {
    run_test_load_program_accounts(CommitmentConfig::finalized());
}

#[test]
#[serial]
#[cfg_attr(not(feature = "multiple-db-in-thread"), ignore)]
fn test_run_test_load_program_accounts_partition_root() {
    run_test_load_program_accounts_partition(CommitmentConfig::finalized());
}

fn run_test_load_program_accounts_partition(scan_commitment: CommitmentConfig) {
    let num_slots_per_validator = 8;
    let partitions: [&[usize]; 2] = [&[(1)], &[(1)]];
    let (leader_schedule, validator_keys) =
        create_custom_leader_schedule(partitions.len(), num_slots_per_validator);

    let (update_client_sender, update_client_receiver) = unbounded();
    let (scan_client_sender, scan_client_receiver) = unbounded();
    let exit = Arc::new(AtomicBool::new(false));

    let (t_update, t_scan, additional_accounts) = setup_transfer_scan_threads(
        1000,
        exit.clone(),
        scan_commitment,
        update_client_receiver,
        scan_client_receiver,
    );

    let on_partition_start = |cluster: &mut LocalCluster| {
        let update_client = cluster
            .get_validator_client(&cluster.entry_point_info.id)
            .unwrap();
        update_client_sender.send(update_client).unwrap();
        let scan_client = cluster
            .get_validator_client(&cluster.entry_point_info.id)
            .unwrap();
        scan_client_sender.send(scan_client).unwrap();
    };

    let on_partition_resolved = |cluster: &mut LocalCluster| {
        cluster.check_for_new_roots(20, &"run_test_load_program_accounts_partition");
        exit.store(true, Ordering::Relaxed);
        t_update.join().unwrap();
        t_scan.join().unwrap();
    };

    run_cluster_partition(
        &partitions,
        Some((leader_schedule, validator_keys)),
        on_partition_start,
        on_partition_resolved,
        additional_accounts,
    );
}

fn setup_transfer_scan_threads(
    num_starting_accounts: usize,
    exit: Arc<AtomicBool>,
    scan_commitment: CommitmentConfig,
    update_client_receiver: Receiver<ThinClient>,
    scan_client_receiver: Receiver<ThinClient>,
) -> (JoinHandle<()>, JoinHandle<()>, Vec<(Pubkey, Account)>) {
    let exit_ = exit.clone();
    let starting_keypairs: Arc<Vec<Keypair>> = Arc::new(
        iter::repeat_with(Keypair::new)
            .take(num_starting_accounts)
            .collect(),
    );
    let target_keypairs: Arc<Vec<Keypair>> = Arc::new(
        iter::repeat_with(Keypair::new)
            .take(num_starting_accounts)
            .collect(),
    );
    let starting_accounts: Vec<(Pubkey, Account)> = starting_keypairs
        .iter()
        .map(|k| (k.pubkey(), Account::new(1, 0, &system_program::id())))
        .collect();

    let starting_keypairs_ = starting_keypairs.clone();
    let target_keypairs_ = target_keypairs.clone();
    let t_update = Builder::new()
        .name("update".to_string())
        .spawn(move || {
            let client = update_client_receiver.recv().unwrap();
            loop {
                if exit_.load(Ordering::Relaxed) {
                    return;
                }
                let (blockhash, _fee_calculator, _last_valid_slot) = client
                    .get_recent_blockhash_with_commitment(CommitmentConfig::processed())
                    .unwrap();
                for i in 0..starting_keypairs_.len() {
                    client
                        .async_transfer(
                            1,
                            &starting_keypairs_[i],
                            &target_keypairs_[i].pubkey(),
                            blockhash,
                        )
                        .unwrap();
                }
                for i in 0..starting_keypairs_.len() {
                    client
                        .async_transfer(
                            1,
                            &target_keypairs_[i],
                            &starting_keypairs_[i].pubkey(),
                            blockhash,
                        )
                        .unwrap();
                }
            }
        })
        .unwrap();

    // Scan, the total funds should add up to the original
    let mut scan_commitment_config = RpcProgramAccountsConfig::default();
    scan_commitment_config.account_config.commitment = Some(scan_commitment);
    let tracked_pubkeys: HashSet<Pubkey> = starting_keypairs
        .iter()
        .chain(target_keypairs.iter())
        .map(|k| k.pubkey())
        .collect();
    let expected_total_balance = num_starting_accounts as u64;
    let t_scan = Builder::new()
        .name("scan".to_string())
        .spawn(move || {
            let client = scan_client_receiver.recv().unwrap();
            loop {
                if exit.load(Ordering::Relaxed) {
                    return;
                }
                if let Some(total_scan_balance) = client
                    .get_program_accounts_with_config(
                        &system_program::id(),
                        scan_commitment_config.clone(),
                    )
                    .ok()
                    .map(|result| {
                        result
                            .into_iter()
                            .map(|(key, account)| {
                                if tracked_pubkeys.contains(&key) {
                                    account.lamports
                                } else {
                                    0
                                }
                            })
                            .sum::<u64>()
                    })
                {
                    assert_eq!(total_scan_balance, expected_total_balance);
                }
            }
        })
        .unwrap();

    (t_update, t_scan, starting_accounts)
}

fn run_test_load_program_accounts(scan_commitment: CommitmentConfig) {
    solana_logger::setup_with_default(RUST_LOG_FILTER);
    // First set up the cluster with 2 nodes
    let slots_per_epoch = 2048;
    let node_stakes = vec![51, 50];
    let validator_keys: Vec<_> = vec![
        "4qhhXNTbKD1a5vxDDLZcHKj7ELNeiivtUBxn3wUK1F5VRsQVP89VUhfXqSfgiFB14GfuBgtrQ96n9NvWQADVkcCg",
        "3kHBzVwie5vTEaY6nFCPeFT8qDpoXzn7dCEioGRNBTnUDpvwnG85w8Wq63gVWpVTP8k2a8cgcWRjSXyUkEygpXWS",
    ]
    .iter()
    .map(|s| (Arc::new(Keypair::from_base58_string(s)), true))
    .take(node_stakes.len())
    .collect();

    let num_starting_accounts = 1000;
    let exit = Arc::new(AtomicBool::new(false));
    let (update_client_sender, update_client_receiver) = unbounded();
    let (scan_client_sender, scan_client_receiver) = unbounded();

    // Setup the update/scan threads
    let (t_update, t_scan, starting_accounts) = setup_transfer_scan_threads(
        num_starting_accounts,
        exit.clone(),
        scan_commitment,
        update_client_receiver,
        scan_client_receiver,
    );

    let mut config = ClusterConfig {
        cluster_lamports: 100_000,
        node_stakes: node_stakes.clone(),
        validator_configs: vec![ValidatorConfig::default(); node_stakes.len()],
        validator_keys: Some(validator_keys),
        slots_per_epoch,
        stakers_slot_offset: slots_per_epoch,
        skip_warmup_slots: true,
        additional_accounts: starting_accounts,
        ..ClusterConfig::default()
    };
    let cluster = LocalCluster::new(&mut config);

    // Give the threads a client to use for querying the cluster
    let all_pubkeys = cluster.get_node_pubkeys();
    let other_validator_id = all_pubkeys
        .into_iter()
        .find(|x| *x != cluster.entry_point_info.id)
        .unwrap();
    let client = cluster
        .get_validator_client(&cluster.entry_point_info.id)
        .unwrap();
    update_client_sender.send(client).unwrap();
    let scan_client = cluster.get_validator_client(&other_validator_id).unwrap();
    scan_client_sender.send(scan_client).unwrap();

    // Wait for some roots to pass
    cluster.check_for_new_roots(40, &"run_test_load_program_accounts");

    // Exit and ensure no violations of consistency were found
    exit.store(true, Ordering::Relaxed);
    t_update.join().unwrap();
    t_scan.join().unwrap();
}

fn wait_for_next_snapshot(
    cluster: &LocalCluster,
    snapshot_package_output_path: &Path,
) -> (PathBuf, (Slot, Hash)) {
    // Get slot after which this was generated
    let client = cluster
        .get_validator_client(&cluster.entry_point_info.id)
        .unwrap();
    let last_slot = client
        .get_slot_with_commitment(CommitmentConfig::processed())
        .expect("Couldn't get slot");

    // Wait for a snapshot for a bank >= last_slot to be made so we know that the snapshot
    // must include the transactions just pushed
    trace!(
        "Waiting for snapshot archive to be generated with slot > {}",
        last_slot
    );
    loop {
        if let Some((filename, (slot, hash, _))) =
            snapshot_utils::get_highest_snapshot_archive_path(snapshot_package_output_path)
        {
            trace!("snapshot for slot {} exists", slot);
            if slot >= last_slot {
                return (filename, (slot, hash));
            }
            trace!("snapshot slot {} < last_slot {}", slot, last_slot);
        }
        sleep(Duration::from_millis(5000));
    }
}

fn farf_dir() -> PathBuf {
    std::env::var("FARF_DIR")
        .unwrap_or_else(|_| "farf".to_string())
        .into()
}

fn generate_account_paths(num_account_paths: usize) -> (Vec<TempDir>, Vec<PathBuf>) {
    let account_storage_dirs: Vec<TempDir> = (0..num_account_paths)
        .map(|_| tempfile::tempdir_in(farf_dir()).unwrap())
        .collect();
    let account_storage_paths: Vec<_> = account_storage_dirs
        .iter()
        .map(|a| a.path().to_path_buf())
        .collect();
    (account_storage_dirs, account_storage_paths)
}

struct SnapshotValidatorConfig {
    _snapshot_dir: TempDir,
    snapshot_output_path: TempDir,
    account_storage_dirs: Vec<TempDir>,
    validator_config: ValidatorConfig,
}

fn setup_snapshot_validator_config(
    snapshot_interval_slots: u64,
    num_account_paths: usize,
) -> SnapshotValidatorConfig {
    // Create the snapshot config
    let snapshot_dir = tempfile::tempdir_in(farf_dir()).unwrap();
    let snapshot_output_path = tempfile::tempdir_in(farf_dir()).unwrap();
    let snapshot_config = SnapshotConfig {
        snapshot_interval_slots,
        snapshot_package_output_path: PathBuf::from(snapshot_output_path.path()),
        snapshot_path: PathBuf::from(snapshot_dir.path()),
        archive_format: ArchiveFormat::TarBzip2,
        snapshot_version: snapshot_utils::SnapshotVersion::default(),
    };

    // Create the account paths
    let (account_storage_dirs, account_storage_paths) = generate_account_paths(num_account_paths);

    // Create the validator config
    let mut validator_config = ValidatorConfig::default();
    validator_config.rpc_config.enable_validator_exit = true;
    validator_config.snapshot_config = Some(snapshot_config);
    validator_config.account_paths = account_storage_paths;
    validator_config.accounts_hash_interval_slots = snapshot_interval_slots;

    SnapshotValidatorConfig {
        _snapshot_dir: snapshot_dir,
        snapshot_output_path,
        account_storage_dirs,
        validator_config,
    }
}<|MERGE_RESOLUTION|>--- conflicted
+++ resolved
@@ -285,11 +285,7 @@
 #[serial]
 #[cfg_attr(not(feature = "multiple-db-in-thread"), ignore)]
 fn test_leader_failure_4() {
-<<<<<<< HEAD
-    solana_logger::setup_with("debug");
-=======
-    solana_logger::setup_with_default(RUST_LOG_FILTER);
->>>>>>> 7e480df9
+    solana_logger::setup_with_default(RUST_LOG_FILTER);
     error!("test_leader_failure_4");
     let num_nodes = 4;
     let mut validator_config = ValidatorConfig::default();
