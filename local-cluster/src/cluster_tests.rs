--- conflicted
+++ resolved
@@ -31,11 +31,7 @@
 use std::{
     collections::{HashMap, HashSet},
     path::Path,
-<<<<<<< HEAD
-    sync::Arc,
-=======
     sync::{Arc, RwLock},
->>>>>>> 7759210f
     thread::sleep,
     time::{Duration, Instant},
 };
