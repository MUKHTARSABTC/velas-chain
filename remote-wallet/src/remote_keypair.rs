use {
    crate::{
        ledger::get_ledger_from_info,
<<<<<<< HEAD
=======
        locator::{Locator, Manufacturer},
>>>>>>> 7759210f
        remote_wallet::{
            RemoteWallet, RemoteWalletError, RemoteWalletInfo, RemoteWalletManager,
            RemoteWalletType,
        },
    },
    solana_sdk::{
        derivation_path::DerivationPath,
        pubkey::Pubkey,
        signature::{Signature, Signer, SignerError},
    },
};

pub struct RemoteKeypair {
    pub wallet_type: RemoteWalletType,
    pub derivation_path: DerivationPath,
    pub pubkey: Pubkey,
    pub path: String,
}

impl RemoteKeypair {
    pub fn new(
        wallet_type: RemoteWalletType,
        derivation_path: DerivationPath,
        confirm_key: bool,
        path: String,
    ) -> Result<Self, RemoteWalletError> {
        let pubkey = match &wallet_type {
            RemoteWalletType::Ledger(wallet) => wallet.get_pubkey(&derivation_path, confirm_key)?,
        };

        Ok(Self {
            wallet_type,
            derivation_path,
            pubkey,
            path,
        })
    }
}

impl Signer for RemoteKeypair {
    fn try_pubkey(&self) -> Result<Pubkey, SignerError> {
        Ok(self.pubkey)
    }

    fn try_sign_message(&self, message: &[u8]) -> Result<Signature, SignerError> {
        match &self.wallet_type {
            RemoteWalletType::Ledger(wallet) => wallet
                .sign_message(&self.derivation_path, message)
                .map_err(|e| e.into()),
        }
    }
}

pub fn generate_remote_keypair(
    locator: Locator,
    derivation_path: DerivationPath,
    wallet_manager: &RemoteWalletManager,
    confirm_key: bool,
    keypair_name: &str,
) -> Result<RemoteKeypair, RemoteWalletError> {
    let remote_wallet_info = RemoteWalletInfo::parse_locator(locator);
    if remote_wallet_info.manufacturer == Manufacturer::Ledger {
        let ledger = get_ledger_from_info(remote_wallet_info, keypair_name, wallet_manager)?;
        let path = format!("{}{}", ledger.pretty_path, derivation_path.get_query());
        Ok(RemoteKeypair::new(
            RemoteWalletType::Ledger(ledger),
            derivation_path,
            confirm_key,
            path,
        )?)
    } else {
        Err(RemoteWalletError::DeviceTypeMismatch)
    }
}<|MERGE_RESOLUTION|>--- conflicted
+++ resolved
@@ -1,10 +1,7 @@
 use {
     crate::{
         ledger::get_ledger_from_info,
-<<<<<<< HEAD
-=======
         locator::{Locator, Manufacturer},
->>>>>>> 7759210f
         remote_wallet::{
             RemoteWallet, RemoteWalletError, RemoteWalletInfo, RemoteWalletManager,
             RemoteWalletType,
