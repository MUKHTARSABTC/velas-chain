--- conflicted
+++ resolved
@@ -983,11 +983,7 @@
                 let release_id = format!("{}-{}", release_channel, update_release_version.commit);
                 let release_dir = config.release_dir(&release_id);
                 let current_release_version_yml =
-<<<<<<< HEAD
                     release_dir.join("velas-release").join("version.yml");
-=======
-                    release_dir.join("solana-release").join("version.yml");
->>>>>>> 7759210f
 
                 let download_url = release_channel_download_url(release_channel);
 
@@ -1058,13 +1054,9 @@
         print_update_manifest(&update_manifest);
 
         if timestamp_secs()
-<<<<<<< HEAD
-            < str::parse::<u64>(crate::build_env::BUILD_SECONDS_SINCE_UNIX_EPOCH).unwrap()
-=======
             < crate::build_env::BUILD_SECONDS_SINCE_UNIX_EPOCH
                 .parse::<u64>()
                 .unwrap()
->>>>>>> 7759210f
         {
             return Err("Unable to update as system time seems unreliable".to_string());
         }
