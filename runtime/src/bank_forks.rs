//! The `bank_forks` module implements BankForks a DAG of checkpointed Banks

use crate::{
    accounts_background_service::{AbsRequestSender, SnapshotRequest},
    bank::Bank,
};
use log::*;
use solana_metrics::inc_new_counter_info;
use solana_sdk::{clock::Slot, hash::Hash, timing};
use std::{
    collections::{hash_map::Entry, HashMap, HashSet},
    ops::Index,
    path::PathBuf,
    sync::Arc,
    time::Instant,
};

pub use crate::snapshot_utils::SnapshotVersion;

#[derive(Copy, Clone, Debug, Eq, PartialEq)]
pub enum ArchiveFormat {
    TarBzip2,
    TarGzip,
    TarZstd,
    Tar,
}

#[derive(Clone, Debug, Eq, PartialEq)]
pub struct SnapshotConfig {
    // Generate a new snapshot every this many slots
    pub snapshot_interval_slots: u64,

    // Where to store the latest packaged snapshot
    pub snapshot_package_output_path: PathBuf,

    // Where to place the snapshots for recent slots
    pub snapshot_path: PathBuf,

    pub archive_format: ArchiveFormat,

    // Snapshot version to generate
    pub snapshot_version: SnapshotVersion,
}

pub struct BankForks {
    banks: HashMap<Slot, Arc<Bank>>,
    descendants: HashMap<Slot, HashSet<Slot>>,
    root: Slot,
    pub snapshot_config: Option<SnapshotConfig>,

    pub accounts_hash_interval_slots: Slot,
    last_accounts_hash_slot: Slot,
}

impl Index<u64> for BankForks {
    type Output = Arc<Bank>;
    fn index(&self, bank_slot: Slot) -> &Self::Output {
        &self.banks[&bank_slot]
    }
}

impl BankForks {
    pub fn new(bank: Bank) -> Self {
        let root = bank.slot();
        Self::new_from_banks(&[Arc::new(bank)], root)
    }

    pub fn banks(&self) -> &HashMap<Slot, Arc<Bank>> {
        &self.banks
    }

    /// Create a map of bank slot id to the set of ancestors for the bank slot.
    pub fn ancestors(&self) -> HashMap<Slot, HashSet<Slot>> {
        let root = self.root;
        self.banks
            .iter()
            .map(|(slot, bank)| {
                let ancestors = bank.proper_ancestors().filter(|k| *k >= root);
                (*slot, ancestors.collect())
            })
            .collect()
    }

    /// Create a map of bank slot id to the set of all of its descendants
    pub fn descendants(&self) -> &HashMap<Slot, HashSet<Slot>> {
        &self.descendants
    }

    pub fn frozen_banks(&self) -> HashMap<Slot, Arc<Bank>> {
        self.banks
            .iter()
            .filter(|(_, b)| b.is_frozen())
            .map(|(k, b)| (*k, b.clone()))
            .collect()
    }

    pub fn active_banks(&self) -> Vec<Slot> {
        self.banks
            .iter()
            .filter(|(_, v)| !v.is_frozen())
            .map(|(k, _v)| *k)
            .collect()
    }

    pub fn get(&self, bank_slot: Slot) -> Option<&Arc<Bank>> {
        self.banks.get(&bank_slot)
    }

<<<<<<< HEAD
=======
    pub fn get_with_checked_hash(
        &self,
        (bank_slot, expected_hash): (Slot, Hash),
    ) -> Option<&Arc<Bank>> {
        let maybe_bank = self.banks.get(&bank_slot);
        if let Some(bank) = maybe_bank {
            assert_eq!(bank.hash(), expected_hash);
        }
        maybe_bank
    }

>>>>>>> 7759210f
    pub fn root_bank(&self) -> Arc<Bank> {
        self[self.root()].clone()
    }

    pub fn new_from_banks(initial_forks: &[Arc<Bank>], root: Slot) -> Self {
        let mut banks = HashMap::new();

        // Iterate through the heads of all the different forks
        for bank in initial_forks {
            banks.insert(bank.slot(), bank.clone());
            let parents = bank.parents();
            for parent in parents {
                if banks.contains_key(&parent.slot()) {
                    // All ancestors have already been inserted by another fork
                    break;
                }
                banks.insert(parent.slot(), parent.clone());
            }
        }
        let mut descendants = HashMap::<_, HashSet<_>>::new();
        for (slot, bank) in &banks {
            descendants.entry(*slot).or_default();
            for parent in bank.proper_ancestors() {
                descendants.entry(parent).or_default().insert(*slot);
            }
        }
        Self {
            root,
            banks,
            descendants,
            snapshot_config: None,
            accounts_hash_interval_slots: std::u64::MAX,
            last_accounts_hash_slot: root,
        }
    }

    pub fn insert(&mut self, bank: Bank) -> Arc<Bank> {
        let bank = Arc::new(bank);
        let prev = self.banks.insert(bank.slot(), bank.clone());
        assert!(prev.is_none());
        let slot = bank.slot();
        self.descendants.entry(slot).or_default();
        for parent in bank.proper_ancestors() {
            self.descendants.entry(parent).or_default().insert(slot);
        }
        bank
    }

    pub fn remove(&mut self, slot: Slot) -> Option<Arc<Bank>> {
        let bank = self.banks.remove(&slot)?;
        for parent in bank.proper_ancestors() {
            let mut entry = match self.descendants.entry(parent) {
                Entry::Vacant(_) => panic!("this should not happen!"),
                Entry::Occupied(entry) => entry,
            };
            entry.get_mut().remove(&slot);
            if entry.get().is_empty() && !self.banks.contains_key(&parent) {
                entry.remove_entry();
            }
        }
        let entry = match self.descendants.entry(slot) {
            Entry::Vacant(_) => panic!("this should not happen!"),
            Entry::Occupied(entry) => entry,
        };
        if entry.get().is_empty() {
            entry.remove_entry();
        }
        Some(bank)
    }

    pub fn highest_slot(&self) -> Slot {
        self.banks.values().map(|bank| bank.slot()).max().unwrap()
    }

    pub fn working_bank(&self) -> Arc<Bank> {
        self[self.highest_slot()].clone()
    }

    pub fn set_root(
        &mut self,
        root: Slot,
        accounts_background_request_sender: &AbsRequestSender,
        highest_confirmed_root: Option<Slot>,
    ) {
        let old_epoch = self.root_bank().epoch();
        self.root = root;
        let set_root_start = Instant::now();
        let root_bank = self
            .banks
            .get(&root)
            .expect("root bank didn't exist in bank_forks");
        let new_epoch = root_bank.epoch();
        if old_epoch != new_epoch {
            info!(
                "Root entering
                epoch: {},
                next_epoch_start_slot: {},
                epoch_stakes: {:#?}",
                new_epoch,
                root_bank
                    .epoch_schedule()
                    .get_first_slot_in_epoch(new_epoch + 1),
                root_bank
                    .epoch_stakes(new_epoch)
                    .unwrap()
                    .node_id_to_vote_accounts()
            );
        }
        let root_tx_count = root_bank
            .parents()
            .last()
            .map(|bank| bank.transaction_count())
            .unwrap_or(0);
        // Calculate the accounts hash at a fixed interval
        let mut is_root_bank_squashed = false;
        let mut banks = vec![root_bank];
        let parents = root_bank.parents();
        banks.extend(parents.iter());
        for bank in banks.iter() {
            // bank.evm_state
            //     .write()
            //     .expect("evm state was poisoned")
            //     .dump_all()
            //     .expect("internal evm state error");

            let bank_slot = bank.slot();
            if bank.block_height() % self.accounts_hash_interval_slots == 0
                && bank_slot > self.last_accounts_hash_slot
            {
                self.last_accounts_hash_slot = bank_slot;
                bank.squash();
                is_root_bank_squashed = bank_slot == root;

                if self.snapshot_config.is_some()
                    && accounts_background_request_sender.is_snapshot_creation_enabled()
                {
                    let snapshot_root_bank = self.root_bank();
                    let root_slot = snapshot_root_bank.slot();
                    if let Err(e) =
                        accounts_background_request_sender.send_snapshot_request(SnapshotRequest {
                            snapshot_root_bank,
                            // Save off the status cache because these may get pruned
                            // if another `set_root()` is called before the snapshots package
                            // can be generated
                            status_cache_slot_deltas: bank.src.slot_deltas(&bank.src.roots()),
                        })
                    {
                        warn!(
                            "Error sending snapshot request for bank: {}, err: {:?}",
                            root_slot, e
                        );
                    }
                }
                break;
            }
        }
        if !is_root_bank_squashed {
            root_bank.squash();
        }
        let new_tx_count = root_bank.transaction_count();
        self.prune_non_root(root, highest_confirmed_root);

        inc_new_counter_info!(
            "bank-forks_set_root_ms",
            timing::duration_as_ms(&set_root_start.elapsed()) as usize
        );
        inc_new_counter_info!(
            "bank-forks_set_root_tx_count",
            (new_tx_count - root_tx_count) as usize
        );
    }

    pub fn root(&self) -> Slot {
        self.root
    }

    fn prune_non_root(&mut self, root: Slot, highest_confirmed_root: Option<Slot>) {
        let highest_confirmed_root = highest_confirmed_root.unwrap_or(root);
        let prune_slots: Vec<_> = self
            .banks
            .keys()
            .copied()
            .filter(|slot| {
                let keep = *slot == root
                    || self.descendants[&root].contains(slot)
                    || (*slot < root
                        && *slot >= highest_confirmed_root
                        && self.descendants[slot].contains(&root));
                !keep
            })
            .collect();
        for slot in prune_slots {
            self.remove(slot);
        }
        datapoint_debug!(
            "bank_forks_purge_non_root",
            ("num_banks_retained", self.banks.len(), i64),
        );
    }

    pub fn set_snapshot_config(&mut self, snapshot_config: Option<SnapshotConfig>) {
        self.snapshot_config = snapshot_config;
    }

    pub fn snapshot_config(&self) -> &Option<SnapshotConfig> {
        &self.snapshot_config
    }

    pub fn set_accounts_hash_interval_slots(&mut self, accounts_interval_slots: u64) {
        self.accounts_hash_interval_slots = accounts_interval_slots;
    }
}

#[cfg(test)]
mod tests {
    use super::*;
    use crate::{
        bank::tests::update_vote_account_timestamp,
        genesis_utils::{
            create_genesis_config, create_genesis_config_with_leader, GenesisConfigInfo,
        },
    };
    use solana_sdk::hash::Hash;
    use solana_sdk::{
        clock::UnixTimestamp,
        pubkey::Pubkey,
        signature::{Keypair, Signer},
        sysvar::epoch_schedule::EpochSchedule,
    };
    use solana_vote_program::vote_state::BlockTimestamp;

    #[test]
    fn test_bank_forks_new() {
        let GenesisConfigInfo { genesis_config, .. } = create_genesis_config(10_000);
        let bank = Bank::new(&genesis_config);
        let mut bank_forks = BankForks::new(bank);
        let child_bank = Bank::new_from_parent(&bank_forks[0u64], &Pubkey::default(), 1);
        child_bank.register_tick(&Hash::default());
        bank_forks.insert(child_bank);
        assert_eq!(bank_forks[1u64].tick_height(), 1);
        assert_eq!(bank_forks.working_bank().tick_height(), 1);
    }

    #[test]
    fn test_bank_forks_new_from_banks() {
        let GenesisConfigInfo { genesis_config, .. } = create_genesis_config(10_000);
        let bank = Arc::new(Bank::new(&genesis_config));
        let child_bank = Arc::new(Bank::new_from_parent(&bank, &Pubkey::default(), 1));

        let bank_forks = BankForks::new_from_banks(&[bank.clone(), child_bank.clone()], 0);
        assert_eq!(bank_forks.root(), 0);
        assert_eq!(bank_forks.working_bank().slot(), 1);

        let bank_forks = BankForks::new_from_banks(&[child_bank, bank], 0);
        assert_eq!(bank_forks.root(), 0);
        assert_eq!(bank_forks.working_bank().slot(), 1);
    }

    #[test]
    fn test_bank_forks_descendants() {
        let GenesisConfigInfo { genesis_config, .. } = create_genesis_config(10_000);
        let bank = Bank::new(&genesis_config);
        let mut bank_forks = BankForks::new(bank);
        let bank0 = bank_forks[0].clone();
        let bank = Bank::new_from_parent(&bank0, &Pubkey::default(), 1);
        bank_forks.insert(bank);
        let bank = Bank::new_from_parent(&bank0, &Pubkey::default(), 2);
        bank_forks.insert(bank);
        let descendants = bank_forks.descendants();
        let children: HashSet<u64> = [1u64, 2u64].to_vec().into_iter().collect();
        assert_eq!(children, *descendants.get(&0).unwrap());
        assert!(descendants[&1].is_empty());
        assert!(descendants[&2].is_empty());
    }

    #[test]
    fn test_bank_forks_ancestors() {
        let GenesisConfigInfo { genesis_config, .. } = create_genesis_config(10_000);
        let bank = Bank::new(&genesis_config);
        let mut bank_forks = BankForks::new(bank);
        let bank0 = bank_forks[0].clone();
        let bank = Bank::new_from_parent(&bank0, &Pubkey::default(), 1);
        bank_forks.insert(bank);
        let bank = Bank::new_from_parent(&bank0, &Pubkey::default(), 2);
        bank_forks.insert(bank);
        let ancestors = bank_forks.ancestors();
        assert!(ancestors[&0].is_empty());
        let parents: Vec<u64> = ancestors[&1].iter().cloned().collect();
        assert_eq!(parents, vec![0]);
        let parents: Vec<u64> = ancestors[&2].iter().cloned().collect();
        assert_eq!(parents, vec![0]);
    }

    #[test]
    fn test_bank_forks_frozen_banks() {
        let GenesisConfigInfo { genesis_config, .. } = create_genesis_config(10_000);
        let bank = Bank::new(&genesis_config);
        let mut bank_forks = BankForks::new(bank);
        let child_bank = Bank::new_from_parent(&bank_forks[0u64], &Pubkey::default(), 1);
        bank_forks.insert(child_bank);
        assert!(bank_forks.frozen_banks().get(&0).is_some());
        assert!(bank_forks.frozen_banks().get(&1).is_none());
    }

    #[test]
    fn test_bank_forks_active_banks() {
        let GenesisConfigInfo { genesis_config, .. } = create_genesis_config(10_000);
        let bank = Bank::new(&genesis_config);
        let mut bank_forks = BankForks::new(bank);
        let child_bank = Bank::new_from_parent(&bank_forks[0u64], &Pubkey::default(), 1);
        bank_forks.insert(child_bank);
        assert_eq!(bank_forks.active_banks(), vec![1]);
    }

    #[test]
    fn test_bank_forks_different_set_root() {
        solana_logger::setup();
        let leader_keypair = Keypair::new();
        let GenesisConfigInfo {
            mut genesis_config,
            mint_keypair: _,
            voting_keypair,
        } = create_genesis_config_with_leader(10_000, &leader_keypair.pubkey(), 1_000);
        let slots_in_epoch = 32;
        genesis_config.epoch_schedule = EpochSchedule::new(slots_in_epoch);

        let bank0 = Bank::new(&genesis_config);
        let mut bank_forks0 = BankForks::new(bank0);
        bank_forks0.set_root(0, &AbsRequestSender::default(), None);

        let bank1 = Bank::new(&genesis_config);
        let mut bank_forks1 = BankForks::new(bank1);

        let additional_timestamp_secs = 2;

        let num_slots = slots_in_epoch + 1; // Advance past first epoch boundary
        for slot in 1..num_slots {
            // Just after the epoch boundary, timestamp a vote that will shift
            // Clock::unix_timestamp from Bank::unix_timestamp_from_genesis()
            let update_timestamp_case = slot == slots_in_epoch;

            let child1 = Bank::new_from_parent(&bank_forks0[slot - 1], &Pubkey::default(), slot);
            let child2 = Bank::new_from_parent(&bank_forks1[slot - 1], &Pubkey::default(), slot);

            if update_timestamp_case {
                for child in &[&child1, &child2] {
                    let recent_timestamp: UnixTimestamp = child.unix_timestamp_from_genesis();
                    update_vote_account_timestamp(
                        BlockTimestamp {
                            slot: child.slot(),
                            timestamp: recent_timestamp + additional_timestamp_secs,
                        },
                        &child,
                        &voting_keypair.pubkey(),
                    );
                }
            }

            // Set root in bank_forks0 to truncate the ancestor history
            bank_forks0.insert(child1);
            bank_forks0.set_root(slot, &AbsRequestSender::default(), None);

            // Don't set root in bank_forks1 to keep the ancestor history
            bank_forks1.insert(child2);
        }
        let child1 = &bank_forks0.working_bank();
        let child2 = &bank_forks1.working_bank();

        child1.freeze();
        child2.freeze();

        info!("child0.ancestors: {:?}", child1.ancestors);
        info!("child1.ancestors: {:?}", child2.ancestors);
        assert_eq!(child1.hash(), child2.hash());
    }

    fn make_hash_map(data: Vec<(Slot, Vec<Slot>)>) -> HashMap<Slot, HashSet<Slot>> {
        data.into_iter()
            .map(|(k, v)| (k, v.into_iter().collect()))
            .collect()
    }

    #[test]
    fn test_bank_forks_with_set_root() {
        let GenesisConfigInfo { genesis_config, .. } = create_genesis_config(10_000);
        let mut banks = vec![Arc::new(Bank::new(&genesis_config))];
        assert_eq!(banks[0].slot(), 0);
        let mut bank_forks = BankForks::new_from_banks(&banks, 0);
        banks.push(bank_forks.insert(Bank::new_from_parent(&banks[0], &Pubkey::default(), 1)));
        banks.push(bank_forks.insert(Bank::new_from_parent(&banks[1], &Pubkey::default(), 2)));
        banks.push(bank_forks.insert(Bank::new_from_parent(&banks[0], &Pubkey::default(), 3)));
        banks.push(bank_forks.insert(Bank::new_from_parent(&banks[3], &Pubkey::default(), 4)));
        assert_eq!(
            bank_forks.ancestors(),
            make_hash_map(vec![
                (0, vec![]),
                (1, vec![0]),
                (2, vec![0, 1]),
                (3, vec![0]),
                (4, vec![0, 3]),
            ])
        );
        assert_eq!(
            *bank_forks.descendants(),
            make_hash_map(vec![
                (0, vec![1, 2, 3, 4]),
                (1, vec![2]),
                (2, vec![]),
                (3, vec![4]),
                (4, vec![]),
            ])
        );
        bank_forks.set_root(
            2,
            &AbsRequestSender::default(),
            None, // highest confirmed root
        );
        banks[2].squash();
        assert_eq!(bank_forks.ancestors(), make_hash_map(vec![(2, vec![]),]));
        assert_eq!(
            *bank_forks.descendants(),
            make_hash_map(vec![(0, vec![2]), (1, vec![2]), (2, vec![]),])
        );
        banks.push(bank_forks.insert(Bank::new_from_parent(&banks[2], &Pubkey::default(), 5)));
        banks.push(bank_forks.insert(Bank::new_from_parent(&banks[5], &Pubkey::default(), 6)));
        assert_eq!(
            bank_forks.ancestors(),
            make_hash_map(vec![(2, vec![]), (5, vec![2]), (6, vec![2, 5])])
        );
        assert_eq!(
            *bank_forks.descendants(),
            make_hash_map(vec![
                (0, vec![2]),
                (1, vec![2]),
                (2, vec![5, 6]),
                (5, vec![6]),
                (6, vec![])
            ])
        );
    }

    #[test]
    fn test_bank_forks_with_highest_confirmed_root() {
        let GenesisConfigInfo { genesis_config, .. } = create_genesis_config(10_000);
        let mut banks = vec![Arc::new(Bank::new(&genesis_config))];
        assert_eq!(banks[0].slot(), 0);
        let mut bank_forks = BankForks::new_from_banks(&banks, 0);
        banks.push(bank_forks.insert(Bank::new_from_parent(&banks[0], &Pubkey::default(), 1)));
        banks.push(bank_forks.insert(Bank::new_from_parent(&banks[1], &Pubkey::default(), 2)));
        banks.push(bank_forks.insert(Bank::new_from_parent(&banks[0], &Pubkey::default(), 3)));
        banks.push(bank_forks.insert(Bank::new_from_parent(&banks[3], &Pubkey::default(), 4)));
        assert_eq!(
            bank_forks.ancestors(),
            make_hash_map(vec![
                (0, vec![]),
                (1, vec![0]),
                (2, vec![0, 1]),
                (3, vec![0]),
                (4, vec![0, 3]),
            ])
        );
        assert_eq!(
            *bank_forks.descendants(),
            make_hash_map(vec![
                (0, vec![1, 2, 3, 4]),
                (1, vec![2]),
                (2, vec![]),
                (3, vec![4]),
                (4, vec![]),
            ])
        );
        bank_forks.set_root(
            2,
            &AbsRequestSender::default(),
            Some(1), // highest confirmed root
        );
        banks[2].squash();
        assert_eq!(
            bank_forks.ancestors(),
            make_hash_map(vec![(1, vec![]), (2, vec![]),])
        );
        assert_eq!(
            *bank_forks.descendants(),
            make_hash_map(vec![(0, vec![1, 2]), (1, vec![2]), (2, vec![]),])
        );
        banks.push(bank_forks.insert(Bank::new_from_parent(&banks[2], &Pubkey::default(), 5)));
        banks.push(bank_forks.insert(Bank::new_from_parent(&banks[5], &Pubkey::default(), 6)));
        assert_eq!(
            bank_forks.ancestors(),
            make_hash_map(vec![
                (1, vec![]),
                (2, vec![]),
                (5, vec![2]),
                (6, vec![2, 5])
            ])
        );
        assert_eq!(
            *bank_forks.descendants(),
            make_hash_map(vec![
                (0, vec![1, 2]),
                (1, vec![2]),
                (2, vec![5, 6]),
                (5, vec![6]),
                (6, vec![])
            ])
        );
    }
}<|MERGE_RESOLUTION|>--- conflicted
+++ resolved
@@ -106,8 +106,6 @@
         self.banks.get(&bank_slot)
     }
 
-<<<<<<< HEAD
-=======
     pub fn get_with_checked_hash(
         &self,
         (bank_slot, expected_hash): (Slot, Hash),
@@ -119,7 +117,6 @@
         maybe_bank
     }
 
->>>>>>> 7759210f
     pub fn root_bank(&self) -> Arc<Bank> {
         self[self.root()].clone()
     }
@@ -239,12 +236,6 @@
         let parents = root_bank.parents();
         banks.extend(parents.iter());
         for bank in banks.iter() {
-            // bank.evm_state
-            //     .write()
-            //     .expect("evm state was poisoned")
-            //     .dump_all()
-            //     .expect("internal evm state error");
-
             let bank_slot = bank.slot();
             if bank.block_height() % self.accounts_hash_interval_slots == 0
                 && bank_slot > self.last_accounts_hash_slot
