--- conflicted
+++ resolved
@@ -34,12 +34,8 @@
 pub const TAR_ACCOUNTS_DIR: &str = "accounts";
 pub const TAR_VERSION_FILE: &str = "version";
 
-<<<<<<< HEAD
 pub const MAX_SNAPSHOTS: usize = 8; // Save some snapshots but not too many
-=======
 const EVM_STATE_DIR: &str = "evm-state";
-
->>>>>>> 1b629c1a
 const MAX_SNAPSHOT_DATA_FILE_SIZE: u64 = 32 * 1024 * 1024 * 1024; // 32 GiB
 const VERSION_STRING_V1_2_0: &str = "1.2.0";
 const DEFAULT_SNAPSHOT_VERSION: SnapshotVersion = SnapshotVersion::V1_2_0;
@@ -141,33 +137,6 @@
     }
 }
 
-<<<<<<< HEAD
-=======
-impl SlotSnapshotPaths {
-    fn copy_snapshot_directory<P: AsRef<Path>>(&self, snapshot_hardlink_dir: P) -> Result<()> {
-        // Create a new directory in snapshot_hardlink_dir
-        let new_slot_hardlink_dir = snapshot_hardlink_dir.as_ref().join(self.slot.to_string());
-        let _ = fs::remove_dir_all(&new_slot_hardlink_dir);
-        fs::create_dir_all(&new_slot_hardlink_dir)?;
-
-        // Copy the snapshot
-        fs::copy(
-            &self.snapshot_file_path,
-            &new_slot_hardlink_dir.join(self.slot.to_string()),
-        )?;
-
-        // Hard link EVM backup folder
-        let evm_source = fs::canonicalize(&self.evm_state_backup_path)?;
-        let evm_target = new_slot_hardlink_dir.join(EVM_STATE_DIR);
-        info!("EVM backup linked {:?} => {:?}", evm_source, evm_target);
-        symlink::symlink_dir(evm_source, evm_target)?;
-        // std::os::unix::fs::symlink(evm_source, evm_target)?;
-
-        Ok(())
-    }
-}
-
->>>>>>> 1b629c1a
 pub fn package_snapshot<P: AsRef<Path>, Q: AsRef<Path>>(
     bank: &Bank,
     snapshot_files: &SlotSnapshotPaths,
@@ -200,6 +169,11 @@
             &snapshot_files.snapshot_file_path,
             &snapshot_hardlink_dir.join(snapshot_files.slot.to_string()),
         )?;
+
+        let evm_source = fs::canonicalize(&snapshot_files.evm_state_backup_path)?;
+        let evm_target = snapshot_hardlink_dir.join(EVM_STATE_DIR);
+        info!("EVM backup linked {:?} => {:?}", evm_source, evm_target);
+        symlink::symlink_dir(evm_source, evm_target)?;
     }
 
     let snapshot_package_output_file = get_snapshot_archive_path(
@@ -297,7 +271,6 @@
         snapshot_package.snapshot_links.path(),
         &staging_snapshots_dir,
     )?;
-
     // Add the AppendVecs into the compressible list
     for storage in snapshot_package.storages.iter().flatten() {
         storage.flush()?;
@@ -582,7 +555,6 @@
         "Saving EVM state for slot {}, path: {:?}",
         slot, evm_state_dir
     );
-
     let mut evm_state_saving = Measure::start("evm-state-saving-ms");
     bank.evm_state
         .write()
@@ -846,13 +818,7 @@
     let root_paths = snapshot_paths
         .pop()
         .ok_or_else(|| get_io_error("No snapshots found in snapshots directory"))?;
-
     info!(
-<<<<<<< HEAD
-        "Loading bank from {}",
-        &root_paths.snapshot_file_path.display()
-    );
-=======
         "restoring database from storage backup: {:?}",
         root_paths.evm_state_backup_path
     );
@@ -862,8 +828,10 @@
     measure.stop();
     info!("{}", measure);
 
-    info!("Loading bank from {:?}", &root_paths.snapshot_file_path);
->>>>>>> 1b629c1a
+    info!(
+        "Loading bank from {}",
+        &root_paths.snapshot_file_path.display()
+    );
     let bank = deserialize_snapshot_data_file(&root_paths.snapshot_file_path, |mut stream| {
         Ok(match snapshot_version_enum {
             SnapshotVersion::V1_2_0 => bank_from_stream(
