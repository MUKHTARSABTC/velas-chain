//! The `bank` module tracks client accounts and the progress of on-chain
//! programs. It offers a high-level API that signs transactions
//! on behalf of the caller, and a low-level API for when they have
//! already been signed and verified.
use crate::{
    accounts::{
        AccountAddressFilter, Accounts, TransactionAccountDeps, TransactionAccounts,
        TransactionLoadResult, TransactionLoaders,
    },
    accounts_db::{ErrorCounters, SnapshotStorages},
    accounts_index::{AccountIndex, Ancestors, IndexKey},
    blockhash_queue::{BlockHashEvm, BlockhashQueue},
    builtins::{self, ActivationType},
    epoch_stakes::{EpochStakes, NodeVoteAccounts},
    inline_spl_token_v2_0,
    instruction_recorder::InstructionRecorder,
    log_collector::LogCollector,
    message_processor::{Executors, MessageProcessor},
    rent_collector::RentCollector,
    stakes::Stakes,
    status_cache::{SlotDelta, StatusCache},
    system_instruction_processor::{get_system_account_kind, SystemAccountKind},
    transaction_batch::TransactionBatch,
    transaction_utils::OrderedIterator,
    vote_account::ArcVoteAccount,
};
use byteorder::{ByteOrder, LittleEndian};
use evm_state::AccountProvider;
use evm_state::FromKey;
use itertools::Itertools;
use log::*;
use rayon::ThreadPool;
use solana_measure::measure::Measure;
use solana_metrics::{datapoint_debug, inc_new_counter_debug, inc_new_counter_info};
use solana_sdk::{
    account::{
        create_account_with_fields as create_account, from_account, Account,
        InheritableAccountFields,
    },
    clock::{
        Epoch, Slot, SlotCount, SlotIndex, UnixTimestamp, DEFAULT_TICKS_PER_SECOND,
        INITIAL_RENT_EPOCH, MAX_PROCESSING_AGE, MAX_RECENT_BLOCKHASHES,
        MAX_TRANSACTION_FORWARDING_DELAY, SECONDS_PER_DAY,
    },
    epoch_info::EpochInfo,
    epoch_schedule::EpochSchedule,
    feature,
    feature_set::{self, FeatureSet},
    fee_calculator::{FeeCalculator, FeeConfig, FeeRateGovernor},
    genesis_config::{ClusterType, GenesisConfig},
    hard_forks::HardForks,
    hash::{extend_and_hash, hashv, Hash},
    incinerator,
    inflation::Inflation,
    instruction::CompiledInstruction,
    message::Message,
    native_loader,
    native_token::sol_to_lamports,
    nonce, nonce_account,
    process_instruction::{BpfComputeBudget, Executor, ProcessInstructionWithContext},
    program_utils::limited_deserialize,
    pubkey::Pubkey,
    recent_blockhashes_account, recent_evm_blockhashes_account,
    sanitize::Sanitize,
    signature::{Keypair, Signature, Signer},
    slot_hashes::SlotHashes,
    slot_history::SlotHistory,
    stake_weighted_timestamp::{
        calculate_stake_weighted_timestamp, MaxAllowableDrift, MAX_ALLOWABLE_DRIFT_PERCENTAGE,
        MAX_ALLOWABLE_DRIFT_PERCENTAGE_FAST, MAX_ALLOWABLE_DRIFT_PERCENTAGE_SLOW,
    },
    system_transaction,
    sysvar::{self},
    timing::years_as_slots,
    transaction::{self, Result, Transaction, TransactionError},
};
use solana_stake_program::stake_state::{
    self, Delegation, InflationPointCalculationEvent, PointValue,
};
use solana_vote_program::vote_instruction::VoteInstruction;
use std::{
    cell::RefCell,
    collections::{HashMap, HashSet},
    convert::{TryFrom, TryInto},
    fmt, mem,
    ops::RangeInclusive,
    path::{Path, PathBuf},
    ptr,
    rc::Rc,
    sync::{
        atomic::{AtomicBool, AtomicU64, Ordering::Relaxed},
        LockResult, RwLockWriteGuard, {Arc, RwLock, RwLockReadGuard},
    },
    time::Duration,
    time::Instant,
};

pub const SECONDS_PER_YEAR: f64 = 365.25 * 24.0 * 60.0 * 60.0;

pub const MAX_LEADER_SCHEDULE_STAKES: Epoch = 5;

#[derive(Default)]
pub struct ExecuteTimings {
    pub load_us: u64,
    pub execute_us: u64,
    pub store_us: u64,
}

impl ExecuteTimings {
    pub fn accumulate(&mut self, other: &ExecuteTimings) {
        self.load_us += other.load_us;
        self.execute_us += other.execute_us;
        self.store_us += other.store_us;
    }
}

type BankStatusCache = StatusCache<Result<()>>;
#[frozen_abi(digest = "3ZaEt781qwhfQSE4DZPBHhng2S6MuimchRjkR9ZWzDFs")]
pub type BankSlotDelta = SlotDelta<Result<()>>;
type TransactionAccountRefCells = Vec<Rc<RefCell<Account>>>;
type TransactionAccountDepRefCells = Vec<(Pubkey, RefCell<Account>)>;
type TransactionLoaderRefCells = Vec<Vec<(Pubkey, RefCell<Account>)>>;

// Eager rent collection repeats in cyclic manner.
// Each cycle is composed of <partiion_count> number of tiny pubkey subranges
// to scan, which is always multiple of the number of slots in epoch.
type PartitionIndex = u64;
type PartitionsPerCycle = u64;
type Partition = (PartitionIndex, PartitionIndex, PartitionsPerCycle);
type RentCollectionCycleParams = (
    Epoch,
    SlotCount,
    bool,
    Epoch,
    EpochCount,
    PartitionsPerCycle,
);

type EpochCount = u64;

#[derive(Clone)]
pub struct Builtin {
    pub name: String,
    pub id: Pubkey,
    pub process_instruction_with_context: ProcessInstructionWithContext,
}

impl Builtin {
    pub fn new(
        name: &str,
        id: Pubkey,
        process_instruction_with_context: ProcessInstructionWithContext,
    ) -> Self {
        Self {
            name: name.to_string(),
            id,
            process_instruction_with_context,
        }
    }
}

impl fmt::Debug for Builtin {
    fn fmt(&self, f: &mut fmt::Formatter) -> fmt::Result {
        write!(f, "Builtin [name={}, id={}]", self.name, self.id)
    }
}

/// Copy-on-write holder of CachedExecutors
#[derive(AbiExample, Debug, Default)]
struct CowCachedExecutors {
    shared: bool,
    executors: Arc<RwLock<CachedExecutors>>,
}
impl Clone for CowCachedExecutors {
    fn clone(&self) -> Self {
        Self {
            shared: true,
            executors: self.executors.clone(),
        }
    }
}
impl CowCachedExecutors {
    fn new(executors: Arc<RwLock<CachedExecutors>>) -> Self {
        Self {
            shared: true,
            executors,
        }
    }
    fn read(&self) -> LockResult<RwLockReadGuard<CachedExecutors>> {
        self.executors.read()
    }
    fn write(&mut self) -> LockResult<RwLockWriteGuard<CachedExecutors>> {
        if self.shared {
            self.shared = false;
            let local_cache = (*self.executors.read().unwrap()).clone();
            self.executors = Arc::new(RwLock::new(local_cache));
        }
        self.executors.write()
    }
}

#[cfg(RUSTC_WITH_SPECIALIZATION)]
impl AbiExample for Builtin {
    fn example() -> Self {
        Self {
            name: String::default(),
            id: Pubkey::default(),
            process_instruction_with_context: |_, _, _, _| Ok(()),
        }
    }
}

#[derive(Clone, Debug)]
pub struct Builtins {
    /// Builtin programs that are always available
    pub genesis_builtins: Vec<Builtin>,

    /// Builtin programs activated dynamically by feature
    pub feature_builtins: Vec<(Builtin, Pubkey, ActivationType)>,
}

const MAX_CACHED_EXECUTORS: usize = 100; // 10 MB assuming programs are around 100k

/// LFU Cache of executors
#[derive(Debug)]
struct CachedExecutors {
    max: usize,
    executors: HashMap<Pubkey, (AtomicU64, Arc<dyn Executor>)>,
}
impl Default for CachedExecutors {
    fn default() -> Self {
        Self {
            max: MAX_CACHED_EXECUTORS,
            executors: HashMap::new(),
        }
    }
}

#[cfg(RUSTC_WITH_SPECIALIZATION)]
impl AbiExample for CachedExecutors {
    fn example() -> Self {
        // Delegate AbiExample impl to Default before going deep and stuck with
        // not easily impl-able Arc<dyn Executor> due to rust's coherence issue
        // This is safe because CachedExecutors isn't serializable by definition.
        Self::default()
    }
}

impl Clone for CachedExecutors {
    fn clone(&self) -> Self {
        let mut executors = HashMap::new();
        for (key, (count, executor)) in self.executors.iter() {
            executors.insert(
                *key,
                (AtomicU64::new(count.load(Relaxed)), executor.clone()),
            );
        }
        Self {
            max: self.max,
            executors,
        }
    }
}
impl CachedExecutors {
    fn new(max: usize) -> Self {
        Self {
            max,
            executors: HashMap::new(),
        }
    }
    fn get(&self, pubkey: &Pubkey) -> Option<Arc<dyn Executor>> {
        self.executors.get(pubkey).map(|(count, executor)| {
            count.fetch_add(1, Relaxed);
            executor.clone()
        })
    }
    fn put(&mut self, pubkey: &Pubkey, executor: Arc<dyn Executor>) {
        if !self.executors.contains_key(pubkey) && self.executors.len() >= self.max {
            let mut least = u64::MAX;
            let default_key = Pubkey::default();
            let mut least_key = &default_key;
            for (key, (count, _)) in self.executors.iter() {
                let count = count.load(Relaxed);
                if count < least {
                    least = count;
                    least_key = key;
                }
            }
            let least_key = *least_key;
            let _ = self.executors.remove(&least_key);
        }
        let _ = self
            .executors
            .insert(*pubkey, (AtomicU64::new(0), executor));
    }
    fn remove(&mut self, pubkey: &Pubkey) {
        let _ = self.executors.remove(pubkey);
    }
}

#[derive(Default, Debug)]
pub struct BankRc {
    /// where all the Accounts are stored
    pub accounts: Arc<Accounts>,

    /// Previous checkpoint of this bank
    pub(crate) parent: RwLock<Option<Arc<Bank>>>,

    /// Current slot
    pub(crate) slot: Slot,
}

#[cfg(RUSTC_WITH_SPECIALIZATION)]
use solana_frozen_abi::abi_example::AbiExample;

#[cfg(RUSTC_WITH_SPECIALIZATION)]
impl AbiExample for BankRc {
    fn example() -> Self {
        BankRc {
            // Set parent to None to cut the recursion into another Bank
            parent: RwLock::new(None),
            // AbiExample for Accounts is specially implemented to contain a storage example
            accounts: AbiExample::example(),
            slot: AbiExample::example(),
        }
    }
}

impl BankRc {
    pub(crate) fn new(accounts: Accounts, slot: Slot) -> Self {
        Self {
            accounts: Arc::new(accounts),
            parent: RwLock::new(None),
            slot,
        }
    }

    pub fn get_snapshot_storages(&self, slot: Slot) -> SnapshotStorages {
        self.accounts.accounts_db.get_snapshot_storages(slot)
    }
}

#[derive(Default, Debug, AbiExample)]
pub struct StatusCacheRc {
    /// where all the Accounts are stored
    /// A cache of signature statuses
    pub status_cache: Arc<RwLock<BankStatusCache>>,
}

impl StatusCacheRc {
    pub fn slot_deltas(&self, slots: &[Slot]) -> Vec<BankSlotDelta> {
        let sc = self.status_cache.read().unwrap();
        sc.slot_deltas(slots)
    }

    pub fn roots(&self) -> Vec<Slot> {
        self.status_cache
            .read()
            .unwrap()
            .roots()
            .iter()
            .cloned()
            .sorted()
            .collect()
    }

    pub fn append(&self, slot_deltas: &[BankSlotDelta]) {
        let mut sc = self.status_cache.write().unwrap();
        sc.append(slot_deltas);
    }
}

pub type TransactionCheckResult = (Result<()>, Option<NonceRollbackPartial>);
pub type TransactionExecutionResult = (Result<()>, Option<NonceRollbackFull>);
pub struct TransactionResults {
    pub fee_collection_results: Vec<Result<()>>,
    pub execution_results: Vec<TransactionExecutionResult>,
    pub overwritten_vote_accounts: Vec<OverwrittenVoteAccount>,
}
pub struct TransactionBalancesSet {
    pub pre_balances: TransactionBalances,
    pub post_balances: TransactionBalances,
}
pub struct OverwrittenVoteAccount {
    pub account: ArcVoteAccount,
    pub transaction_index: usize,
    pub transaction_result_index: usize,
}

impl TransactionBalancesSet {
    pub fn new(pre_balances: TransactionBalances, post_balances: TransactionBalances) -> Self {
        assert_eq!(pre_balances.len(), post_balances.len());
        Self {
            pre_balances,
            post_balances,
        }
    }
}
pub type TransactionBalances = Vec<Vec<u64>>;

/// An ordered list of instructions that were invoked during a transaction instruction
pub type InnerInstructions = Vec<CompiledInstruction>;

/// A list of instructions that were invoked during each instruction of a transaction
pub type InnerInstructionsList = Vec<InnerInstructions>;

/// A list of log messages emitted during a transaction
pub type TransactionLogMessages = Vec<String>;

#[derive(Serialize, Deserialize, AbiExample, AbiEnumVisitor, Debug, PartialEq)]
pub enum TransactionLogCollectorFilter {
    All,
    AllWithVotes,
    None,
    OnlyMentionedAddresses,
}

impl Default for TransactionLogCollectorFilter {
    fn default() -> Self {
        Self::None
    }
}

#[derive(AbiExample, Debug, Default)]
pub struct TransactionLogCollectorConfig {
    pub mentioned_addresses: HashSet<Pubkey>,
    pub filter: TransactionLogCollectorFilter,
}

#[derive(AbiExample, Clone, Debug)]
pub struct TransactionLogInfo {
    pub signature: Signature,
    pub result: Result<()>,
    pub is_vote: bool,
    pub log_messages: TransactionLogMessages,
}

#[derive(AbiExample, Default, Debug)]
pub struct TransactionLogCollector {
    // All the logs collected for from this Bank.  Exact contents depend on the
    // active `TransactionLogCollectorFilter`
    pub logs: Vec<TransactionLogInfo>,

    // For each `mentioned_addresses`, maintain a list of indices into `logs` to easily
    // locate the logs from transactions that included the mentioned addresses.
    pub mentioned_address_map: HashMap<Pubkey, Vec<usize>>,
}

pub trait NonceRollbackInfo {
    fn nonce_address(&self) -> &Pubkey;
    fn nonce_account(&self) -> &Account;
    fn fee_calculator(&self) -> Option<FeeCalculator>;
    fn fee_account(&self) -> Option<&Account>;
}

#[derive(Clone, Debug, Default, PartialEq)]
pub struct NonceRollbackPartial {
    nonce_address: Pubkey,
    nonce_account: Account,
}

impl NonceRollbackPartial {
    pub fn new(nonce_address: Pubkey, nonce_account: Account) -> Self {
        Self {
            nonce_address,
            nonce_account,
        }
    }
}

impl NonceRollbackInfo for NonceRollbackPartial {
    fn nonce_address(&self) -> &Pubkey {
        &self.nonce_address
    }
    fn nonce_account(&self) -> &Account {
        &self.nonce_account
    }
    fn fee_calculator(&self) -> Option<FeeCalculator> {
        nonce_account::fee_calculator_of(&self.nonce_account)
    }
    fn fee_account(&self) -> Option<&Account> {
        None
    }
}

#[derive(Clone, Debug, Default, PartialEq)]
pub struct NonceRollbackFull {
    nonce_address: Pubkey,
    nonce_account: Account,
    fee_account: Option<Account>,
}

impl NonceRollbackFull {
    #[cfg(test)]
    pub fn new(
        nonce_address: Pubkey,
        nonce_account: Account,
        fee_account: Option<Account>,
    ) -> Self {
        Self {
            nonce_address,
            nonce_account,
            fee_account,
        }
    }
    pub fn from_partial(
        partial: NonceRollbackPartial,
        message: &Message,
        accounts: &[Account],
    ) -> Result<Self> {
        let NonceRollbackPartial {
            nonce_address,
            nonce_account,
        } = partial;
        let fee_payer = message
            .account_keys
            .iter()
            .enumerate()
            .find(|(i, k)| message.is_non_loader_key(k, *i))
            .and_then(|(i, k)| accounts.get(i).cloned().map(|a| (*k, a)));
        if let Some((fee_pubkey, fee_account)) = fee_payer {
            if fee_pubkey == nonce_address {
                Ok(Self {
                    nonce_address,
                    nonce_account: fee_account,
                    fee_account: None,
                })
            } else {
                Ok(Self {
                    nonce_address,
                    nonce_account,
                    fee_account: Some(fee_account),
                })
            }
        } else {
            Err(TransactionError::AccountNotFound)
        }
    }
}

impl NonceRollbackInfo for NonceRollbackFull {
    fn nonce_address(&self) -> &Pubkey {
        &self.nonce_address
    }
    fn nonce_account(&self) -> &Account {
        &self.nonce_account
    }
    fn fee_calculator(&self) -> Option<FeeCalculator> {
        nonce_account::fee_calculator_of(&self.nonce_account)
    }
    fn fee_account(&self) -> Option<&Account> {
        self.fee_account.as_ref()
    }
}

// Bank's common fields shared by all supported snapshot versions for deserialization.
// Sync fields with BankFieldsToSerialize! This is paired with it.
// All members are made public to remain Bank's members private and to make versioned deserializer workable on this
#[derive(Clone, Debug, Default)]
pub(crate) struct BankFieldsToDeserialize {
    pub(crate) blockhash_queue: BlockhashQueue,
    pub(crate) ancestors: Ancestors,
    pub(crate) hash: Hash,
    pub(crate) parent_hash: Hash,
    pub(crate) parent_slot: Slot,
    pub(crate) hard_forks: HardForks,
    pub(crate) transaction_count: u64,
    pub(crate) tick_height: u64,
    pub(crate) signature_count: u64,
    pub(crate) capitalization: u64,
    pub(crate) max_tick_height: u64,
    pub(crate) hashes_per_tick: Option<u64>,
    pub(crate) ticks_per_slot: u64,
    pub(crate) ns_per_slot: u128,
    pub(crate) genesis_creation_time: UnixTimestamp,
    pub(crate) slots_per_year: f64,
    pub(crate) unused: u64,
    pub(crate) slot: Slot,
    pub(crate) epoch: Epoch,
    pub(crate) block_height: u64,
    pub(crate) collector_id: Pubkey,
    pub(crate) collector_fees: u64,
    pub(crate) fee_calculator: FeeCalculator,
    pub(crate) fee_rate_governor: FeeRateGovernor,
    pub(crate) collected_rent: u64,
    pub(crate) rent_collector: RentCollector,
    pub(crate) epoch_schedule: EpochSchedule,
    pub(crate) inflation: Inflation,
    pub(crate) stakes: Stakes,
    pub(crate) epoch_stakes: HashMap<Epoch, EpochStakes>,
    pub(crate) is_delta: bool,
    pub(crate) evm_chain_id: u64,
    pub(crate) evm_persist_feilds: evm_state::EvmPersistState,
    pub(crate) evm_blockhashes: BlockHashEvm,
}

// Bank's common fields shared by all supported snapshot versions for serialization.
// This is separated from BankFieldsToDeserialize to avoid cloning by using refs.
// So, sync fields with BankFieldsToDeserialize!
// all members are made public to remain Bank private and to make versioned serializer workable on this
#[derive(Debug)]
pub(crate) struct BankFieldsToSerialize<'a> {
    pub(crate) blockhash_queue: &'a RwLock<BlockhashQueue>,
    pub(crate) ancestors: &'a Ancestors,
    pub(crate) hash: Hash,
    pub(crate) parent_hash: Hash,
    pub(crate) parent_slot: Slot,
    pub(crate) hard_forks: &'a RwLock<HardForks>,
    pub(crate) transaction_count: u64,
    pub(crate) tick_height: u64,
    pub(crate) signature_count: u64,
    pub(crate) capitalization: u64,
    pub(crate) max_tick_height: u64,
    pub(crate) hashes_per_tick: Option<u64>,
    pub(crate) ticks_per_slot: u64,
    pub(crate) ns_per_slot: u128,
    pub(crate) genesis_creation_time: UnixTimestamp,
    pub(crate) slots_per_year: f64,
    pub(crate) unused: u64,
    pub(crate) slot: Slot,
    pub(crate) epoch: Epoch,
    pub(crate) block_height: u64,
    pub(crate) collector_id: Pubkey,
    pub(crate) collector_fees: u64,
    pub(crate) fee_calculator: FeeCalculator,
    pub(crate) fee_rate_governor: FeeRateGovernor,
    pub(crate) collected_rent: u64,
    pub(crate) rent_collector: RentCollector,
    pub(crate) epoch_schedule: EpochSchedule,
    pub(crate) inflation: Inflation,
    pub(crate) stakes: &'a RwLock<Stakes>,
    pub(crate) epoch_stakes: &'a HashMap<Epoch, EpochStakes>,
    pub(crate) is_delta: bool,
    pub(crate) evm_chain_id: u64,
    pub(crate) evm_persist_feilds: evm_state::EvmPersistState,
    pub(crate) evm_blockhashes: &'a RwLock<BlockHashEvm>,
}

// Can't derive PartialEq because RwLock doesn't implement PartialEq
impl PartialEq for Bank {
    fn eq(&self, other: &Self) -> bool {
        if ptr::eq(self, other) {
            return true;
        }
        *self.blockhash_queue.read().unwrap() == *other.blockhash_queue.read().unwrap()
            && self.ancestors == other.ancestors
            && *self.hash.read().unwrap() == *other.hash.read().unwrap()
            && self.parent_hash == other.parent_hash
            && self.parent_slot == other.parent_slot
            && *self.hard_forks.read().unwrap() == *other.hard_forks.read().unwrap()
            && self.transaction_count.load(Relaxed) == other.transaction_count.load(Relaxed)
            && self.tick_height.load(Relaxed) == other.tick_height.load(Relaxed)
            && self.signature_count.load(Relaxed) == other.signature_count.load(Relaxed)
            && self.capitalization.load(Relaxed) == other.capitalization.load(Relaxed)
            && self.max_tick_height == other.max_tick_height
            && self.hashes_per_tick == other.hashes_per_tick
            && self.ticks_per_slot == other.ticks_per_slot
            && self.ns_per_slot == other.ns_per_slot
            && self.genesis_creation_time == other.genesis_creation_time
            && self.slots_per_year == other.slots_per_year
            && self.unused == other.unused
            && self.slot == other.slot
            && self.epoch == other.epoch
            && self.block_height == other.block_height
            && self.collector_id == other.collector_id
            && self.collector_fees.load(Relaxed) == other.collector_fees.load(Relaxed)
            && self.fee_calculator == other.fee_calculator
            && self.fee_rate_governor == other.fee_rate_governor
            && self.collected_rent.load(Relaxed) == other.collected_rent.load(Relaxed)
            && self.rent_collector == other.rent_collector
            && self.epoch_schedule == other.epoch_schedule
            && *self.inflation.read().unwrap() == *other.inflation.read().unwrap()
            && *self.stakes.read().unwrap() == *other.stakes.read().unwrap()
            && self.epoch_stakes == other.epoch_stakes
            && self.is_delta.load(Relaxed) == other.is_delta.load(Relaxed)
            && self.evm_chain_id == other.evm_chain_id
            && self.evm_state.read().unwrap().last_root()
                == other.evm_state.read().unwrap().last_root()
    }
}

#[derive(Debug, PartialEq, Serialize, Deserialize, AbiExample, AbiEnumVisitor, Clone, Copy)]
pub enum RewardType {
    Fee,
    Rent,
    Staking,
    Voting,
}

#[derive(Debug)]
pub enum RewardCalculationEvent<'a, 'b> {
    Staking(&'a Pubkey, &'b InflationPointCalculationEvent),
}

fn null_tracer() -> Option<impl FnMut(&RewardCalculationEvent)> {
    None::<fn(&RewardCalculationEvent)>
}

impl fmt::Display for RewardType {
    fn fmt(&self, f: &mut fmt::Formatter<'_>) -> fmt::Result {
        write!(
            f,
            "{}",
            match self {
                RewardType::Fee => "fee",
                RewardType::Rent => "rent",
                RewardType::Staking => "staking",
                RewardType::Voting => "voting",
            }
        )
    }
}

pub trait DropCallback: fmt::Debug {
    fn callback(&self, b: &Bank);
    fn clone_box(&self) -> Box<dyn DropCallback + Send + Sync>;
}

#[derive(Debug, PartialEq, Serialize, Deserialize, AbiExample, Clone, Copy)]
pub struct RewardInfo {
    pub reward_type: RewardType,
    pub lamports: i64,     // Reward amount
    pub post_balance: u64, // Account balance in lamports after `lamports` was applied
}

#[derive(Debug, Default)]
pub struct OptionalDropCallback(Option<Box<dyn DropCallback + Send + Sync>>);

#[cfg(RUSTC_WITH_SPECIALIZATION)]
impl AbiExample for OptionalDropCallback {
    fn example() -> Self {
        Self(None)
    }
}

/// Manager for the state of all accounts and programs after processing its entries.
/// AbiExample is needed even without Serialize/Deserialize; actual (de-)serialization
/// are implemented elsewhere for versioning
#[derive(AbiExample, Debug, Default)]
pub struct Bank {
    /// References to accounts, parent and signature status
    pub rc: BankRc,

    pub src: StatusCacheRc,

    /// FIFO queue of `recent_blockhash` items
    blockhash_queue: RwLock<BlockhashQueue>,
    evm_blockhashes: RwLock<BlockHashEvm>,
    /// The set of parents including this bank
    pub ancestors: Ancestors,

    pub evm_chain_id: u64,
    pub evm_state: RwLock<evm_state::EvmState>,

    /// Hash of this Bank's state. Only meaningful after freezing.
    hash: RwLock<Hash>,

    /// Hash of this Bank's parent's state
    parent_hash: Hash,

    /// parent's slot
    parent_slot: Slot,

    /// slots to hard fork at
    hard_forks: Arc<RwLock<HardForks>>,

    /// The number of transactions processed without error
    transaction_count: AtomicU64,

    /// The number of transaction errors in this slot
    transaction_error_count: AtomicU64,

    /// The number of transaction entries in this slot
    transaction_entries_count: AtomicU64,

    /// The max number of transaction in an entry in this slot
    transactions_per_entry_max: AtomicU64,

    /// Bank tick height
    tick_height: AtomicU64,

    /// The number of signatures from valid transactions in this slot
    signature_count: AtomicU64,

    /// Total capitalization, used to calculate inflation
    capitalization: AtomicU64,

    // Bank max_tick_height
    max_tick_height: u64,

    /// The number of hashes in each tick. None value means hashing is disabled.
    hashes_per_tick: Option<u64>,

    /// The number of ticks in each slot.
    ticks_per_slot: u64,

    /// length of a slot in ns
    pub ns_per_slot: u128,

    /// genesis time, used for computed clock
    genesis_creation_time: UnixTimestamp,

    /// The number of slots per year, used for inflation
    slots_per_year: f64,

    /// Unused
    unused: u64,

    /// Bank slot (i.e. block)
    slot: Slot,

    /// Bank epoch
    epoch: Epoch,

    /// Bank block_height
    block_height: u64,

    /// The pubkey to send transactions fees to.
    collector_id: Pubkey,

    /// Fees that have been collected
    collector_fees: AtomicU64,

    /// Latest transaction fees for transactions processed by this bank
    fee_calculator: FeeCalculator,

    /// Track cluster signature throughput and adjust fee rate
    fee_rate_governor: FeeRateGovernor,

    /// Rent that has been collected
    collected_rent: AtomicU64,

    /// latest rent collector, knows the epoch
    rent_collector: RentCollector,

    /// initialized from genesis
    epoch_schedule: EpochSchedule,

    /// inflation specs
    inflation: Arc<RwLock<Inflation>>,

    /// cache of vote_account and stake_account state for this fork
    stakes: RwLock<Stakes>,

    /// staked nodes on epoch boundaries, saved off when a bank.slot() is at
    ///   a leader schedule calculation boundary
    epoch_stakes: HashMap<Epoch, EpochStakes>,

    /// A boolean reflecting whether any entries were recorded into the PoH
    /// stream for the slot == self.slot
    is_delta: AtomicBool,

    /// The Message processor
    message_processor: MessageProcessor,

    bpf_compute_budget: Option<BpfComputeBudget>,

    /// Builtin programs activated dynamically by feature
    #[allow(clippy::rc_buffer)]
    feature_builtins: Arc<Vec<(Builtin, Pubkey, ActivationType)>>,

    /// Last time when the cluster info vote listener has synced with this bank
    pub last_vote_sync: AtomicU64,

    /// Protocol-level rewards that were distributed by this bank
    pub rewards: RwLock<Vec<(Pubkey, RewardInfo)>>,

    pub skip_drop: AtomicBool,

    pub cluster_type: Option<ClusterType>,

    pub lazy_rent_collection: AtomicBool,

    pub no_stake_rewrite: AtomicBool,

    // this is temporary field only to remove rewards_pool entirely
    pub rewards_pool_pubkeys: Arc<HashSet<Pubkey>>,

    /// Cached executors
    cached_executors: RwLock<CowCachedExecutors>,

    transaction_debug_keys: Option<Arc<HashSet<Pubkey>>>,

    // Global configuration for how transaction logs should be collected across all banks
    pub transaction_log_collector_config: Arc<RwLock<TransactionLogCollectorConfig>>,

    // Logs from transactions that this Bank executed collected according to the criteria in
    // `transaction_log_collector_config`
    pub transaction_log_collector: Arc<RwLock<TransactionLogCollector>>,

    pub feature_set: Arc<FeatureSet>,

    pub drop_callback: RwLock<OptionalDropCallback>,

    pub freeze_started: AtomicBool,
}

impl Default for BlockhashQueue {
    fn default() -> Self {
        Self::new(MAX_RECENT_BLOCKHASHES)
    }
}

impl Default for BlockHashEvm {
    fn default() -> Self {
        Self::new()
    }
}

impl Bank {
    pub fn new(genesis_config: &GenesisConfig) -> Self {
        Self::new_with_paths(
            &genesis_config,
            None,
            Vec::new(),
            &[],
            None,
            None,
            HashSet::new(),
            false,
        )
    }

    pub fn new_no_wallclock_throttle(genesis_config: &GenesisConfig) -> Self {
        let mut bank = Self::new_with_paths(
            &genesis_config,
            Vec::new(),
            &[],
            None,
            None,
            HashSet::new(),
            false,
        );

        bank.ns_per_slot = std::u128::MAX;
        bank
    }

    #[cfg(test)]
    pub(crate) fn new_with_config(
        genesis_config: &GenesisConfig,
        account_indexes: HashSet<AccountIndex>,
        accounts_db_caching_enabled: bool,
    ) -> Self {
        Self::new_with_paths(
            &genesis_config,
            None,
            Vec::new(),
            &[],
            None,
            None,
            account_indexes,
            accounts_db_caching_enabled,
        )
    }

    pub fn new_with_paths(
        genesis_config: &GenesisConfig,
        // TODO: Remove option, currently need for Bank::new, that is used for tests
        evm_paths: Option<(&Path, &Path)>,
        paths: Vec<PathBuf>,
        frozen_account_pubkeys: &[Pubkey],
        debug_keys: Option<Arc<HashSet<Pubkey>>>,
        additional_builtins: Option<&Builtins>,
        account_indexes: HashSet<AccountIndex>,
        accounts_db_caching_enabled: bool,
    ) -> Self {
        let mut bank = Self::default();
        bank.ancestors.insert(bank.slot(), 0);
        bank.transaction_debug_keys = debug_keys;
        bank.cluster_type = Some(genesis_config.cluster_type);
        bank.evm_chain_id = genesis_config.evm_chain_id;

        bank.rc.accounts = Arc::new(Accounts::new_with_config(
            paths,
            &genesis_config.cluster_type,
            account_indexes,
            accounts_db_caching_enabled,
        ));

        if let Some((evm_state_path, evm_genesis_path)) = evm_paths {
            let spv_compatibility = bank.fix_spv_proofs_evm();

            bank.evm_state = RwLock::new(
                evm_state::EvmState::new_from_genesis(
                    evm_state_path,
                    evm_genesis_path,
                    genesis_config.evm_root_hash,
                    genesis_config.creation_time as u64,
                    spv_compatibility,
                )
                .unwrap(),
            );
        }
        bank.process_genesis_config(genesis_config);
        bank.finish_init(genesis_config, additional_builtins);

        // Freeze accounts after process_genesis_config creates the initial append vecs
        Arc::get_mut(&mut Arc::get_mut(&mut bank.rc.accounts).unwrap().accounts_db)
            .unwrap()
            .freeze_accounts(&bank.ancestors, frozen_account_pubkeys);

        // genesis needs stakes for all epochs up to the epoch implied by
        //  slot = 0 and genesis configuration
        {
            let stakes = bank.stakes.read().unwrap();
            for epoch in 0..=bank.get_leader_schedule_epoch(bank.slot) {
                bank.epoch_stakes
                    .insert(epoch, EpochStakes::new(&stakes, epoch));
            }
            bank.update_stake_history(None);
        }
        bank.update_clock(None);
        bank.update_rent();
        bank.update_epoch_schedule();
        bank.update_recent_blockhashes();
        bank
    }

    /// Create a new bank that points to an immutable checkpoint of another bank.
    pub fn new_from_parent(parent: &Arc<Bank>, collector_id: &Pubkey, slot: Slot) -> Self {
        Self::_new_from_parent(parent, collector_id, slot, &mut null_tracer())
    }

    pub fn new_from_parent_with_tracer(
        parent: &Arc<Bank>,
        collector_id: &Pubkey,
        slot: Slot,
        reward_calc_tracer: impl FnMut(&RewardCalculationEvent),
    ) -> Self {
        Self::_new_from_parent(parent, collector_id, slot, &mut Some(reward_calc_tracer))
    }

    fn _new_from_parent(
        parent: &Arc<Bank>,
        collector_id: &Pubkey,
        slot: Slot,
        reward_calc_tracer: &mut Option<impl FnMut(&RewardCalculationEvent)>,
    ) -> Self {
        parent.freeze();
        assert_ne!(slot, parent.slot());

        let epoch_schedule = parent.epoch_schedule;
        let epoch = epoch_schedule.get_epoch(slot);

        let rc = BankRc {
            accounts: Arc::new(Accounts::new_from_parent(
                &parent.rc.accounts,
                slot,
                parent.slot(),
                epoch,
            )),
            parent: RwLock::new(Some(parent.clone())),
            slot,
        };
        let src = StatusCacheRc {
            status_cache: parent.src.status_cache.clone(),
        };

        let fee_rate_governor =
            FeeRateGovernor::new_derived(&parent.fee_rate_governor, parent.signature_count());

        let spv_compatibility = parent.fix_spv_proofs_evm();

        let evm_state = parent
            .evm_state
            .read()
            .expect("parent evm state was poisoned")
            .new_from_parent(parent.clock().unix_timestamp, spv_compatibility);

        let mut new = Bank {
            rc,
            src,
            slot,
            epoch,
            evm_chain_id: parent.evm_chain_id,
            evm_state: RwLock::new(evm_state),
            blockhash_queue: RwLock::new(parent.blockhash_queue.read().unwrap().clone()),
            evm_blockhashes: RwLock::new(parent.evm_blockhashes.read().unwrap().clone()),

            // TODO: clean this up, so much special-case copying...
            hashes_per_tick: parent.hashes_per_tick,
            ticks_per_slot: parent.ticks_per_slot,
            ns_per_slot: parent.ns_per_slot,
            genesis_creation_time: parent.genesis_creation_time,
            unused: parent.unused,
            slots_per_year: parent.slots_per_year,
            epoch_schedule,
            collected_rent: AtomicU64::new(0),
            rent_collector: parent.rent_collector.clone_with_epoch(epoch),
            max_tick_height: (slot + 1) * parent.ticks_per_slot,
            block_height: parent.block_height + 1,
            fee_calculator: fee_rate_governor.create_fee_calculator(),
            fee_rate_governor,
            capitalization: AtomicU64::new(parent.capitalization()),
            inflation: parent.inflation.clone(),
            transaction_count: AtomicU64::new(parent.transaction_count()),
            transaction_error_count: AtomicU64::new(0),
            transaction_entries_count: AtomicU64::new(0),
            transactions_per_entry_max: AtomicU64::new(0),
            // we will .clone_with_epoch() this soon after stake data update; so just .clone() for now
            stakes: RwLock::new(parent.stakes.read().unwrap().clone()),
            epoch_stakes: parent.epoch_stakes.clone(),
            parent_hash: parent.hash(),
            parent_slot: parent.slot(),
            collector_id: *collector_id,
            collector_fees: AtomicU64::new(0),
            ancestors: HashMap::new(),
            hash: RwLock::new(Hash::default()),
            is_delta: AtomicBool::new(false),
            tick_height: AtomicU64::new(parent.tick_height.load(Relaxed)),
            signature_count: AtomicU64::new(0),
            message_processor: parent.message_processor.clone(),
            bpf_compute_budget: parent.bpf_compute_budget,
            feature_builtins: parent.feature_builtins.clone(),
            hard_forks: parent.hard_forks.clone(),
            last_vote_sync: AtomicU64::new(parent.last_vote_sync.load(Relaxed)),
            rewards: RwLock::new(vec![]),
            skip_drop: AtomicBool::new(false),
            cluster_type: parent.cluster_type,
            lazy_rent_collection: AtomicBool::new(parent.lazy_rent_collection.load(Relaxed)),
            no_stake_rewrite: AtomicBool::new(parent.no_stake_rewrite.load(Relaxed)),
            rewards_pool_pubkeys: parent.rewards_pool_pubkeys.clone(),
            cached_executors: RwLock::new((*parent.cached_executors.read().unwrap()).clone()),
            transaction_debug_keys: parent.transaction_debug_keys.clone(),
            transaction_log_collector_config: parent.transaction_log_collector_config.clone(),
            transaction_log_collector: Arc::new(RwLock::new(TransactionLogCollector::default())),
            feature_set: parent.feature_set.clone(),
            drop_callback: RwLock::new(OptionalDropCallback(
                parent
                    .drop_callback
                    .read()
                    .unwrap()
                    .0
                    .as_ref()
                    .map(|drop_callback| drop_callback.clone_box()),
            )),
            freeze_started: AtomicBool::new(false),
        };

        datapoint_info!(
            "bank-new_from_parent-heights",
            ("slot_height", slot, i64),
            ("block_height", new.block_height, i64)
        );

        new.ancestors.insert(new.slot(), 0);
        new.parents().iter().enumerate().for_each(|(i, p)| {
            new.ancestors.insert(p.slot(), i + 1);
        });

        // Following code may touch AccountsDb, requiring proper ancestors
        let parent_epoch = parent.epoch();
        if parent_epoch < new.epoch() {
            new.apply_feature_activations(false);
        }

        let cloned = new
            .stakes
            .read()
            .unwrap()
            .clone_with_epoch(epoch, new.stake_program_v2_enabled());
        *new.stakes.write().unwrap() = cloned;

        let leader_schedule_epoch = epoch_schedule.get_leader_schedule_epoch(slot);
        new.update_epoch_stakes(leader_schedule_epoch);
        new.update_slot_hashes();
        new.update_rewards(parent_epoch, reward_calc_tracer);
        new.update_stake_history(Some(parent_epoch));
        new.update_clock(Some(parent_epoch));
        new.update_fees();
        if !new.fix_recent_blockhashes_sysvar_delay() {
            new.update_recent_blockhashes();
        }

        new
    }

    /// Returns all ancestors excluding self.slot.
    pub(crate) fn proper_ancestors(&self) -> impl Iterator<Item = Slot> + '_ {
        self.ancestors
            .keys()
            .copied()
            .filter(move |slot| *slot != self.slot)
    }

    pub fn set_callback(&self, callback: Option<Box<dyn DropCallback + Send + Sync>>) {
        *self.drop_callback.write().unwrap() = OptionalDropCallback(callback);
    }

    /// Like `new_from_parent` but additionally:
    /// * Doesn't assume that the parent is anywhere near `slot`, parent could be millions of slots
    /// in the past
    /// * Adjusts the new bank's tick height to avoid having to run PoH for millions of slots
    /// * Freezes the new bank, assuming that the user will `Bank::new_from_parent` from this bank
    pub fn warp_from_parent(parent: &Arc<Bank>, collector_id: &Pubkey, slot: Slot) -> Self {
        let parent_timestamp = parent.clock().unix_timestamp;
        let mut new = Bank::new_from_parent(parent, collector_id, slot);
        new.apply_feature_activations(true);
        new.update_epoch_stakes(new.epoch_schedule().get_epoch(slot));
        new.tick_height.store(new.max_tick_height(), Relaxed);

        let mut clock = new.clock();
        clock.epoch_start_timestamp = parent_timestamp;
        clock.unix_timestamp = parent_timestamp;
        new.update_sysvar_account(&sysvar::clock::id(), |account| {
            create_account(
                &clock,
                new.inherit_specially_retained_account_fields(account),
            )
        });

        new.freeze();
        new
    }

    /// Create a bank from explicit arguments and deserialized fields from snapshot
    #[allow(clippy::float_cmp)]
    pub(crate) fn new_from_fields(
        evm_state: evm_state::EvmState,
        bank_rc: BankRc,
        genesis_config: &GenesisConfig,
        fields: BankFieldsToDeserialize,
        debug_keys: Option<Arc<HashSet<Pubkey>>>,
        additional_builtins: Option<&Builtins>,
    ) -> Self {
        fn new<T: Default>() -> T {
            T::default()
        }

        let mut bank = Self {
            rc: bank_rc,
            src: new(),
            evm_chain_id: genesis_config.evm_chain_id,
            evm_state: RwLock::new(evm_state),
            blockhash_queue: RwLock::new(fields.blockhash_queue),
            evm_blockhashes: RwLock::new(fields.evm_blockhashes),
            ancestors: fields.ancestors,
            hash: RwLock::new(fields.hash),
            parent_hash: fields.parent_hash,
            parent_slot: fields.parent_slot,
            hard_forks: Arc::new(RwLock::new(fields.hard_forks)),
            transaction_count: AtomicU64::new(fields.transaction_count),
            transaction_error_count: new(),
            transaction_entries_count: new(),
            transactions_per_entry_max: new(),
            tick_height: AtomicU64::new(fields.tick_height),
            signature_count: AtomicU64::new(fields.signature_count),
            capitalization: AtomicU64::new(fields.capitalization),
            max_tick_height: fields.max_tick_height,
            hashes_per_tick: fields.hashes_per_tick,
            ticks_per_slot: fields.ticks_per_slot,
            ns_per_slot: fields.ns_per_slot,
            genesis_creation_time: fields.genesis_creation_time,
            slots_per_year: fields.slots_per_year,
            unused: genesis_config.unused,
            slot: fields.slot,
            epoch: fields.epoch,
            block_height: fields.block_height,
            collector_id: fields.collector_id,
            collector_fees: AtomicU64::new(fields.collector_fees),
            fee_calculator: fields.fee_calculator,
            fee_rate_governor: fields.fee_rate_governor,
            collected_rent: AtomicU64::new(fields.collected_rent),
            // clone()-ing is needed to consider a gated behavior in rent_collector
            rent_collector: fields.rent_collector.clone_with_epoch(fields.epoch),
            epoch_schedule: fields.epoch_schedule,
            inflation: Arc::new(RwLock::new(fields.inflation)),
            stakes: RwLock::new(fields.stakes),
            epoch_stakes: fields.epoch_stakes,
            is_delta: AtomicBool::new(fields.is_delta),
            message_processor: new(),
            bpf_compute_budget: None,
            feature_builtins: new(),
            last_vote_sync: new(),
            rewards: new(),
            skip_drop: new(),
            cluster_type: Some(genesis_config.cluster_type),
            lazy_rent_collection: new(),
            no_stake_rewrite: new(),
            rewards_pool_pubkeys: new(),
            cached_executors: RwLock::new(CowCachedExecutors::new(Arc::new(RwLock::new(
                CachedExecutors::new(MAX_CACHED_EXECUTORS),
            )))),
            transaction_debug_keys: debug_keys,
            transaction_log_collector_config: new(),
            transaction_log_collector: new(),
            feature_set: new(),
            drop_callback: RwLock::new(OptionalDropCallback(None)),
            freeze_started: AtomicBool::new(fields.hash != Hash::default()),
        };
        bank.finish_init(genesis_config, additional_builtins);

        // Sanity assertions between bank snapshot and genesis config
        // Consider removing from serializable bank state
        // (BankFieldsToSerialize/BankFieldsToDeserialize) and initializing
        // from the passed in genesis_config instead (as new()/new_with_paths() already do)
        assert_eq!(
            bank.hashes_per_tick,
            genesis_config.poh_config.hashes_per_tick
        );
        assert_eq!(bank.ticks_per_slot, genesis_config.ticks_per_slot);
        assert_eq!(
            bank.ns_per_slot,
            genesis_config.poh_config.target_tick_duration.as_nanos()
                * genesis_config.ticks_per_slot as u128
        );
        assert_eq!(bank.genesis_creation_time, genesis_config.creation_time);
        assert_eq!(bank.unused, genesis_config.unused);
        assert_eq!(bank.max_tick_height, (bank.slot + 1) * bank.ticks_per_slot);
        assert_eq!(
            bank.slots_per_year,
            years_as_slots(
                1.0,
                &genesis_config.poh_config.target_tick_duration,
                bank.ticks_per_slot,
            )
        );
        assert_eq!(bank.epoch_schedule, genesis_config.epoch_schedule);
        assert_eq!(bank.epoch, bank.epoch_schedule.get_epoch(bank.slot));
        bank.fee_rate_governor.lamports_per_signature = bank.fee_calculator.lamports_per_signature;
        assert_eq!(
            bank.fee_rate_governor.create_fee_calculator(),
            bank.fee_calculator
        );
        bank
    }

    /// Return subset of bank fields representing serializable state
    pub(crate) fn get_fields_to_serialize(&self) -> BankFieldsToSerialize {
        BankFieldsToSerialize {
            blockhash_queue: &self.blockhash_queue,
            evm_blockhashes: &self.evm_blockhashes,
            ancestors: &self.ancestors,
            hash: *self.hash.read().unwrap(),
            parent_hash: self.parent_hash,
            parent_slot: self.parent_slot,
            hard_forks: &*self.hard_forks,
            transaction_count: self.transaction_count.load(Relaxed),
            tick_height: self.tick_height.load(Relaxed),
            signature_count: self.signature_count.load(Relaxed),
            capitalization: self.capitalization.load(Relaxed),
            max_tick_height: self.max_tick_height,
            hashes_per_tick: self.hashes_per_tick,
            ticks_per_slot: self.ticks_per_slot,
            ns_per_slot: self.ns_per_slot,
            genesis_creation_time: self.genesis_creation_time,
            slots_per_year: self.slots_per_year,
            unused: self.unused,
            slot: self.slot,
            epoch: self.epoch,
            block_height: self.block_height,
            collector_id: self.collector_id,
            collector_fees: self.collector_fees.load(Relaxed),
            fee_calculator: self.fee_calculator.clone(),
            fee_rate_governor: self.fee_rate_governor.clone(),
            collected_rent: self.collected_rent.load(Relaxed),
            rent_collector: self.rent_collector.clone(),
            epoch_schedule: self.epoch_schedule,
            inflation: *self.inflation.read().unwrap(),
            stakes: &self.stakes,
            epoch_stakes: &self.epoch_stakes,
            is_delta: self.is_delta.load(Relaxed),
            evm_chain_id: self.evm_chain_id,
            evm_persist_feilds: self.evm_state.read().unwrap().clone().save_state(),
        }
    }

    pub fn evm_block(&self) -> Option<evm_state::Block> {
        self.evm_state.read().unwrap().get_block()
    }

    pub fn collector_id(&self) -> &Pubkey {
        &self.collector_id
    }

    pub fn slot(&self) -> Slot {
        self.slot
    }

    pub fn epoch(&self) -> Epoch {
        self.epoch
    }

    pub fn first_normal_epoch(&self) -> Epoch {
        self.epoch_schedule.first_normal_epoch
    }

    pub fn freeze_lock(&self) -> RwLockReadGuard<Hash> {
        self.hash.read().unwrap()
    }

    pub fn hash(&self) -> Hash {
        *self.hash.read().unwrap()
    }

    pub fn is_frozen(&self) -> bool {
        *self.hash.read().unwrap() != Hash::default()
    }

    pub fn freeze_started(&self) -> bool {
        self.freeze_started.load(Relaxed)
    }

    pub fn status_cache_ancestors(&self) -> Vec<u64> {
        let mut roots = self.src.status_cache.read().unwrap().roots().clone();
        let min = roots.iter().min().cloned().unwrap_or(0);
        for ancestor in self.ancestors.keys() {
            if *ancestor >= min {
                roots.insert(*ancestor);
            }
        }

        let mut ancestors: Vec<_> = roots.into_iter().collect();
        #[allow(clippy::stable_sort_primitive)]
        ancestors.sort();
        ancestors
    }

    /// computed unix_timestamp at this slot height
    pub fn unix_timestamp_from_genesis(&self) -> i64 {
        self.genesis_creation_time + ((self.slot as u128 * self.ns_per_slot) / 1_000_000_000) as i64
    }

    fn update_sysvar_account<F>(&self, pubkey: &Pubkey, updater: F)
    where
        F: Fn(&Option<Account>) -> Account,
    {
        let old_account = self.get_sysvar_account(pubkey);
        let new_account = updater(&old_account);

        self.store_account_and_update_capitalization(pubkey, &new_account);
    }

    fn inherit_specially_retained_account_fields(
        &self,
        old_account: &Option<Account>,
    ) -> InheritableAccountFields {
        (
            old_account.as_ref().map(|a| a.lamports).unwrap_or(1),
            INITIAL_RENT_EPOCH,
        )
    }

    /// Unused conversion
    pub fn get_unused_from_slot(rooted_slot: Slot, unused: u64) -> u64 {
        (rooted_slot + (unused - 1)) / unused
    }

    pub fn clock(&self) -> sysvar::clock::Clock {
        from_account(&self.get_account(&sysvar::clock::id()).unwrap_or_default())
            .unwrap_or_default()
    }

    fn update_clock(&self, parent_epoch: Option<Epoch>) {
        let mut unix_timestamp = self.clock().unix_timestamp;
        let warp_timestamp_again = self
            .feature_set
            .activated_slot(&feature_set::warp_timestamp_again::id());
        let epoch_start_timestamp = if warp_timestamp_again == Some(self.slot()) {
            None
        } else {
            let epoch = if let Some(epoch) = parent_epoch {
                epoch
            } else {
                self.epoch()
            };
            let first_slot_in_epoch = self.epoch_schedule.get_first_slot_in_epoch(epoch);
            Some((first_slot_in_epoch, self.clock().epoch_start_timestamp))
        };
        let max_allowable_drift = if self
            .feature_set
            .is_active(&feature_set::warp_timestamp_again::id())
        {
            MaxAllowableDrift {
                fast: MAX_ALLOWABLE_DRIFT_PERCENTAGE_FAST,
                slow: MAX_ALLOWABLE_DRIFT_PERCENTAGE_SLOW,
            }
        } else {
            MaxAllowableDrift {
                fast: MAX_ALLOWABLE_DRIFT_PERCENTAGE,
                slow: MAX_ALLOWABLE_DRIFT_PERCENTAGE,
            }
        };

        let ancestor_timestamp = self.clock().unix_timestamp;
        if let Some(timestamp_estimate) =
            self.get_timestamp_estimate(max_allowable_drift, epoch_start_timestamp)
        {
            unix_timestamp = timestamp_estimate;
            if timestamp_estimate < ancestor_timestamp {
                unix_timestamp = ancestor_timestamp;
            }
        }
        datapoint_info!(
            "bank-timestamp-correction",
            ("slot", self.slot(), i64),
            ("from_genesis", self.unix_timestamp_from_genesis(), i64),
            ("corrected", unix_timestamp, i64),
            ("ancestor_timestamp", ancestor_timestamp, i64),
        );
        let mut epoch_start_timestamp =
            // On epoch boundaries, update epoch_start_timestamp
            if parent_epoch.is_some() && parent_epoch.unwrap() != self.epoch() {
                unix_timestamp
            } else {
                self.clock().epoch_start_timestamp
            };
        if self.slot == 0 {
            unix_timestamp = self.unix_timestamp_from_genesis();
            epoch_start_timestamp = self.unix_timestamp_from_genesis();
        }
        let clock = sysvar::clock::Clock {
            slot: self.slot,
            epoch_start_timestamp,
            epoch: self.epoch_schedule.get_epoch(self.slot),
            leader_schedule_epoch: self.epoch_schedule.get_leader_schedule_epoch(self.slot),
            unix_timestamp,
        };
        self.update_sysvar_account(&sysvar::clock::id(), |account| {
            create_account(
                &clock,
                self.inherit_specially_retained_account_fields(account),
            )
        });
    }

    fn update_slot_history(&self) {
        self.update_sysvar_account(&sysvar::slot_history::id(), |account| {
            let mut slot_history = account
                .as_ref()
                .map(|account| from_account::<SlotHistory>(&account).unwrap())
                .unwrap_or_default();
            slot_history.add(self.slot());
            create_account(
                &slot_history,
                self.inherit_specially_retained_account_fields(account),
            )
        });
    }

    fn update_slot_hashes(&self) {
        self.update_sysvar_account(&sysvar::slot_hashes::id(), |account| {
            let mut slot_hashes = account
                .as_ref()
                .map(|account| from_account::<SlotHashes>(&account).unwrap())
                .unwrap_or_default();
            slot_hashes.add(self.parent_slot, self.parent_hash);
            create_account(
                &slot_hashes,
                self.inherit_specially_retained_account_fields(account),
            )
        });
    }

    pub fn get_slot_history(&self) -> SlotHistory {
        from_account(&self.get_account(&sysvar::slot_history::id()).unwrap()).unwrap()
    }

    fn update_epoch_stakes(&mut self, leader_schedule_epoch: Epoch) {
        // update epoch_stakes cache
        //  if my parent didn't populate for this staker's epoch, we've
        //  crossed a boundary
        if self.epoch_stakes.get(&leader_schedule_epoch).is_none() {
            self.epoch_stakes.retain(|&epoch, _| {
                epoch >= leader_schedule_epoch.saturating_sub(MAX_LEADER_SCHEDULE_STAKES)
            });

            let new_epoch_stakes =
                EpochStakes::new(&self.stakes.read().unwrap(), leader_schedule_epoch);
            {
                let vote_stakes: HashMap<_, _> = self
                    .stakes
                    .read()
                    .unwrap()
                    .vote_accounts()
                    .iter()
                    .map(|(pubkey, (stake, _))| (*pubkey, *stake))
                    .collect();
                info!(
                    "new epoch stakes, epoch: {}, stakes: {:#?}, total_stake: {}",
                    leader_schedule_epoch,
                    vote_stakes,
                    new_epoch_stakes.total_stake(),
                );
            }
            self.epoch_stakes
                .insert(leader_schedule_epoch, new_epoch_stakes);
        }
    }

    fn update_fees(&self) {
        self.update_sysvar_account(&sysvar::fees::id(), |account| {
            create_account(
                &sysvar::fees::Fees::new(&self.fee_calculator),
                self.inherit_specially_retained_account_fields(account),
            )
        });
    }

    fn update_rent(&self) {
        self.update_sysvar_account(&sysvar::rent::id(), |account| {
            create_account(
                &self.rent_collector.rent,
                self.inherit_specially_retained_account_fields(account),
            )
        });
    }

    fn update_epoch_schedule(&self) {
        self.update_sysvar_account(&sysvar::epoch_schedule::id(), |account| {
            create_account(
                &self.epoch_schedule,
                self.inherit_specially_retained_account_fields(account),
            )
        });
    }

    fn update_stake_history(&self, epoch: Option<Epoch>) {
        if epoch == Some(self.epoch()) {
            return;
        }
        // if I'm the first Bank in an epoch, ensure stake_history is updated
        self.update_sysvar_account(&sysvar::stake_history::id(), |account| {
            create_account::<sysvar::stake_history::StakeHistory>(
                &self.stakes.read().unwrap().history(),
                self.inherit_specially_retained_account_fields(account),
            )
        });
    }

    pub fn epoch_duration_in_years(&self, prev_epoch: Epoch) -> f64 {
        // period: time that has passed as a fraction of a year, basically the length of
        //  an epoch as a fraction of a year
        //  calculated as: slots_elapsed / (slots / year)
        self.epoch_schedule.get_slots_in_epoch(prev_epoch) as f64 / self.slots_per_year
    }

    fn rewrite_stakes(&self) -> (usize, usize) {
        let mut examined_count = 0;
        let mut rewritten_count = 0;
        self.cloned_stake_delegations()
            .into_iter()
            .for_each(|(stake_pubkey, _delegation)| {
                examined_count += 1;
                if let Some(mut stake_account) = self.get_account(&stake_pubkey) {
                    if let Ok(result) =
                        stake_state::rewrite_stakes(&mut stake_account, &self.rent_collector.rent)
                    {
                        self.store_account(&stake_pubkey, &stake_account);
                        let message = format!("rewrote stake: {}, {:?}", stake_pubkey, result);
                        info!("{}", message);
                        datapoint_info!("stake_info", ("info", message, String));
                        rewritten_count += 1;
                    }
                }
            });

        info!(
            "bank (slot: {}): rewrite_stakes: {} accounts rewritten / {} accounts examined",
            self.slot(),
            rewritten_count,
            examined_count,
        );
        datapoint_info!(
            "rewrite-stakes",
            ("examined_count", examined_count, i64),
            ("rewritten_count", rewritten_count, i64)
        );

        (examined_count, rewritten_count)
    }

    // Calculates the starting-slot for inflation from the activation slot.
    // This method assumes that `pico_inflation` will be enabled before `full_inflation`, giving
    // precedence to the latter. However, since `pico_inflation` is fixed-rate Inflation, should
    // `pico_inflation` be enabled 2nd, the incorrect start slot provided here should have no
    // effect on the inflation calculation.
    fn get_inflation_start_slot(&self) -> Slot {
        let mut slots = self
            .feature_set
            .full_inflation_features_enabled()
            .iter()
            .filter_map(|id| self.feature_set.activated_slot(&id))
            .collect::<Vec<_>>();
        slots.sort_unstable();
        slots.get(0).cloned().unwrap_or_else(|| {
            self.feature_set
                .activated_slot(&feature_set::pico_inflation::id())
                .unwrap_or(0)
        })
    }

    fn get_inflation_num_slots(&self) -> u64 {
        let inflation_activation_slot = self.get_inflation_start_slot();
        // Normalize inflation_start to align with the start of rewards accrual.
        let inflation_start_slot = self.epoch_schedule.get_first_slot_in_epoch(
            self.epoch_schedule
                .get_epoch(inflation_activation_slot)
                .saturating_sub(1),
        );
        self.epoch_schedule.get_first_slot_in_epoch(self.epoch()) - inflation_start_slot
    }

    pub fn slot_in_year_for_inflation(&self) -> f64 {
        let num_slots = self.get_inflation_num_slots();

        // calculated as: num_slots / (slots / year)
        num_slots as f64 / self.slots_per_year
    }

    // update rewards based on the previous epoch
    fn update_rewards(
        &mut self,
        prev_epoch: Epoch,
        reward_calc_tracer: &mut Option<impl FnMut(&RewardCalculationEvent)>,
    ) {
        if prev_epoch == self.epoch() {
            return;
        }
        // if I'm the first Bank in an epoch, count, claim, disburse rewards from Inflation

        let slot_in_year = self.slot_in_year_for_inflation();
        let epoch_duration_in_years = self.epoch_duration_in_years(prev_epoch);

        let (validator_rate, foundation_rate) = {
            let inflation = self.inflation.read().unwrap();
            (
                (*inflation).validator(slot_in_year),
                (*inflation).foundation(slot_in_year),
            )
        };

        let capitalization = self.capitalization();
        let validator_rewards =
            (validator_rate * capitalization as f64 * epoch_duration_in_years) as u64;

        let old_vote_balance_and_staked = self.stakes.read().unwrap().vote_balance_and_staked();

        let validator_point_value = self.pay_validator_rewards(
            prev_epoch,
            validator_rewards,
            reward_calc_tracer,
            self.stake_program_v2_enabled(),
        );

        if !self
            .feature_set
            .is_active(&feature_set::deprecate_rewards_sysvar::id())
        {
            // this sysvar can be retired once `pico_inflation` is enabled on all clusters
            self.update_sysvar_account(&sysvar::rewards::id(), |account| {
                create_account(
                    &sysvar::rewards::Rewards::new(validator_point_value),
                    self.inherit_specially_retained_account_fields(account),
                )
            });
        }

        let new_vote_balance_and_staked = self.stakes.read().unwrap().vote_balance_and_staked();
        let validator_rewards_paid = new_vote_balance_and_staked - old_vote_balance_and_staked;
        assert_eq!(
            validator_rewards_paid,
            u64::try_from(
                self.rewards
                    .read()
                    .unwrap()
                    .iter()
                    .map(|(_address, reward_info)| {
                        match reward_info.reward_type {
                            RewardType::Voting | RewardType::Staking => reward_info.lamports,
                            _ => 0,
                        }
                    })
                    .sum::<i64>()
            )
            .unwrap()
        );

        // verify that we didn't pay any more than we expected to
        assert!(validator_rewards >= validator_rewards_paid);

        info!(
            "distributed inflation: {} (rounded from: {})",
            validator_rewards_paid, validator_rewards
        );

        self.capitalization
            .fetch_add(validator_rewards_paid, Relaxed);

        let active_stake = if let Some(stake_history_entry) =
            self.stakes.read().unwrap().history().get(&prev_epoch)
        {
            stake_history_entry.effective
        } else {
            0
        };

        datapoint_warn!(
            "epoch_rewards",
            ("slot", self.slot, i64),
            ("epoch", prev_epoch, i64),
            ("validator_rate", validator_rate, f64),
            ("foundation_rate", foundation_rate, f64),
            ("epoch_duration_in_years", epoch_duration_in_years, f64),
            ("validator_rewards", validator_rewards_paid, i64),
            ("active_stake", active_stake, i64),
            ("pre_capitalization", capitalization, i64),
            ("post_capitalization", self.capitalization(), i64)
        );
    }

    /// map stake delegations into resolved (pubkey, account) pairs
    ///  returns a map (has to be copied) of loaded
    ///   ( Vec<(staker info)> (voter account) ) keyed by voter pubkey
    ///
    /// Filters out invalid pairs
    fn stake_delegation_accounts(
        &self,
        reward_calc_tracer: &mut Option<impl FnMut(&RewardCalculationEvent)>,
    ) -> HashMap<Pubkey, (Vec<(Pubkey, Account)>, Account)> {
        let mut accounts = HashMap::new();

        self.stakes
            .read()
            .unwrap()
            .stake_delegations()
            .iter()
            .for_each(|(stake_pubkey, delegation)| {
                match (
                    self.get_account(&stake_pubkey),
                    self.get_account(&delegation.voter_pubkey),
                ) {
                    (Some(stake_account), Some(vote_account)) => {
                        // call tracer to catch any illegal data if any
                        if let Some(reward_calc_tracer) = reward_calc_tracer {
                            reward_calc_tracer(&RewardCalculationEvent::Staking(
                                stake_pubkey,
                                &InflationPointCalculationEvent::Delegation(
                                    *delegation,
                                    vote_account.owner,
                                ),
                            ));
                        }
                        if self
                            .feature_set
                            .is_active(&feature_set::filter_stake_delegation_accounts::id())
                            && (stake_account.owner != solana_stake_program::id()
                                || vote_account.owner != solana_vote_program::id())
                        {
                            datapoint_warn!(
                                "bank-stake_delegation_accounts-invalid-account",
                                ("slot", self.slot() as i64, i64),
                                ("stake-address", format!("{:?}", stake_pubkey), String),
                                (
                                    "vote-address",
                                    format!("{:?}", delegation.voter_pubkey),
                                    String
                                ),
                            );
                            return;
                        }
                        let entry = accounts
                            .entry(delegation.voter_pubkey)
                            .or_insert((Vec::new(), vote_account));
                        entry.0.push((*stake_pubkey, stake_account));
                    }
                    (_, _) => {}
                }
            });

        accounts
    }

    /// iterate over all stakes, redeem vote credits for each stake we can
    ///   successfully load and parse, return the lamport value of one point
    fn pay_validator_rewards(
        &mut self,
        rewarded_epoch: Epoch,
        rewards: u64,
        reward_calc_tracer: &mut Option<impl FnMut(&RewardCalculationEvent)>,
        fix_stake_deactivate: bool,
    ) -> f64 {
        let stake_history = self.stakes.read().unwrap().history().clone();

        let mut stake_delegation_accounts = self.stake_delegation_accounts(reward_calc_tracer);

        let points: u128 = stake_delegation_accounts
            .iter()
            .flat_map(|(_vote_pubkey, (stake_group, vote_account))| {
                stake_group
                    .iter()
                    .map(move |(_stake_pubkey, stake_account)| (stake_account, vote_account))
            })
            .map(|(stake_account, vote_account)| {
                stake_state::calculate_points(
                    &stake_account,
                    &vote_account,
                    Some(&stake_history),
                    fix_stake_deactivate,
                )
                .unwrap_or(0)
            })
            .sum();

        if points == 0 {
            return 0.0;
        }

        let point_value = PointValue { rewards, points };

        let mut rewards = vec![];
        // pay according to point value
        for (vote_pubkey, (stake_group, vote_account)) in stake_delegation_accounts.iter_mut() {
            let mut vote_account_changed = false;
            let voters_account_pre_balance = vote_account.lamports;

            for (stake_pubkey, stake_account) in stake_group.iter_mut() {
                // curry closure to add the contextual stake_pubkey
                let mut reward_calc_tracer = reward_calc_tracer.as_mut().map(|outer| {
                    let stake_pubkey = *stake_pubkey;
                    // inner
                    move |inner_event: &_| {
                        outer(&RewardCalculationEvent::Staking(&stake_pubkey, inner_event))
                    }
                });
                let redeemed = stake_state::redeem_rewards(
                    rewarded_epoch,
                    stake_account,
                    vote_account,
                    &point_value,
                    Some(&stake_history),
                    &mut reward_calc_tracer.as_mut(),
                    fix_stake_deactivate,
                );
                if let Ok((stakers_reward, _voters_reward)) = redeemed {
                    self.store_account(&stake_pubkey, &stake_account);
                    vote_account_changed = true;

                    if stakers_reward > 0 {
                        rewards.push((
                            *stake_pubkey,
                            RewardInfo {
                                reward_type: RewardType::Staking,
                                lamports: stakers_reward as i64,
                                post_balance: stake_account.lamports,
                            },
                        ));
                    }
                } else {
                    debug!(
                        "stake_state::redeem_rewards() failed for {}: {:?}",
                        stake_pubkey, redeemed
                    );
                }
            }

            if vote_account_changed {
                let post_balance = vote_account.lamports;
                let lamports = (post_balance - voters_account_pre_balance) as i64;
                if lamports != 0 {
                    rewards.push((
                        *vote_pubkey,
                        RewardInfo {
                            reward_type: RewardType::Voting,
                            lamports,
                            post_balance,
                        },
                    ));
                }
                self.store_account(&vote_pubkey, &vote_account);
            }
        }
        self.rewards.write().unwrap().append(&mut rewards);

        point_value.rewards as f64 / point_value.points as f64
    }

    fn update_recent_blockhashes_locked(&self, locked_blockhash_queue: &BlockhashQueue) {
        self.update_sysvar_account(&sysvar::recent_blockhashes::id(), |account| {
            let recent_blockhash_iter = locked_blockhash_queue.get_recent_blockhashes();
            recent_blockhashes_account::create_account_with_data_and_fields(
                recent_blockhash_iter,
                self.inherit_specially_retained_account_fields(account),
            )
        });
    }

    fn update_recent_evm_blockhashes_locked(&self, locked_blockhash_queue: &BlockHashEvm) {
        self.update_sysvar_account(&sysvar::recent_evm_blockhashes::id(), |account| {
            let mut hashes = [Hash::default(); crate::blockhash_queue::MAX_EVM_BLOCKHASHES];
            for (i, hash) in locked_blockhash_queue.get_hashes().iter().enumerate() {
                hashes[i] = Hash::new_from_array(*hash.as_fixed_bytes())
            }
            recent_evm_blockhashes_account::create_account_with_data(
                self.inherit_specially_retained_account_balance(account),
                hashes,
            )
        });
    }

    pub fn update_recent_blockhashes(&self) {
        let blockhash_queue = self.blockhash_queue.read().unwrap();
        let evm_blockhashes = self.evm_blockhashes.read().unwrap();
        self.update_recent_blockhashes_locked(&blockhash_queue);
        if !self.fix_recent_blockhashes_sysvar_evm() {
            self.update_recent_evm_blockhashes_locked(&evm_blockhashes);
        }
    }

    fn get_timestamp_estimate(
        &self,
        max_allowable_drift: MaxAllowableDrift,
        epoch_start_timestamp: Option<(Slot, UnixTimestamp)>,
    ) -> Option<UnixTimestamp> {
        let mut get_timestamp_estimate_time = Measure::start("get_timestamp_estimate");
        let slots_per_epoch = self.epoch_schedule().slots_per_epoch;
        let recent_timestamps =
            self.vote_accounts()
                .into_iter()
                .filter_map(|(pubkey, (_, account))| {
                    let vote_state = account.vote_state();
                    let vote_state = vote_state.as_ref().ok()?;
                    let slot_delta = self.slot().checked_sub(vote_state.last_timestamp.slot)?;
                    if slot_delta <= slots_per_epoch {
                        Some((
                            pubkey,
                            (
                                vote_state.last_timestamp.slot,
                                vote_state.last_timestamp.timestamp,
                            ),
                        ))
                    } else {
                        None
                    }
                });
        let slot_duration = Duration::from_nanos(self.ns_per_slot as u64);
        let epoch = self.epoch_schedule().get_epoch(self.slot());
        let stakes = self.epoch_vote_accounts(epoch)?;
        let stake_weighted_timestamp = calculate_stake_weighted_timestamp(
            recent_timestamps,
            stakes,
            self.slot(),
            slot_duration,
            epoch_start_timestamp,
            max_allowable_drift,
            self.feature_set
                .is_active(&feature_set::warp_timestamp_again::id()),
        );
        get_timestamp_estimate_time.stop();
        datapoint_info!(
            "bank-timestamp",
            (
                "get_timestamp_estimate_us",
                get_timestamp_estimate_time.as_us(),
                i64
            ),
        );
        stake_weighted_timestamp
    }

    // Distribute collected transaction fees for this slot to collector_id (= current leader).
    //
    // Each validator is incentivized to process more transactions to earn more transaction fees.
    // Transaction fees are rewarded for the computing resource utilization cost, directly
    // proportional to their actual processing power.
    //
    // collector_id is rotated according to stake-weighted leader schedule. So the opportunity of
    // earning transaction fees are fairly distributed by stake. And missing the opportunity
    // (not producing a block as a leader) earns nothing. So, being online is incentivized as a
    // form of transaction fees as well.
    //
    // On the other hand, rent fees are distributed under slightly different philosophy, while
    // still being stake-weighted.
    // Ref: distribute_rent_to_validators
    fn collect_fees(&self) {
        let collector_fees = self.collector_fees.load(Relaxed) as u64;

        if collector_fees != 0 {
            let (unburned, burned) = self.fee_rate_governor.burn(collector_fees);
            // burn a portion of fees
            debug!(
                "distributed fee: {} (rounded from: {}, burned: {})",
                unburned, collector_fees, burned
            );

            let post_balance = self.deposit(&self.collector_id, unburned);
            if unburned != 0 {
                self.rewards.write().unwrap().push((
                    self.collector_id,
                    RewardInfo {
                        reward_type: RewardType::Fee,
                        lamports: unburned as i64,
                        post_balance,
                    },
                ));
            }
            self.capitalization.fetch_sub(burned, Relaxed);
        }
    }

    pub fn commit_evm(&self) {
        let apply_start = std::time::Instant::now();
        let hash = self
            .evm_state
            .write()
            .expect("evm state was poisoned")
            .try_commit(self.slot(), self.last_blockhash().0)
            .expect("failed to commit evm");
        debug!(
            "EVM state commit takes {} us",
            apply_start.elapsed().as_micros()
        );

        debug!(
            "Set evm state root to {:?} at block {}",
            self.evm_state.read().unwrap().last_root(),
            self.evm_state.read().unwrap().block_number()
        );

        let mut w_evm_blockhash_queue = self
            .evm_blockhashes
            .write()
            .expect("evm blockchashes poisoned");

        if let Some(hash) = hash {
            w_evm_blockhash_queue.insert_hash(hash);
            if self.fix_recent_blockhashes_sysvar_evm() {
                self.update_recent_evm_blockhashes_locked(&w_evm_blockhash_queue);
            }
        }
    }

    pub fn rehash(&self) {
        let mut hash = self.hash.write().unwrap();
        let new = self.hash_internal_state();
        if new != *hash {
            warn!("Updating bank hash to {}", new);
            *hash = new;
        }
    }

    pub fn freeze(&self) {
        // This lock prevents any new commits from BankingStage
        // `process_and_record_transactions_locked()` from coming
        // in after the last tick is observed. This is because in
        // BankingStage, any transaction successfully recorded in
        // `record_transactions()` is recorded after this `hash` lock
        // is grabbed. At the time of the successful record,
        // this means the PoH has not yet reached the last tick,
        // so this means freeze() hasn't been called yet. And because
        // BankingStage doesn't release this hash lock until both
        // record and commit are finished, those transactions will be
        // committed before this write lock can be obtained here.
        let mut hash = self.hash.write().unwrap();

        if *hash == Hash::default() {
            // finish up any deferred changes to account state
            self.collect_rent_eagerly();
            self.collect_fees();
            self.distribute_rent();
            self.update_slot_history();
            self.run_incinerator();
            self.commit_evm();

            // freeze is a one-way trip, idempotent
            self.freeze_started.store(true, Relaxed);
            *hash = self.hash_internal_state();
            self.rc.accounts.accounts_db.mark_slot_frozen(self.slot());
        }
    }

    // Should not be called outside of startup, will race with
    // concurrent cleaning logic in AccountsBackgroundService
    pub fn exhaustively_free_unused_resource(&self) {
        let mut flush = Measure::start("flush");
        // Flush all the rooted accounts. Must be called after `squash()`,
        // so that AccountsDb knows what the roots are.
        self.force_flush_accounts_cache();
        flush.stop();

        let mut clean = Measure::start("clean");
        // Don't clean the slot we're snapshotting because it may have zero-lamport
        // accounts that were included in the bank delta hash when the bank was frozen,
        // and if we clean them here, any newly created snapshot's hash for this bank
        // may not match the frozen hash.
        self.clean_accounts(true);
        clean.stop();

        let mut shrink = Measure::start("shrink");
        self.shrink_all_slots();
        shrink.stop();

        info!(
            "exhaustively_free_unused_resource()
            flush: {},
            clean: {},
            shrink: {}",
            flush, clean, shrink,
        );
    }

    pub fn epoch_schedule(&self) -> &EpochSchedule {
        &self.epoch_schedule
    }

    /// squash the parent's state up into this Bank,
    ///   this Bank becomes a root
    pub fn squash(&self) {
        self.freeze();

        //this bank and all its parents are now on the rooted path
        let mut roots = vec![self.slot()];
        roots.append(&mut self.parents().iter().map(|p| p.slot()).collect());

        let mut squash_accounts_time = Measure::start("squash_accounts_time");
        for slot in roots.iter().rev() {
            // root forks cannot be purged
            self.rc.accounts.add_root(*slot);
        }
        squash_accounts_time.stop();

        *self.rc.parent.write().unwrap() = None;

        let mut squash_cache_time = Measure::start("squash_cache_time");
        roots
            .iter()
            .for_each(|slot| self.src.status_cache.write().unwrap().add_root(*slot));
        squash_cache_time.stop();

        datapoint_debug!(
            "tower-observed",
            ("squash_accounts_ms", squash_accounts_time.as_ms(), i64),
            ("squash_cache_ms", squash_cache_time.as_ms(), i64),
        );
    }

    /// Return the more recent checkpoint of this bank instance.
    pub fn parent(&self) -> Option<Arc<Bank>> {
        self.rc.parent.read().unwrap().clone()
    }

    pub fn parent_slot(&self) -> Slot {
        self.parent_slot
    }

    fn process_genesis_config(&mut self, genesis_config: &GenesisConfig) {
        // Bootstrap validator collects fees until `new_from_parent` is called.
        self.fee_rate_governor = genesis_config.fee_rate_governor.clone();
        self.fee_calculator = self.fee_rate_governor.create_fee_calculator();

        for (pubkey, account) in genesis_config.accounts.iter() {
            if self.get_account(&pubkey).is_some() {
                panic!("{} repeated in genesis config", pubkey);
            }
            self.store_account(pubkey, account);
            self.capitalization.fetch_add(account.lamports, Relaxed);
        }
        // updating sysvars (the fees sysvar in this case) now depends on feature activations in
        // genesis_config.accounts above
        self.update_fees();

        for (pubkey, account) in genesis_config.rewards_pools.iter() {
            if self.get_account(&pubkey).is_some() {
                panic!("{} repeated in genesis config", pubkey);
            }
            self.store_account(pubkey, account);
        }

        // highest staked node is the first collector
        self.collector_id = self
            .stakes
            .read()
            .unwrap()
            .highest_staked_node()
            .unwrap_or_default();

        self.blockhash_queue
            .write()
            .unwrap()
            .genesis_hash(&genesis_config.hash(), &self.fee_calculator);

        self.hashes_per_tick = genesis_config.hashes_per_tick();
        self.ticks_per_slot = genesis_config.ticks_per_slot();
        self.ns_per_slot = genesis_config.ns_per_slot();
        self.genesis_creation_time = genesis_config.creation_time;
        self.unused = genesis_config.unused;
        self.max_tick_height = (self.slot + 1) * self.ticks_per_slot;
        self.slots_per_year = genesis_config.slots_per_year();

        self.epoch_schedule = genesis_config.epoch_schedule;

        self.inflation = Arc::new(RwLock::new(genesis_config.inflation));

        self.rent_collector = RentCollector::new(
            self.epoch,
            &self.epoch_schedule,
            self.slots_per_year,
            &genesis_config.rent,
        );

        // Add additional native programs specified in the genesis config
        for (name, program_id) in &genesis_config.native_instruction_processors {
            self.add_native_program(name, program_id, false);
        }
        // Add account for evm.
        let evm_executor_account = native_loader::create_loadable_account("Evm Processor", 1);

        if !self.simple_capitalization_enabled() {
            self.store_account(&solana_sdk::evm_loader::id(), &evm_executor_account);
        } else {
            self.store_account_and_update_capitalization(
                &solana_sdk::evm_loader::id(),
                &evm_executor_account,
            );
        }
    }

    // NOTE: must hold idempotent for the same set of arguments
    pub fn add_native_program(&self, name: &str, program_id: &Pubkey, must_replace: bool) {
        let existing_genuine_program = if let Some(mut account) = self.get_account(&program_id) {
            // it's very unlikely to be squatted at program_id as non-system account because of burden to
            // find victim's pubkey/hash. So, when account.owner is indeed native_loader's, it's
            // safe to assume it's a genuine program.
            if native_loader::check_id(&account.owner) {
                Some(account)
            } else {
                // malicious account is pre-occupying at program_id
                // forcibly burn and purge it

                self.capitalization.fetch_sub(account.lamports, Relaxed);

                // Resetting account balance to 0 is needed to really purge from AccountsDb and
                // flush the Stakes cache
                account.lamports = 0;
                self.store_account(&program_id, &account);
                None
            }
        } else {
            None
        };

        if must_replace {
            // updating native program

            match &existing_genuine_program {
                None => panic!(
                    "There is no account to replace with native program ({}, {}).",
                    name, program_id
                ),
                Some(account) => {
                    if *name == String::from_utf8_lossy(&account.data) {
                        // nop; it seems that already AccountsDb is updated.
                        return;
                    }
                    // continue to replace account
                }
            }
        } else {
            // introducing native program

            match &existing_genuine_program {
                None => (), // continue to add account
                Some(_account) => {
                    // nop; it seems that we already have account

                    // before returning here to retain idempotent just make sure
                    // the existing native program name is same with what we're
                    // supposed to add here (but skipping) But I can't:
                    // following assertion already catches several different names for same
                    // program_id
                    // depending on clusters...
                    // assert_eq!(name.to_owned(), String::from_utf8_lossy(&account.data));
                    return;
                }
            }
        }

        assert!(
            !self.freeze_started(),
            "Can't change frozen bank by adding not-existing new native program ({}, {}). \
            Maybe, inconsistent program activation is detected on snapshot restore?",
            name,
            program_id
        );

        // Add a bogus executable native account, which will be loaded and ignored.
        let account = native_loader::create_loadable_account_with_fields(
            name,
            self.inherit_specially_retained_account_fields(&existing_genuine_program),
        );
        self.store_account_and_update_capitalization(&program_id, &account);

        debug!("Added native program {} under {:?}", name, program_id);
    }

    pub fn set_rent_burn_percentage(&mut self, burn_percent: u8) {
        self.rent_collector.rent.burn_percent = burn_percent;
    }

    pub fn set_hashes_per_tick(&mut self, hashes_per_tick: Option<u64>) {
        self.hashes_per_tick = hashes_per_tick;
    }

    /// Return the last block hash registered.
    pub fn last_blockhash(&self) -> Hash {
        self.blockhash_queue.read().unwrap().last_hash()
    }

    pub fn get_minimum_balance_for_rent_exemption(&self, data_len: usize) -> u64 {
        self.rent_collector.rent.minimum_balance(data_len)
    }

    pub fn last_blockhash_with_fee_calculator(&self) -> (Hash, FeeCalculator) {
        let blockhash_queue = self.blockhash_queue.read().unwrap();
        let last_hash = blockhash_queue.last_hash();
        (
            last_hash,
            blockhash_queue
                .get_fee_calculator(&last_hash)
                .unwrap()
                .clone(),
        )
    }

    pub fn get_fee_calculator(&self, hash: &Hash) -> Option<FeeCalculator> {
        let blockhash_queue = self.blockhash_queue.read().unwrap();
        blockhash_queue.get_fee_calculator(hash).cloned()
    }

    pub fn get_fee_rate_governor(&self) -> &FeeRateGovernor {
        &self.fee_rate_governor
    }

    pub fn get_blockhash_last_valid_slot(&self, blockhash: &Hash) -> Option<Slot> {
        let blockhash_queue = self.blockhash_queue.read().unwrap();
        // This calculation will need to be updated to consider epoch boundaries if BlockhashQueue
        // length is made variable by epoch
        blockhash_queue
            .get_hash_age(blockhash)
            .map(|age| self.slot + blockhash_queue.len() as u64 - age)
    }

    pub fn confirmed_last_blockhash(&self) -> (Hash, FeeCalculator) {
        const NUM_BLOCKHASH_CONFIRMATIONS: usize = 3;

        let parents = self.parents();
        if parents.is_empty() {
            self.last_blockhash_with_fee_calculator()
        } else {
            let index = NUM_BLOCKHASH_CONFIRMATIONS.min(parents.len() - 1);
            parents[index].last_blockhash_with_fee_calculator()
        }
    }

    /// Forget all signatures. Useful for benchmarking.
    pub fn clear_signatures(&self) {
        self.src.status_cache.write().unwrap().clear_signatures();
    }

    pub fn clear_slot_signatures(&self, slot: Slot) {
        self.src
            .status_cache
            .write()
            .unwrap()
            .clear_slot_signatures(slot);
    }

    pub fn can_commit(result: &Result<()>) -> bool {
        match result {
            Ok(_) => true,
            Err(TransactionError::InstructionError(_, _)) => true,
            Err(_) => false,
        }
    }

    fn update_transaction_statuses(
        &self,
        txs: &[Transaction],
        iteration_order: Option<&[usize]>,
        res: &[TransactionExecutionResult],
    ) {
        let mut status_cache = self.src.status_cache.write().unwrap();
        for (i, (_, tx)) in OrderedIterator::new(txs, iteration_order).enumerate() {
            let (res, _nonce_rollback) = &res[i];
            if Self::can_commit(res) && !tx.signatures.is_empty() {
                status_cache.insert(
                    &tx.message().recent_blockhash,
                    &tx.signatures[0],
                    self.slot(),
                    res.clone(),
                );
            }
        }
    }

    /// Tell the bank which Entry IDs exist on the ledger. This function
    /// assumes subsequent calls correspond to later entries, and will boot
    /// the oldest ones once its internal cache is full. Once boot, the
    /// bank will reject transactions using that `hash`.
    pub fn register_tick(&self, hash: &Hash) {
        assert!(
            !self.freeze_started(),
            "register_tick() working on a bank that is already frozen or is undergoing freezing!"
        );

        inc_new_counter_debug!("bank-register_tick-registered", 1);
        let mut w_blockhash_queue = self.blockhash_queue.write().unwrap();
        if self.is_block_boundary(self.tick_height.load(Relaxed) + 1) {
            w_blockhash_queue.register_hash(hash, &self.fee_calculator);
            if self.fix_recent_blockhashes_sysvar_delay() {
                self.update_recent_blockhashes_locked(&w_blockhash_queue);
            }
        }
        // ReplayStage will start computing the accounts delta hash when it
        // detects the tick height has reached the boundary, so the system
        // needs to guarantee all account updates for the slot have been
        // committed before this tick height is incremented (like the blockhash
        // sysvar above)
        self.tick_height.fetch_add(1, Relaxed);
    }

    pub fn is_complete(&self) -> bool {
        self.tick_height() == self.max_tick_height()
    }

    pub fn is_block_boundary(&self, tick_height: u64) -> bool {
        tick_height % self.ticks_per_slot == 0
    }

    /// Process a Transaction. This is used for unit tests and simply calls the vector
    /// Bank::process_transactions method
    pub fn process_transaction(&self, tx: &Transaction) -> Result<()> {
        let txs = vec![tx.clone()];
        self.process_transactions(&txs)[0].clone()?;
        tx.signatures
            .get(0)
            .map_or(Ok(()), |sig| self.get_signature_status(sig).unwrap())
    }

    pub fn prepare_batch<'a, 'b>(
        &'a self,
        txs: &'b [Transaction],
        iteration_order: Option<Vec<usize>>,
    ) -> TransactionBatch<'a, 'b> {
        let results = self
            .rc
            .accounts
            .lock_accounts(txs, iteration_order.as_deref());
        TransactionBatch::new(results, &self, txs, iteration_order)
    }

    pub fn prepare_simulation_batch<'a, 'b>(
        &'a self,
        txs: &'b [Transaction],
    ) -> TransactionBatch<'a, 'b> {
        let lock_results: Vec<_> = txs
            .iter()
            .map(|tx| tx.sanitize().map_err(|e| e.into()))
            .collect();
        let mut batch = TransactionBatch::new(lock_results, &self, txs, None);
        batch.needs_unlock = false;
        batch
    }

    pub fn take_evm_state_cloned(&self) -> Option<evm_state::EvmBackend<evm_state::Incomming>> {
        match &*self.evm_state.read().expect("bank evm state was poisoned") {
            evm_state::EvmState::Incomming(i) => Some(i.clone()),
            evm_state::EvmState::Committed(_) => {
                warn!(
                    "Take evm after freeze, bank_slot={}, bank_is_freeze={}",
                    self.slot(),
                    self.is_frozen()
                );
                None // Return None, so this transaction will fail to execute,
                     // this transaction will be marked as retriable after bank realise that PoH is reached it's max height.
            }
        }
    }

    pub fn take_evm_state_form_simulation(
        &self,
    ) -> Option<evm_state::EvmBackend<evm_state::Incomming>> {
        Some(
            match &*self.evm_state.read().expect("bank evm state was poisoned") {
                evm_state::EvmState::Incomming(i) => i.clone(),
                evm_state::EvmState::Committed(c) => {
                    debug!("Creating cloned evm state for simulation");
                    c.next_incomming(self.clock().unix_timestamp as u64)
                }
            },
        )
    }

    /// Run transactions against a frozen bank without committing the results
    pub fn simulate_transaction(
        &self,
        transaction: Transaction,
    ) -> (Result<()>, TransactionLogMessages) {
        assert!(self.is_frozen(), "simulation bank must be frozen");

        let txs = &[transaction];
        let batch = self.prepare_simulation_batch(txs);

        let (
            _loaded_accounts,
            executed,
            _inner_instructions,
            log_messages,
            _retryable_transactions,
            _transaction_count,
            _signature_count,
            _patch,
        ) = self.load_and_execute_transactions(
            &batch,
            // After simulation, transactions will need to be forwarded to the leader
            // for processing. During forwarding, the transaction could expire if the
            // delay is not accounted for.
            MAX_PROCESSING_AGE - MAX_TRANSACTION_FORWARDING_DELAY,
            false,
            true,
            &mut ExecuteTimings::default(),
            Self::take_evm_state_form_simulation,
        );

        let transaction_result = executed[0].0.clone().map(|_| ());
        let log_messages = log_messages
            .get(0)
            .map_or(vec![], |messages| messages.to_vec());

        (transaction_result, log_messages)
    }

    pub fn unlock_accounts(&self, batch: &mut TransactionBatch) {
        if batch.needs_unlock {
            batch.needs_unlock = false;
            self.rc.accounts.unlock_accounts(
                batch.transactions(),
                batch.iteration_order(),
                batch.lock_results(),
            )
        }
    }

    pub fn remove_unrooted_slot(&self, slot: Slot) {
        self.rc.accounts.accounts_db.remove_unrooted_slot(slot)
    }

    pub fn set_shrink_paths(&self, paths: Vec<PathBuf>) {
        self.rc.accounts.accounts_db.set_shrink_paths(paths);
    }

    fn load_accounts(
        &self,
        txs: &[Transaction],
        iteration_order: Option<&[usize]>,
        results: Vec<TransactionCheckResult>,
        error_counters: &mut ErrorCounters,
    ) -> Vec<TransactionLoadResult> {
        self.rc.accounts.load_accounts(
            &self.ancestors,
            txs,
            iteration_order,
            results,
            &self.blockhash_queue.read().unwrap(),
            error_counters,
            &self.rent_collector,
            &self.feature_set,
        )
    }

    fn check_age(
        &self,
        txs: &[Transaction],
        iteration_order: Option<&[usize]>,
        lock_results: Vec<Result<()>>,
        max_age: usize,
        error_counters: &mut ErrorCounters,
    ) -> Vec<TransactionCheckResult> {
        let hash_queue = self.blockhash_queue.read().unwrap();
        OrderedIterator::new(txs, iteration_order)
            .zip(lock_results.into_iter())
            .map(|((_, tx), lock_res)| match lock_res {
                Ok(()) => {
                    let message = tx.message();
                    let hash_age = hash_queue.check_hash_age(&message.recent_blockhash, max_age);
                    if hash_age == Some(true) {
                        (Ok(()), None)
                    } else if let Some((pubkey, acc)) = self.check_tx_durable_nonce(&tx) {
                        (Ok(()), Some(NonceRollbackPartial::new(pubkey, acc)))
                    } else if hash_age == Some(false) {
                        error_counters.blockhash_too_old += 1;
                        (Err(TransactionError::BlockhashNotFound), None)
                    } else {
                        error_counters.blockhash_not_found += 1;
                        (Err(TransactionError::BlockhashNotFound), None)
                    }
                }
                Err(e) => (Err(e), None),
            })
            .collect()
    }

    fn check_signatures(
        &self,
        txs: &[Transaction],
        iteration_order: Option<&[usize]>,
        lock_results: Vec<TransactionCheckResult>,
        error_counters: &mut ErrorCounters,
    ) -> Vec<TransactionCheckResult> {
        let rcache = self.src.status_cache.read().unwrap();
        OrderedIterator::new(txs, iteration_order)
            .zip(lock_results.into_iter())
            .map(|((_, tx), lock_res)| {
                if tx.signatures.is_empty() {
                    return lock_res;
                }
                {
                    let (lock_res, _nonce_rollback) = &lock_res;
                    if lock_res.is_ok()
                        && rcache
                            .get_signature_status(
                                &tx.signatures[0],
                                &tx.message().recent_blockhash,
                                &self.ancestors,
                            )
                            .is_some()
                    {
                        error_counters.duplicate_signature += 1;
                        return (Err(TransactionError::DuplicateSignature), None);
                    }
                }
                lock_res
            })
            .collect()
    }

    fn filter_by_vote_transactions(
        &self,
        txs: &[Transaction],
        iteration_order: Option<&[usize]>,
        lock_results: Vec<TransactionCheckResult>,
        error_counters: &mut ErrorCounters,
    ) -> Vec<TransactionCheckResult> {
        OrderedIterator::new(txs, iteration_order)
            .zip(lock_results.into_iter())
            .map(|((_, tx), lock_res)| {
                if lock_res.0.is_ok() {
                    if is_simple_vote_transaction(tx) {
                        return lock_res;
                    }

                    error_counters.not_allowed_during_cluster_maintenance += 1;
                    return (Err(TransactionError::ClusterMaintenance), lock_res.1);
                }
                lock_res
            })
            .collect()
    }

    pub fn check_hash_age(&self, hash: &Hash, max_age: usize) -> Option<bool> {
        self.blockhash_queue
            .read()
            .unwrap()
            .check_hash_age(hash, max_age)
    }

    pub fn check_tx_durable_nonce(&self, tx: &Transaction) -> Option<(Pubkey, Account)> {
        transaction::uses_durable_nonce(&tx)
            .and_then(|nonce_ix| transaction::get_nonce_pubkey_from_instruction(&nonce_ix, &tx))
            .and_then(|nonce_pubkey| {
                self.get_account(&nonce_pubkey)
                    .map(|acc| (*nonce_pubkey, acc))
            })
            .filter(|(_pubkey, nonce_account)| {
                nonce_account::verify_nonce_account(nonce_account, &tx.message().recent_blockhash)
            })
    }

    // Determine if the bank is currently in an upgrade epoch, where only votes are permitted
    fn upgrade_epoch(&self) -> bool {
        match self.cluster_type() {
            #[cfg(test)]
            ClusterType::Development => self.epoch == 0xdead, // Value assumed by `test_upgrade_epoch()`
            #[cfg(not(test))]
            ClusterType::Development => false,
            ClusterType::Devnet => false,
            ClusterType::Testnet => false,
            ClusterType::MainnetBeta => false,
        }
    }

    pub fn check_transactions(
        &self,
        txs: &[Transaction],
        iteration_order: Option<&[usize]>,
        lock_results: &[Result<()>],
        max_age: usize,
        mut error_counters: &mut ErrorCounters,
    ) -> Vec<TransactionCheckResult> {
        let age_results = self.check_age(
            txs,
            iteration_order,
            lock_results.to_vec(),
            max_age,
            &mut error_counters,
        );
        let sigcheck_results =
            self.check_signatures(txs, iteration_order, age_results, &mut error_counters);
        if self.upgrade_epoch() {
            // Reject all non-vote transactions
            self.filter_by_vote_transactions(
                txs,
                iteration_order,
                sigcheck_results,
                &mut error_counters,
            )
        } else {
            sigcheck_results
        }
    }

    pub fn collect_balances(&self, batch: &TransactionBatch) -> TransactionBalances {
        let mut balances: TransactionBalances = vec![];
        for (_, transaction) in OrderedIterator::new(batch.transactions(), batch.iteration_order())
        {
            let mut transaction_balances: Vec<u64> = vec![];
            for account_key in transaction.message.account_keys.iter() {
                transaction_balances.push(self.get_balance(account_key));
            }
            balances.push(transaction_balances);
        }
        balances
    }

    #[allow(clippy::cognitive_complexity)]
    fn update_error_counters(error_counters: &ErrorCounters) {
        if 0 != error_counters.total {
            inc_new_counter_info!(
                "bank-process_transactions-error_count",
                error_counters.total
            );
        }
        if 0 != error_counters.account_not_found {
            inc_new_counter_info!(
                "bank-process_transactions-account_not_found",
                error_counters.account_not_found
            );
        }
        if 0 != error_counters.account_in_use {
            inc_new_counter_info!(
                "bank-process_transactions-account_in_use",
                error_counters.account_in_use
            );
        }
        if 0 != error_counters.account_loaded_twice {
            inc_new_counter_info!(
                "bank-process_transactions-account_loaded_twice",
                error_counters.account_loaded_twice
            );
        }
        if 0 != error_counters.blockhash_not_found {
            inc_new_counter_info!(
                "bank-process_transactions-error-blockhash_not_found",
                error_counters.blockhash_not_found
            );
        }
        if 0 != error_counters.blockhash_too_old {
            inc_new_counter_info!(
                "bank-process_transactions-error-blockhash_too_old",
                error_counters.blockhash_too_old
            );
        }
        if 0 != error_counters.invalid_account_index {
            inc_new_counter_info!(
                "bank-process_transactions-error-invalid_account_index",
                error_counters.invalid_account_index
            );
        }
        if 0 != error_counters.invalid_account_for_fee {
            inc_new_counter_info!(
                "bank-process_transactions-error-invalid_account_for_fee",
                error_counters.invalid_account_for_fee
            );
        }
        if 0 != error_counters.insufficient_funds {
            inc_new_counter_info!(
                "bank-process_transactions-error-insufficient_funds",
                error_counters.insufficient_funds
            );
        }
        if 0 != error_counters.instruction_error {
            inc_new_counter_info!(
                "bank-process_transactions-error-instruction_error",
                error_counters.instruction_error
            );
        }
        if 0 != error_counters.duplicate_signature {
            inc_new_counter_info!(
                "bank-process_transactions-error-duplicate_signature",
                error_counters.duplicate_signature
            );
        }
        if 0 != error_counters.not_allowed_during_cluster_maintenance {
            inc_new_counter_info!(
                "bank-process_transactions-error-cluster-maintenance",
                error_counters.not_allowed_during_cluster_maintenance
            );
        }
    }

    /// Converts Accounts into RefCell<Account>, this involves moving
    /// ownership by draining the source
    fn accounts_to_refcells(
        accounts: &mut TransactionAccounts,
        account_deps: &mut TransactionAccountDeps,
        loaders: &mut TransactionLoaders,
    ) -> (
        TransactionAccountRefCells,
        TransactionAccountDepRefCells,
        TransactionLoaderRefCells,
    ) {
        let account_refcells: Vec<_> = accounts
            .drain(..)
            .map(|account| Rc::new(RefCell::new(account)))
            .collect();
        let account_dep_refcells: Vec<_> = account_deps
            .drain(..)
            .map(|(pubkey, account_dep)| (pubkey, RefCell::new(account_dep)))
            .collect();
        let loader_refcells: Vec<Vec<_>> = loaders
            .iter_mut()
            .map(|v| {
                v.drain(..)
                    .map(|(pubkey, account)| (pubkey, RefCell::new(account)))
                    .collect()
            })
            .collect();
        (account_refcells, account_dep_refcells, loader_refcells)
    }

    /// Converts back from RefCell<Account> to Account, this involves moving
    /// ownership by draining the sources
    fn refcells_to_accounts(
        accounts: &mut TransactionAccounts,
        loaders: &mut TransactionLoaders,
        mut account_refcells: TransactionAccountRefCells,
        loader_refcells: TransactionLoaderRefCells,
    ) {
        account_refcells.drain(..).for_each(|account_refcell| {
            accounts.push(Rc::try_unwrap(account_refcell).unwrap().into_inner())
        });
        loaders
            .iter_mut()
            .zip(loader_refcells)
            .for_each(|(ls, mut lrcs)| {
                lrcs.drain(..)
                    .for_each(|(pubkey, lrc)| ls.push((pubkey, lrc.into_inner())))
            });
    }

    fn compile_recorded_instructions(
        inner_instructions: &mut Vec<Option<InnerInstructionsList>>,
        instruction_recorders: Option<Vec<InstructionRecorder>>,
        message: &Message,
    ) {
        inner_instructions.push(instruction_recorders.map(|instruction_recorders| {
            instruction_recorders
                .into_iter()
                .map(|r| r.compile_instructions(message))
                .collect()
        }));
    }

    /// Get any cached executors needed by the transaction
    fn get_executors(
        &self,
        message: &Message,
        loaders: &[Vec<(Pubkey, Account)>],
    ) -> Rc<RefCell<Executors>> {
        let mut num_executors = message.account_keys.len();
        for instruction_loaders in loaders.iter() {
            num_executors += instruction_loaders.len();
        }
        let mut executors = HashMap::with_capacity(num_executors);
        let cow_cache = self.cached_executors.read().unwrap();
        let cache = cow_cache.read().unwrap();

        for key in message.account_keys.iter() {
            if let Some(executor) = cache.get(key) {
                executors.insert(*key, executor);
            }
        }
        for instruction_loaders in loaders.iter() {
            for (key, _) in instruction_loaders.iter() {
                if let Some(executor) = cache.get(key) {
                    executors.insert(*key, executor);
                }
            }
        }

        Rc::new(RefCell::new(Executors {
            executors,
            is_dirty: false,
        }))
    }

    /// Add executors back to the bank's cache if modified
    fn update_executors(&self, executors: Rc<RefCell<Executors>>) {
        let executors = executors.borrow();
        if executors.is_dirty {
            let mut cow_cache = self.cached_executors.write().unwrap();
            let mut cache = cow_cache.write().unwrap();
            for (key, executor) in executors.executors.iter() {
                cache.put(key, (*executor).clone());
            }
        }
    }

    /// Remove an executor from the bank's cache
    pub fn remove_executor(&self, pubkey: &Pubkey) {
        let mut cow_cache = self.cached_executors.write().unwrap();
        let mut cache = cow_cache.write().unwrap();
        cache.remove(pubkey);
    }

    pub fn evm_hashes(&self) -> [evm_state::H256; crate::blockhash_queue::MAX_EVM_BLOCKHASHES] {
        *self
            .evm_blockhashes
            .read()
            .expect("evm_blockhahes poisoned")
            .get_hashes()
    }

    #[allow(clippy::type_complexity)]
    pub fn load_and_execute_transactions(
        &self,
        batch: &TransactionBatch,
        max_age: usize,
        enable_cpi_recording: bool,
        enable_log_recording: bool,
        timings: &mut ExecuteTimings,
        evm_state_getter: impl Fn(&Self) -> Option<evm_state::EvmBackend<evm_state::Incomming>>,
    ) -> (
        Vec<TransactionLoadResult>,
        Vec<TransactionExecutionResult>,
        Vec<Option<InnerInstructionsList>>,
        Vec<TransactionLogMessages>,
        Vec<usize>,
        u64,
        u64,
        Option<evm_state::EvmBackend<evm_state::Incomming>>,
    ) {
        let txs = batch.transactions();
        debug!("processing transactions: {}", txs.len());
        inc_new_counter_info!("bank-process_transactions", txs.len());
        let mut error_counters = ErrorCounters::default();
        let mut load_time = Measure::start("accounts_load");

        let retryable_txs: Vec<_> =
            OrderedIterator::new(batch.lock_results(), batch.iteration_order())
                .enumerate()
                .filter_map(|(index, (_, res))| match res {
                    Err(TransactionError::AccountInUse) => {
                        error_counters.account_in_use += 1;
                        Some(index)
                    }
                    Ok(_) => None,
                    Err(_) => None,
                })
                .collect();

        let sig_results = self.check_transactions(
            txs,
            batch.iteration_order(),
            batch.lock_results(),
            max_age,
            &mut error_counters,
        );
        let mut loaded_accounts = self.load_accounts(
            txs,
            batch.iteration_order(),
            sig_results,
            &mut error_counters,
        );
        load_time.stop();

        let mut execution_time = Measure::start("execution_time");

        let mut evm_patch = None;

        let mut signature_count: u64 = 0;
        let mut inner_instructions: Vec<Option<InnerInstructionsList>> =
            Vec::with_capacity(txs.len());
        let mut transaction_log_messages = Vec::with_capacity(txs.len());
        let bpf_compute_budget = self
            .bpf_compute_budget
            .unwrap_or_else(|| BpfComputeBudget::new(&self.feature_set));

        let executed: Vec<TransactionExecutionResult> = loaded_accounts
            .iter_mut()
            .zip(OrderedIterator::new(txs, batch.iteration_order()))
            .map(|(accs, (_, tx))| match accs {
                (Err(e), _nonce_rollback) => (Err(e.clone()), None),
                (Ok((accounts, account_deps, loaders, _rents)), nonce_rollback) => {
                    signature_count += u64::from(tx.message().header.num_required_signatures);

                    let executors = self.get_executors(&tx.message, &loaders);

                    let (account_refcells, account_dep_refcells, loader_refcells) =
                        Self::accounts_to_refcells(accounts, account_deps, loaders);

                    let instruction_recorders = if enable_cpi_recording {
                        let ix_count = tx.message.instructions.len();
                        let mut recorders = Vec::with_capacity(ix_count);
                        recorders.resize_with(ix_count, InstructionRecorder::default);
                        Some(recorders)
                    } else {
                        None
                    };

                    let log_collector = if enable_log_recording {
                        Some(Rc::new(LogCollector::default()))
                    } else {
                        None
                    };

                    // Create evm_executor only if evm_state account is locked.
                    let mut evm_executor = if tx.message.is_modify_evm_state() {
                        // append to old patch if exist, or create new, from existing evm state
                        let state = evm_patch.take().or_else(|| evm_state_getter(self));
                        let last_hashes = self.evm_hashes();
                        if let Some(state) = state {
                            let evm_executor = evm_state::Executor::with_config(
                                state,
                                evm_state::ChainContext::new(last_hashes),
                                evm_state::EvmConfig::new(self.evm_chain_id),
                            );
                            Some(evm_executor)
                        } else {
                            warn!("Executing evm transaction on already locked bank, ignoring.");
                            None
                        }
                    } else {
                        None
                    };

                    let process_result = self.message_processor.process_message(
                        tx.message(),
                        &loader_refcells,
                        &account_refcells,
                        &account_dep_refcells,
                        &self.rent_collector,
                        log_collector.clone(),
                        executors.clone(),
                        instruction_recorders.as_deref(),
                        self.feature_set.clone(),
                        bpf_compute_budget,
                        evm_executor.as_mut(),
                    );

                    if let Some(evm_executor) = evm_executor {
                        evm_patch = Some(evm_executor.deconstruct());
                    }

                    if enable_log_recording {
                        let log_messages: TransactionLogMessages =
                            Rc::try_unwrap(log_collector.unwrap_or_default())
                                .unwrap_or_default()
                                .into();

                        transaction_log_messages.push(log_messages);
                    }

                    Self::compile_recorded_instructions(
                        &mut inner_instructions,
                        instruction_recorders,
                        &tx.message,
                    );

                    Self::refcells_to_accounts(
                        accounts,
                        loaders,
                        account_refcells,
                        loader_refcells,
                    );

                    if process_result.is_ok() {
                        self.update_executors(executors);
                    }

                    let nonce_rollback =
                        if let Err(TransactionError::InstructionError(_, _)) = &process_result {
                            error_counters.instruction_error += 1;
                            nonce_rollback.clone()
                        } else if process_result.is_err() {
                            None
                        } else {
                            nonce_rollback.clone()
                        };
                    (process_result, nonce_rollback)
                }
            })
            .collect();
        execution_time.stop();

        debug!(
            "load: {}us execute: {}us txs_len={}",
            load_time.as_us(),
            execution_time.as_us(),
            txs.len(),
        );
        timings.load_us += load_time.as_us();
        timings.execute_us += execution_time.as_us();

        let mut tx_count: u64 = 0;
        let err_count = &mut error_counters.total;
        let transaction_log_collector_config =
            self.transaction_log_collector_config.read().unwrap();

        for (i, ((r, _nonce_rollback), (_, tx))) in executed
            .iter()
            .zip(OrderedIterator::new(txs, batch.iteration_order()))
            .enumerate()
        {
            if let Some(debug_keys) = &self.transaction_debug_keys {
                for key in &tx.message.account_keys {
                    if debug_keys.contains(key) {
                        info!("slot: {} result: {:?} tx: {:?}", self.slot, r, tx);
                        break;
                    }
                }
            }
            if transaction_log_collector_config.filter != TransactionLogCollectorFilter::None {
                let mut transaction_log_collector = self.transaction_log_collector.write().unwrap();
                let transaction_log_index = transaction_log_collector.logs.len();

                let mut mentioned_address = false;
                if !transaction_log_collector_config
                    .mentioned_addresses
                    .is_empty()
                {
                    for key in &tx.message.account_keys {
                        if transaction_log_collector_config
                            .mentioned_addresses
                            .contains(key)
                        {
                            transaction_log_collector
                                .mentioned_address_map
                                .entry(*key)
                                .or_default()
                                .push(transaction_log_index);
                            mentioned_address = true;
                        }
                    }
                }

                let is_vote = is_simple_vote_transaction(tx);

                let store = match transaction_log_collector_config.filter {
                    TransactionLogCollectorFilter::All => !is_vote || mentioned_address,
                    TransactionLogCollectorFilter::AllWithVotes => true,
                    TransactionLogCollectorFilter::None => false,
                    TransactionLogCollectorFilter::OnlyMentionedAddresses => mentioned_address,
                };

                if store {
                    transaction_log_collector.logs.push(TransactionLogInfo {
                        signature: tx.signatures[0],
                        result: r.clone(),
                        is_vote,
                        log_messages: transaction_log_messages.get(i).cloned().unwrap_or_default(),
                    });
                }
            }

            if r.is_ok() {
                tx_count += 1;
            } else {
                if *err_count == 0 {
                    debug!("tx error: {:?} {:?}", r, tx);
                }
                *err_count += 1;
            }
        }
        if *err_count > 0 {
            debug!(
                "{} errors of {} txs",
                *err_count,
                *err_count as u64 + tx_count
            );
        }
        Self::update_error_counters(&error_counters);
        (
            loaded_accounts,
            executed,
            inner_instructions,
            transaction_log_messages,
            retryable_txs,
            tx_count,
            signature_count,
            evm_patch,
        )
    }

    fn filter_program_errors_and_collect_fee(
        &self,
        txs: &[Transaction],
        iteration_order: Option<&[usize]>,
        executed: &[TransactionExecutionResult],
    ) -> Vec<Result<()>> {
        let hash_queue = self.blockhash_queue.read().unwrap();
        let mut fees = 0;

        let fee_config = FeeConfig {
            secp256k1_program_enabled: self.secp256k1_program_enabled(),
        };

        let results = OrderedIterator::new(txs, iteration_order)
            .zip(executed.iter())
            .map(|((_, tx), (res, nonce_rollback))| {
                let (fee_calculator, is_durable_nonce) = nonce_rollback
                    .as_ref()
                    .map(|nonce_rollback| nonce_rollback.fee_calculator())
                    .map(|maybe_fee_calculator| (maybe_fee_calculator, true))
                    .unwrap_or_else(|| {
                        (
                            hash_queue
                                .get_fee_calculator(&tx.message().recent_blockhash)
                                .cloned(),
                            false,
                        )
                    });
                let fee_calculator = fee_calculator.ok_or(TransactionError::BlockhashNotFound)?;

                let fee = fee_calculator.calculate_fee_with_config(tx.message(), &fee_config);

                let message = tx.message();
                match *res {
                    Err(TransactionError::InstructionError(_, _)) => {
                        // credit the transaction fee even in case of InstructionError
                        // necessary to withdraw from account[0] here because previous
                        // work of doing so (in accounts.load()) is ignored by store_account()
                        //
                        // ...except nonce accounts, which will have their post-load,
                        // pre-execute account state stored
                        if !is_durable_nonce {
                            self.withdraw(&message.account_keys[0], fee)?;
                        }
                        fees += fee;
                        Ok(())
                    }
                    Ok(()) => {
                        fees += fee;
                        Ok(())
                    }
                    _ => res.clone(),
                }
            })
            .collect();

        self.collector_fees.fetch_add(fees, Relaxed);
        results
    }

    pub fn commit_transactions(
        &self,
        txs: &[Transaction],
        iteration_order: Option<&[usize]>,
        loaded_accounts: &mut [TransactionLoadResult],
        executed: &[TransactionExecutionResult],
        tx_count: u64,
        signature_count: u64,
        timings: &mut ExecuteTimings,
        patch: Option<evm_state::EvmBackend<evm_state::Incomming>>,
    ) -> TransactionResults {
        assert!(
            !self.freeze_started(),
            "commit_transactions() working on a bank that is already frozen or is undergoing freezing!"
        );

        self.increment_transaction_count(tx_count);
        self.increment_signature_count(signature_count);

        inc_new_counter_info!("bank-process_transactions-txs", tx_count as usize);
        inc_new_counter_info!("bank-process_transactions-sigs", signature_count as usize);

        if !txs.is_empty() {
            let processed_tx_count = txs.len() as u64;
            let failed_tx_count = processed_tx_count.saturating_sub(tx_count);
            self.transaction_error_count
                .fetch_add(failed_tx_count, Relaxed);
            self.transaction_entries_count.fetch_add(1, Relaxed);
            self.transactions_per_entry_max
                .fetch_max(processed_tx_count, Relaxed);
        }

        if executed
            .iter()
            .any(|(res, _nonce_rollback)| Self::can_commit(res))
        {
            self.is_delta.store(true, Relaxed);
        }

        let mut write_time = Measure::start("write_time");
        self.rc.accounts.store_cached(
            self.slot(),
            txs,
            iteration_order,
            executed,
            loaded_accounts,
            &self.rent_collector,
            &self.last_blockhash_with_fee_calculator(),
            self.fix_recent_blockhashes_sysvar_delay(),
        );
        self.collect_rent(executed, loaded_accounts);

        let overwritten_vote_accounts =
            self.update_cached_accounts(txs, iteration_order, executed, loaded_accounts);
        if let Some(patch) = patch {
            let mut evm_state = self.evm_state.write().expect("bank evm state was poisoned");
            trace!("Updating evm state, before = {:?}", *evm_state);
            trace!("Updating evm state, after = {:?}", patch);
            *evm_state = patch.into()
        }
        // once committed there is no way to unroll
        write_time.stop();
        debug!("store: {}us txs_len={}", write_time.as_us(), txs.len(),);
        timings.store_us += write_time.as_us();
        self.update_transaction_statuses(txs, iteration_order, &executed);
        let fee_collection_results =
            self.filter_program_errors_and_collect_fee(txs, iteration_order, executed);

        // TODO: add evm transaction statuses progess

        TransactionResults {
            fee_collection_results,
            execution_results: executed.to_vec(),
            overwritten_vote_accounts,
        }
    }

    // Distribute collected rent fees for this slot to staked validators (excluding stakers)
    // according to stake.
    //
    // The nature of rent fee is the cost of doing business, every validator has to hold (or have
    // access to) the same list of accounts, so we pay according to stake, which is a rough proxy for
    // value to the network.
    //
    // Currently, rent distribution doesn't consider given validator's uptime at all (this might
    // change). That's because rent should be rewarded for the storage resource utilization cost.
    // It's treated differently from transaction fees, which is for the computing resource
    // utilization cost.
    //
    // We can't use collector_id (which is rotated according to stake-weighted leader schedule)
    // as an approximation to the ideal rent distribution to simplify and avoid this per-slot
    // computation for the distribution (time: N log N, space: N acct. stores; N = # of
    // validators).
    // The reason is that rent fee doesn't need to be incentivized for throughput unlike transaction
    // fees
    //
    // Ref: collect_fees
    #[allow(clippy::needless_collect)]
    fn distribute_rent_to_validators<I>(&self, vote_accounts: I, rent_to_be_distributed: u64)
    where
        I: IntoIterator<Item = (Pubkey, (u64, ArcVoteAccount))>,
    {
        let mut total_staked = 0;

        // Collect the stake associated with each validator.
        // Note that a validator may be present in this vector multiple times if it happens to have
        // more than one staked vote account somehow
        let mut validator_stakes = vote_accounts
            .into_iter()
            .filter_map(|(_vote_pubkey, (staked, account))| {
                if staked == 0 {
                    None
                } else {
                    total_staked += staked;
                    let node_pubkey = account.vote_state().as_ref().ok()?.node_pubkey;
                    Some((node_pubkey, staked))
                }
            })
            .collect::<Vec<(Pubkey, u64)>>();

        #[cfg(test)]
        if validator_stakes.is_empty() {
            // some tests bank.freezes() with bad staking state
            self.capitalization
                .fetch_sub(rent_to_be_distributed, Relaxed);
            return;
        }
        #[cfg(not(test))]
        assert!(!validator_stakes.is_empty());

        // Sort first by stake and then by validator identity pubkey for determinism
        validator_stakes.sort_by(|(pubkey1, staked1), (pubkey2, staked2)| {
            match staked2.cmp(staked1) {
                std::cmp::Ordering::Equal => pubkey2.cmp(pubkey1),
                other => other,
            }
        });

        let enforce_fix = self.no_overflow_rent_distribution_enabled();

        let mut rent_distributed_in_initial_round = 0;
        let validator_rent_shares = validator_stakes
            .into_iter()
            .map(|(pubkey, staked)| {
                let rent_share = if !enforce_fix {
                    (((staked * rent_to_be_distributed) as f64) / (total_staked as f64)) as u64
                } else {
                    (((staked as u128) * (rent_to_be_distributed as u128)) / (total_staked as u128))
                        .try_into()
                        .unwrap()
                };
                rent_distributed_in_initial_round += rent_share;
                (pubkey, rent_share)
            })
            .collect::<Vec<(Pubkey, u64)>>();

        // Leftover lamports after fraction calculation, will be paid to validators starting from highest stake
        // holder
        let mut leftover_lamports = rent_to_be_distributed - rent_distributed_in_initial_round;

        let mut rewards = vec![];
        validator_rent_shares
            .into_iter()
            .for_each(|(pubkey, rent_share)| {
                let rent_to_be_paid = if leftover_lamports > 0 {
                    leftover_lamports -= 1;
                    rent_share + 1
                } else {
                    rent_share
                };
                if !enforce_fix || rent_to_be_paid > 0 {
                    let mut account = self.get_account(&pubkey).unwrap_or_default();
                    account.lamports += rent_to_be_paid;
                    self.store_account(&pubkey, &account);
                    rewards.push((
                        pubkey,
                        RewardInfo {
                            reward_type: RewardType::Rent,
                            lamports: rent_to_be_paid as i64,
                            post_balance: account.lamports,
                        },
                    ));
                }
            });
        self.rewards.write().unwrap().append(&mut rewards);

        if enforce_fix {
            assert_eq!(leftover_lamports, 0);
        } else if leftover_lamports != 0 {
            warn!(
                "There was leftover from rent distribution: {}",
                leftover_lamports
            );
            self.capitalization.fetch_sub(leftover_lamports, Relaxed);
        }
    }

    fn distribute_rent(&self) {
        let total_rent_collected = self.collected_rent.load(Relaxed);

        let (burned_portion, rent_to_be_distributed) = self
            .rent_collector
            .rent
            .calculate_burn(total_rent_collected);

        debug!(
            "distributed rent: {} (rounded from: {}, burned: {})",
            rent_to_be_distributed, total_rent_collected, burned_portion
        );
        self.capitalization.fetch_sub(burned_portion, Relaxed);

        if rent_to_be_distributed == 0 {
            return;
        }

        self.distribute_rent_to_validators(self.vote_accounts(), rent_to_be_distributed);
    }

    fn collect_rent(
        &self,
        res: &[TransactionExecutionResult],
        loaded_accounts: &[TransactionLoadResult],
    ) {
        let mut collected_rent: u64 = 0;
        for (i, (raccs, _nonce_rollback)) in loaded_accounts.iter().enumerate() {
            let (res, _nonce_rollback) = &res[i];
            if res.is_err() || raccs.is_err() {
                continue;
            }

            let acc = raccs.as_ref().unwrap();

            collected_rent += acc.3;
        }

        self.collected_rent.fetch_add(collected_rent, Relaxed);
    }

    fn run_incinerator(&self) {
        if let Some((account, _)) = self.get_account_modified_since_parent(&incinerator::id()) {
            self.capitalization.fetch_sub(account.lamports, Relaxed);
            self.store_account(&incinerator::id(), &Account::default());
        }
    }

    fn collect_rent_eagerly(&self) {
        if !self.enable_eager_rent_collection() {
            return;
        }

        let mut measure = Measure::start("collect_rent_eagerly-ms");
        for partition in self.rent_collection_partitions() {
            self.collect_rent_in_partition(partition);
        }
        measure.stop();
        inc_new_counter_info!("collect_rent_eagerly-ms", measure.as_ms() as usize);
    }

    #[cfg(test)]
    fn restore_old_behavior_for_fragile_tests(&self) {
        self.lazy_rent_collection.store(true, Relaxed);
        self.no_stake_rewrite.store(true, Relaxed);
    }

    fn enable_eager_rent_collection(&self) -> bool {
        if self.lazy_rent_collection.load(Relaxed) {
            return false;
        }

        true
    }

    fn rent_collection_partitions(&self) -> Vec<Partition> {
        if !self.use_fixed_collection_cycle() {
            // This mode is for production/development/testing.
            // In this mode, we iterate over the whole pubkey value range for each epochs
            // including warm-up epochs.
            // The only exception is the situation where normal epochs are relatively short
            // (currently less than 2 day). In that case, we arrange a single collection
            // cycle to be multiple of epochs so that a cycle could be greater than the 2 day.
            self.variable_cycle_partitions()
        } else {
            // This mode is mainly for benchmarking only.
            // In this mode, we always iterate over the whole pubkey value range with
            // <slot_count_in_two_day> slots as a collection cycle, regardless warm-up or
            // alignment between collection cycles and epochs.
            // Thus, we can simulate stable processing load of eager rent collection,
            // strictly proportional to the number of pubkeys since genesis.
            self.fixed_cycle_partitions()
        }
    }

    fn collect_rent_in_partition(&self, partition: Partition) {
        let subrange = Self::pubkey_range_from_partition(partition);

        let accounts = self
            .rc
            .accounts
            .load_to_collect_rent_eagerly(&self.ancestors, subrange);
        let account_count = accounts.len();

        // parallelize?
        let mut rent = 0;
        for (pubkey, mut account) in accounts {
            rent += self
                .rent_collector
                .collect_from_existing_account(&pubkey, &mut account);
            // Store all of them unconditionally to purge old AppendVec,
            // even if collected rent is 0 (= not updated).
            self.store_account(&pubkey, &account);
        }
        self.collected_rent.fetch_add(rent, Relaxed);

        datapoint_info!("collect_rent_eagerly", ("accounts", account_count, i64));
    }

    // Mostly, the pair (start_index & end_index) is equivalent to this range:
    // start_index..=end_index. But it has some exceptional cases, including
    // this important and valid one:
    //   0..=0: the first partition in the new epoch when crossing epochs
    fn pubkey_range_from_partition(
        (start_index, end_index, partition_count): Partition,
    ) -> RangeInclusive<Pubkey> {
        assert!(start_index <= end_index);
        assert!(start_index < partition_count);
        assert!(end_index < partition_count);
        assert!(0 < partition_count);

        type Prefix = u64;
        const PREFIX_SIZE: usize = mem::size_of::<Prefix>();
        const PREFIX_MAX: Prefix = Prefix::max_value();

        let mut start_pubkey = [0x00u8; 32];
        let mut end_pubkey = [0xffu8; 32];

        if partition_count == 1 {
            assert_eq!(start_index, 0);
            assert_eq!(end_index, 0);
            return Pubkey::new_from_array(start_pubkey)..=Pubkey::new_from_array(end_pubkey);
        }

        // not-overflowing way of `(Prefix::max_value() + 1) / partition_count`
        let partition_width = (PREFIX_MAX - partition_count + 1) / partition_count + 1;
        let mut start_key_prefix = if start_index == 0 && end_index == 0 {
            0
        } else if start_index + 1 == partition_count {
            PREFIX_MAX
        } else {
            (start_index + 1) * partition_width
        };

        let mut end_key_prefix = if end_index + 1 == partition_count {
            PREFIX_MAX
        } else {
            (end_index + 1) * partition_width - 1
        };

        if start_index != 0 && start_index == end_index {
            // n..=n (n != 0): a noop pair across epochs without a gap under
            // multi_epoch_cycle, just nullify it.
            if end_key_prefix == PREFIX_MAX {
                start_key_prefix = end_key_prefix;
                start_pubkey = end_pubkey;
            } else {
                end_key_prefix = start_key_prefix;
                end_pubkey = start_pubkey;
            }
        }

        start_pubkey[0..PREFIX_SIZE].copy_from_slice(&start_key_prefix.to_be_bytes());
        end_pubkey[0..PREFIX_SIZE].copy_from_slice(&end_key_prefix.to_be_bytes());
        trace!(
            "pubkey_range_from_partition: ({}-{})/{} [{}]: {}-{}",
            start_index,
            end_index,
            partition_count,
            (end_key_prefix - start_key_prefix),
            start_pubkey.iter().map(|x| format!("{:02x}", x)).join(""),
            end_pubkey.iter().map(|x| format!("{:02x}", x)).join(""),
        );
        // should be an inclusive range (a closed interval) like this:
        // [0xgg00-0xhhff], [0xii00-0xjjff], ... (where 0xii00 == 0xhhff + 1)
        Pubkey::new_from_array(start_pubkey)..=Pubkey::new_from_array(end_pubkey)
    }

    fn fixed_cycle_partitions(&self) -> Vec<Partition> {
        let slot_count_in_two_day = self.slot_count_in_two_day();

        let parent_cycle = self.parent_slot() / slot_count_in_two_day;
        let current_cycle = self.slot() / slot_count_in_two_day;
        let mut parent_cycle_index = self.parent_slot() % slot_count_in_two_day;
        let current_cycle_index = self.slot() % slot_count_in_two_day;
        let mut partitions = vec![];
        if parent_cycle < current_cycle {
            if current_cycle_index > 0 {
                // generate and push gapped partitions because some slots are skipped
                let parent_last_cycle_index = slot_count_in_two_day - 1;

                // ... for parent cycle
                partitions.push((
                    parent_cycle_index,
                    parent_last_cycle_index,
                    slot_count_in_two_day,
                ));

                // ... for current cycle
                partitions.push((0, 0, slot_count_in_two_day));
            }
            parent_cycle_index = 0;
        }

        partitions.push((
            parent_cycle_index,
            current_cycle_index,
            slot_count_in_two_day,
        ));

        partitions
    }

    fn variable_cycle_partitions(&self) -> Vec<Partition> {
        let (current_epoch, current_slot_index) = self.get_epoch_and_slot_index(self.slot());
        let (parent_epoch, mut parent_slot_index) =
            self.get_epoch_and_slot_index(self.parent_slot());

        let mut partitions = vec![];
        if parent_epoch < current_epoch {
            let slot_skipped = (self.slot() - self.parent_slot()) > 1;
            if slot_skipped {
                // Generate special partitions because there are skipped slots
                // exactly at the epoch transition.

                let parent_last_slot_index = self.get_slots_in_epoch(parent_epoch) - 1;

                // ... for parent epoch
                partitions.push(self.partition_from_slot_indexes_with_gapped_epochs(
                    parent_slot_index,
                    parent_last_slot_index,
                    parent_epoch,
                ));

                if current_slot_index > 0 {
                    // ... for current epoch
                    partitions.push(self.partition_from_slot_indexes_with_gapped_epochs(
                        0,
                        0,
                        current_epoch,
                    ));
                }
            }
            parent_slot_index = 0;
        }

        partitions.push(self.partition_from_normal_slot_indexes(
            parent_slot_index,
            current_slot_index,
            current_epoch,
        ));

        partitions
    }

    fn do_partition_from_slot_indexes(
        &self,
        start_slot_index: SlotIndex,
        end_slot_index: SlotIndex,
        epoch: Epoch,
        generated_for_gapped_epochs: bool,
    ) -> Partition {
        let cycle_params = self.determine_collection_cycle_params(epoch);
        let (_, _, in_multi_epoch_cycle, _, _, partition_count) = cycle_params;

        // use common code-path for both very-likely and very-unlikely for the sake of minimized
        // risk of any mis-calculation instead of neligilbe faster computation per slot for the
        // likely case.
        let mut start_partition_index =
            Self::partition_index_from_slot_index(start_slot_index, cycle_params);
        let mut end_partition_index =
            Self::partition_index_from_slot_index(end_slot_index, cycle_params);

        // Adjust partition index for some edge cases
        let is_special_new_epoch = start_slot_index == 0 && end_slot_index != 1;
        let in_middle_of_cycle = start_partition_index > 0;
        if in_multi_epoch_cycle && is_special_new_epoch && in_middle_of_cycle {
            // Adjust slot indexes so that the final partition ranges are continuous!
            // This is neeed because the caller gives us off-by-one indexes when
            // an epoch boundary is crossed.
            // Usually there is no need for this adjustment because cycles are aligned
            // with epochs. But for multi-epoch cycles, adjust the indexes if it
            // happens in the middle of a cycle for both gapped and not-gapped cases:
            //
            // epoch (slot range)|slot idx.*1|raw part. idx.|adj. part. idx.|epoch boundary
            // ------------------+-----------+--------------+---------------+--------------
            // 3 (20..30)        | [7..8]    |   7.. 8      |   7.. 8
            //                   | [8..9]    |   8.. 9      |   8.. 9
            // 4 (30..40)        | [0..0]    |<10>..10      | <9>..10      <--- not gapped
            //                   | [0..1]    |  10..11      |  10..12
            //                   | [1..2]    |  11..12      |  11..12
            //                   | [2..9   *2|  12..19      |  12..19      <-+
            // 5 (40..50)        |  0..0   *2|<20>..<20>    |<19>..<19> *3 <-+- gapped
            //                   |  0..4]    |<20>..24      |<19>..24      <-+
            //                   | [4..5]    |  24..25      |  24..25
            //                   | [5..6]    |  25..26      |  25..26
            //
            // NOTE: <..> means the adjusted slots
            //
            // *1: The range of parent_bank.slot() and current_bank.slot() is firstly
            //     split by the epoch boundaries and then the split ones are given to us.
            //     The original ranges are denoted as [...]
            // *2: These are marked with generated_for_gapped_epochs = true.
            // *3: This becomes no-op partition
            start_partition_index -= 1;
            if generated_for_gapped_epochs {
                assert_eq!(start_slot_index, end_slot_index);
                end_partition_index -= 1;
            }
        }

        (start_partition_index, end_partition_index, partition_count)
    }

    fn partition_from_normal_slot_indexes(
        &self,
        start_slot_index: SlotIndex,
        end_slot_index: SlotIndex,
        epoch: Epoch,
    ) -> Partition {
        self.do_partition_from_slot_indexes(start_slot_index, end_slot_index, epoch, false)
    }

    fn partition_from_slot_indexes_with_gapped_epochs(
        &self,
        start_slot_index: SlotIndex,
        end_slot_index: SlotIndex,
        epoch: Epoch,
    ) -> Partition {
        self.do_partition_from_slot_indexes(start_slot_index, end_slot_index, epoch, true)
    }

    fn determine_collection_cycle_params(&self, epoch: Epoch) -> RentCollectionCycleParams {
        let slot_count_per_epoch = self.get_slots_in_epoch(epoch);

        if !self.use_multi_epoch_collection_cycle(epoch) {
            (
                epoch,
                slot_count_per_epoch,
                false,
                0,
                1,
                slot_count_per_epoch,
            )
        } else {
            let epoch_count_in_cycle = self.slot_count_in_two_day() / slot_count_per_epoch;
            let partition_count = slot_count_per_epoch * epoch_count_in_cycle;

            (
                epoch,
                slot_count_per_epoch,
                true,
                self.first_normal_epoch(),
                epoch_count_in_cycle,
                partition_count,
            )
        }
    }

    fn partition_index_from_slot_index(
        slot_index_in_epoch: SlotIndex,
        (
            epoch,
            slot_count_per_epoch,
            _,
            base_epoch,
            epoch_count_per_cycle,
            _,
        ): RentCollectionCycleParams,
    ) -> PartitionIndex {
        let epoch_offset = epoch - base_epoch;
        let epoch_index_in_cycle = epoch_offset % epoch_count_per_cycle;
        slot_index_in_epoch + epoch_index_in_cycle * slot_count_per_epoch
    }

    // Given short epochs, it's too costly to collect rent eagerly
    // within an epoch, so lower the frequency of it.
    // These logic isn't strictly eager anymore and should only be used
    // for development/performance purpose.
    // Absolutely not under ClusterType::MainnetBeta!!!!
    fn use_multi_epoch_collection_cycle(&self, epoch: Epoch) -> bool {
        // Force normal behavior, disabling multi epoch collection cycle for manual local testing
        #[cfg(not(test))]
        if self.slot_count_per_normal_epoch() == solana_sdk::epoch_schedule::MINIMUM_SLOTS_PER_EPOCH
        {
            return false;
        }

        epoch >= self.first_normal_epoch()
            && self.slot_count_per_normal_epoch() < self.slot_count_in_two_day()
    }

    fn use_fixed_collection_cycle(&self) -> bool {
        // Force normal behavior, disabling fixed collection cycle for manual local testing
        #[cfg(not(test))]
        if self.slot_count_per_normal_epoch() == solana_sdk::epoch_schedule::MINIMUM_SLOTS_PER_EPOCH
        {
            return false;
        }

        self.cluster_type() != ClusterType::MainnetBeta
            && self.slot_count_per_normal_epoch() < self.slot_count_in_two_day()
    }

    // This value is specially chosen to align with slots per epoch in mainnet-beta and testnet
    // Also, assume 500GB account data set as the extreme, then for 2 day (=48 hours) to collect
    // rent eagerly, we'll consume 5.7 MB/s IO bandwidth, bidirectionally.
    fn slot_count_in_two_day(&self) -> SlotCount {
        2 * DEFAULT_TICKS_PER_SECOND * SECONDS_PER_DAY / self.ticks_per_slot
    }

    fn slot_count_per_normal_epoch(&self) -> SlotCount {
        self.get_slots_in_epoch(self.first_normal_epoch())
    }

    pub fn cluster_type(&self) -> ClusterType {
        // unwrap is safe; self.cluster_type is ensured to be Some() always...
        // we only using Option here for ABI compatibility...
        self.cluster_type.unwrap()
    }

    /// Process a batch of transactions.
    #[must_use]
    pub fn load_execute_and_commit_transactions(
        &self,
        batch: &TransactionBatch,
        max_age: usize,
        collect_balances: bool,
        enable_cpi_recording: bool,
        enable_log_recording: bool,
        timings: &mut ExecuteTimings,
    ) -> (
        TransactionResults,
        TransactionBalancesSet,
        Vec<Option<InnerInstructionsList>>,
        Vec<TransactionLogMessages>,
    ) {
        let pre_balances = if collect_balances {
            self.collect_balances(batch)
        } else {
            vec![]
        };
        let (
            mut loaded_accounts,
            executed,
            inner_instructions,
            transaction_logs,
            _,
            tx_count,
            signature_count,
            patch,
        ) = self.load_and_execute_transactions(
            batch,
            max_age,
            enable_cpi_recording,
            enable_log_recording,
            timings,
            Self::take_evm_state_cloned,
        );

        let results = self.commit_transactions(
            batch.transactions(),
            batch.iteration_order(),
            &mut loaded_accounts,
            &executed,
            tx_count,
            signature_count,
            timings,
            patch,
        );
        let post_balances = if collect_balances {
            self.collect_balances(batch)
        } else {
            vec![]
        };
        (
            results,
            TransactionBalancesSet::new(pre_balances, post_balances),
            inner_instructions,
            transaction_logs,
        )
    }

    #[must_use]
    pub fn process_transactions(&self, txs: &[Transaction]) -> Vec<Result<()>> {
        let batch = self.prepare_batch(txs, None);
        self.load_execute_and_commit_transactions(
            &batch,
            MAX_PROCESSING_AGE,
            false,
            false,
            false,
            &mut ExecuteTimings::default(),
        )
        .0
        .fee_collection_results
    }

    /// Create, sign, and process a Transaction from `keypair` to `to` of
    /// `n` lamports where `blockhash` is the last Entry ID observed by the client.
    pub fn transfer(&self, n: u64, keypair: &Keypair, to: &Pubkey) -> Result<Signature> {
        let blockhash = self.last_blockhash();
        let tx = system_transaction::transfer(keypair, to, n, blockhash);
        let signature = tx.signatures[0];
        self.process_transaction(&tx).map(|_| signature)
    }

    pub fn transfer_evm(
        &self,
        n: u64,
        fee_payer: &Keypair,
        keypair: &evm_state::SecretKey,
        to: &evm_state::Address,
    ) -> Result<Signature> {
        let blockhash = self.last_blockhash();
        let nonce = self
            .evm_state
            .read()
            .unwrap()
            .get_account_state(keypair.to_address())
            .map(|s| s.nonce)
            .unwrap_or_else(|| 0.into());
        let evm_tx = solana_evm_loader_program::evm_transfer(
            *keypair,
            *to,
            nonce,
            n.into(),
            Some(self.evm_chain_id),
        );
        let ix = solana_evm_loader_program::send_raw_tx(fee_payer.pubkey(), evm_tx, None);
        let tx = Transaction::new_signed_with_payer(
            &[ix],
            Some(&fee_payer.pubkey()),
            &[fee_payer],
            blockhash,
        );
        let signature = tx.signatures[0];
        self.process_transaction(&tx).map(|_| signature)
    }

    pub fn read_balance(account: &Account) -> u64 {
        account.lamports
    }
    /// Each program would need to be able to introspect its own state
    /// this is hard-coded to the Budget language
    pub fn get_balance(&self, pubkey: &Pubkey) -> u64 {
        self.get_account(pubkey)
            .map(|x| Self::read_balance(&x))
            .unwrap_or(0)
    }

    /// Compute all the parents of the bank in order
    pub fn parents(&self) -> Vec<Arc<Bank>> {
        let mut parents = vec![];
        let mut bank = self.parent();
        while let Some(parent) = bank {
            parents.push(parent.clone());
            bank = parent.parent();
        }
        parents
    }

    /// Compute all the parents of the bank including this bank itself
    pub fn parents_inclusive(self: Arc<Self>) -> Vec<Arc<Bank>> {
        let mut parents = self.parents();
        parents.insert(0, self);
        parents
    }

    pub fn store_account(&self, pubkey: &Pubkey, account: &Account) {
        assert!(!self.freeze_started());
        self.rc
            .accounts
            .store_slow_cached(self.slot(), pubkey, account);

        if Stakes::is_stake(account) {
            self.stakes.write().unwrap().store(
                pubkey,
                account,
                self.stake_program_v2_enabled(),
                self.check_init_vote_data_enabled(),
            );
        }
    }

    pub fn force_flush_accounts_cache(&self) {
        self.rc
            .accounts
            .accounts_db
            .flush_accounts_cache(true, Some(self.slot()))
    }

    pub fn flush_accounts_cache_if_needed(&self) {
        self.rc
            .accounts
            .accounts_db
            .flush_accounts_cache(false, Some(self.slot()))
    }

    pub fn expire_old_recycle_stores(&self) {
        self.rc.accounts.accounts_db.expire_old_recycle_stores()
    }

    /// Technically this issues (or even burns!) new lamports,
    /// so be extra careful for its usage
    fn store_account_and_update_capitalization(&self, pubkey: &Pubkey, new_account: &Account) {
        if let Some(old_account) = self.get_account(&pubkey) {
            match new_account.lamports.cmp(&old_account.lamports) {
                std::cmp::Ordering::Greater => {
                    self.capitalization
                        .fetch_add(new_account.lamports - old_account.lamports, Relaxed);
                }
                std::cmp::Ordering::Less => {
                    self.capitalization
                        .fetch_sub(old_account.lamports - new_account.lamports, Relaxed);
                }
                std::cmp::Ordering::Equal => {}
            }
        } else {
            self.capitalization.fetch_add(new_account.lamports, Relaxed);
        }

        self.store_account(pubkey, new_account);
    }

    pub fn withdraw(&self, pubkey: &Pubkey, lamports: u64) -> Result<()> {
        match self.get_account(pubkey) {
            Some(mut account) => {
                let min_balance = match get_system_account_kind(&account) {
                    Some(SystemAccountKind::Nonce) => self
                        .rent_collector
                        .rent
                        .minimum_balance(nonce::State::size()),
                    _ => 0,
                };
                if lamports + min_balance > account.lamports {
                    return Err(TransactionError::InsufficientFundsForFee);
                }

                account.lamports -= lamports;
                self.store_account(pubkey, &account);

                Ok(())
            }
            None => Err(TransactionError::AccountNotFound),
        }
    }

    pub fn deposit(&self, pubkey: &Pubkey, lamports: u64) -> u64 {
        // This doesn't collect rents intentionally.
        // Rents should only be applied to actual TXes
        let mut account = self.get_account(pubkey).unwrap_or_default();
        account.lamports += lamports;
        self.store_account(pubkey, &account);
        account.lamports
    }

    pub fn accounts(&self) -> Arc<Accounts> {
        self.rc.accounts.clone()
    }

    fn finish_init(
        &mut self,
        genesis_config: &GenesisConfig,
        additional_builtins: Option<&Builtins>,
    ) {
        self.rewards_pool_pubkeys =
            Arc::new(genesis_config.rewards_pools.keys().cloned().collect());

        let mut builtins = builtins::get();
        if let Some(additional_builtins) = additional_builtins {
            builtins
                .genesis_builtins
                .extend_from_slice(&additional_builtins.genesis_builtins);
            builtins
                .feature_builtins
                .extend_from_slice(&additional_builtins.feature_builtins);
        }
        for builtin in builtins.genesis_builtins {
            self.add_builtin(
                &builtin.name,
                builtin.id,
                builtin.process_instruction_with_context,
            );
        }
        self.feature_builtins = Arc::new(builtins.feature_builtins);

        self.apply_feature_activations(true);
    }

    pub fn set_inflation(&self, inflation: Inflation) {
        *self.inflation.write().unwrap() = inflation;
    }

    pub fn set_bpf_compute_budget(&mut self, bpf_compute_budget: Option<BpfComputeBudget>) {
        self.bpf_compute_budget = bpf_compute_budget;
    }

    pub fn hard_forks(&self) -> Arc<RwLock<HardForks>> {
        self.hard_forks.clone()
    }

    pub fn get_account(&self, pubkey: &Pubkey) -> Option<Account> {
        self.get_account_modified_slot(pubkey)
            .map(|(acc, _slot)| acc)
    }

    pub fn get_account_modified_slot(&self, pubkey: &Pubkey) -> Option<(Account, Slot)> {
        self.rc.accounts.load_slow(&self.ancestors, pubkey)
    }

    // Exclude self to really fetch the parent Bank's account hash and data.
    //
    // Being idempotent is needed to make the lazy initialization possible,
    // especially for update_slot_hashes at the moment, which can be called
    // multiple times with the same parent_slot in the case of forking.
    //
    // Generally, all of sysvar update granularity should be slot boundaries.
    fn get_sysvar_account(&self, pubkey: &Pubkey) -> Option<Account> {
        let mut ancestors = self.ancestors.clone();
        ancestors.remove(&self.slot());
        self.rc
            .accounts
            .load_slow(&ancestors, pubkey)
            .map(|(acc, _slot)| acc)
    }

    pub fn get_program_accounts(&self, program_id: &Pubkey) -> Vec<(Pubkey, Account)> {
        self.rc
            .accounts
            .load_by_program(&self.ancestors, program_id)
    }

    pub fn get_filtered_program_accounts<F: Fn(&Account) -> bool>(
        &self,
        program_id: &Pubkey,
        filter: F,
    ) -> Vec<(Pubkey, Account)> {
        self.rc
            .accounts
            .load_by_program_with_filter(&self.ancestors, program_id, filter)
    }

    pub fn get_filtered_indexed_accounts<F: Fn(&Account) -> bool>(
        &self,
        index_key: &IndexKey,
        filter: F,
    ) -> Vec<(Pubkey, Account)> {
        self.rc
            .accounts
            .load_by_index_key_with_filter(&self.ancestors, index_key, filter)
    }

    pub fn get_all_accounts_with_modified_slots(&self) -> Vec<(Pubkey, Account, Slot)> {
        self.rc.accounts.load_all(&self.ancestors)
    }

    pub fn get_program_accounts_modified_since_parent(
        &self,
        program_id: &Pubkey,
    ) -> Vec<(Pubkey, Account)> {
        self.rc
            .accounts
            .load_by_program_slot(self.slot(), Some(program_id))
    }

    pub fn get_transaction_logs(
        &self,
        address: Option<&Pubkey>,
    ) -> Option<Vec<TransactionLogInfo>> {
        let transaction_log_collector = self.transaction_log_collector.read().unwrap();

        match address {
            None => Some(transaction_log_collector.logs.clone()),
            Some(address) => transaction_log_collector
                .mentioned_address_map
                .get(address)
                .map(|log_indices| {
                    log_indices
                        .iter()
                        .map(|i| transaction_log_collector.logs[*i].clone())
                        .collect()
                }),
        }
    }

    pub fn get_all_accounts_modified_since_parent(&self) -> Vec<(Pubkey, Account)> {
        self.rc.accounts.load_by_program_slot(self.slot(), None)
    }

    pub fn get_account_modified_since_parent(&self, pubkey: &Pubkey) -> Option<(Account, Slot)> {
        let just_self: Ancestors = vec![(self.slot(), 0)].into_iter().collect();
        if let Some((account, slot)) = self.rc.accounts.load_slow(&just_self, pubkey) {
            if slot == self.slot() {
                return Some((account, slot));
            }
        }
        None
    }

    pub fn get_largest_accounts(
        &self,
        num: usize,
        filter_by_address: &HashSet<Pubkey>,
        filter: AccountAddressFilter,
    ) -> Vec<(Pubkey, u64)> {
        self.rc
            .accounts
            .load_largest_accounts(&self.ancestors, num, filter_by_address, filter)
    }

    pub fn transaction_count(&self) -> u64 {
        self.transaction_count.load(Relaxed)
    }

    pub fn transaction_error_count(&self) -> u64 {
        self.transaction_error_count.load(Relaxed)
    }

    pub fn transaction_entries_count(&self) -> u64 {
        self.transaction_entries_count.load(Relaxed)
    }

    pub fn transactions_per_entry_max(&self) -> u64 {
        self.transactions_per_entry_max.load(Relaxed)
    }

    fn increment_transaction_count(&self, tx_count: u64) {
        self.transaction_count.fetch_add(tx_count, Relaxed);
    }

    pub fn signature_count(&self) -> u64 {
        self.signature_count.load(Relaxed)
    }

    fn increment_signature_count(&self, signature_count: u64) {
        self.signature_count.fetch_add(signature_count, Relaxed);
    }

    pub fn get_signature_status_processed_since_parent(
        &self,
        signature: &Signature,
    ) -> Option<Result<()>> {
        if let Some((slot, status)) = self.get_signature_status_slot(signature) {
            if slot <= self.slot() {
                return Some(status);
            }
        }
        None
    }

    pub fn get_signature_status_with_blockhash(
        &self,
        signature: &Signature,
        blockhash: &Hash,
    ) -> Option<Result<()>> {
        let rcache = self.src.status_cache.read().unwrap();
        rcache
            .get_signature_status(signature, blockhash, &self.ancestors)
            .map(|v| v.1)
    }

    pub fn get_signature_status_slot(&self, signature: &Signature) -> Option<(Slot, Result<()>)> {
        let rcache = self.src.status_cache.read().unwrap();
        rcache.get_signature_slot(signature, &self.ancestors)
    }

    pub fn get_signature_status(&self, signature: &Signature) -> Option<Result<()>> {
        self.get_signature_status_slot(signature).map(|v| v.1)
    }

    pub fn has_signature(&self, signature: &Signature) -> bool {
        self.get_signature_status_slot(signature).is_some()
    }

    /// Hash the `accounts` HashMap. This represents a validator's interpretation
    ///  of the delta of the ledger since the last vote and up to now
    fn hash_internal_state(&self) -> Hash {
        // If there are no accounts, return the hash of the previous state and the latest blockhash
        let accounts_delta_hash = self.rc.accounts.bank_hash_info_at(self.slot());
        let mut signature_count_buf = [0u8; 8];
        LittleEndian::write_u64(&mut signature_count_buf[..], self.signature_count() as u64);

        let mut hash = hashv(&[
            self.parent_hash.as_ref(),
            accounts_delta_hash.hash.as_ref(),
            &signature_count_buf,
            self.last_blockhash().as_ref(),
            self.evm_state
                .read()
                .expect("evm state poisoned")
                .last_root()
                .as_ref(),
        ]);

        if let Some(buf) = self
            .hard_forks
            .read()
            .unwrap()
            .get_hash_data(self.slot(), self.parent_slot())
        {
            info!("hard fork at bank {}", self.slot());
            hash = extend_and_hash(&hash, &buf)
        }

        info!(
            "bank frozen: {} hash: {} accounts_delta: {} signature_count: {} last_blockhash: {} capitalization: {}",
            self.slot(),
            hash,
            accounts_delta_hash.hash,
            self.signature_count(),
            self.last_blockhash(),
            self.capitalization(),
        );

        info!(
            "accounts hash slot: {} stats: {:?}",
            self.slot(),
            accounts_delta_hash.stats,
        );
        hash
    }

    /// Recalculate the hash_internal_state from the account stores. Would be used to verify a
    /// snapshot.
    #[must_use]
    fn verify_bank_hash(&self) -> bool {
        self.rc.accounts.verify_bank_hash_and_lamports(
            self.slot(),
            &self.ancestors,
            self.capitalization(),
        )
    }

    pub fn get_snapshot_storages(&self) -> SnapshotStorages {
        self.rc
            .get_snapshot_storages(self.slot())
            .into_iter()
            .collect()
    }

    #[must_use]
    fn verify_hash(&self) -> bool {
        assert!(self.is_frozen());
        let calculated_hash = self.hash_internal_state();
        let expected_hash = self.hash();

        if calculated_hash == expected_hash {
            true
        } else {
            warn!(
                "verify failed: slot: {}, {} (calculated) != {} (expected)",
                self.slot(),
                calculated_hash,
                expected_hash
            );
            false
        }
    }

    pub fn calculate_capitalization(&self) -> u64 {
        self.rc.accounts.calculate_capitalization(&self.ancestors)
    }

    pub fn calculate_and_verify_capitalization(&self) -> bool {
        let calculated = self.calculate_capitalization();
        let expected = self.capitalization();
        if calculated == expected {
            true
        } else {
            warn!(
                "Capitalization mismatch: calculated: {} != expected: {}",
                calculated, expected
            );
            false
        }
    }

    /// Forcibly overwrites current capitalization by actually recalculating accounts' balances.
    /// This should only be used for developing purposes.
    pub fn set_capitalization(&self) -> u64 {
        let old = self.capitalization();
        self.capitalization
            .store(self.calculate_capitalization(), Relaxed);
        old
    }

    pub fn get_accounts_hash(&self) -> Hash {
        self.rc.accounts.accounts_db.get_accounts_hash(self.slot)
    }

    pub fn get_thread_pool(&self) -> &ThreadPool {
        &self.rc.accounts.accounts_db.thread_pool_clean
    }

    pub fn update_accounts_hash_with_index_option(
        &self,
        use_index: bool,
        debug_verify: bool,
    ) -> Hash {
        let (hash, total_lamports) = self
            .rc
            .accounts
            .accounts_db
            .update_accounts_hash_with_index_option(
                use_index,
                debug_verify,
                self.slot(),
                &self.ancestors,
                Some(self.capitalization()),
            );
        assert_eq!(total_lamports, self.capitalization());
        hash
    }

    pub fn update_accounts_hash(&self) -> Hash {
        self.update_accounts_hash_with_index_option(true, false)
    }

    /// A snapshot bank should be purged of 0 lamport accounts which are not part of the hash
    /// calculation and could shield other real accounts.
    pub fn verify_snapshot_bank(&self) -> bool {
        if self.slot() > 0 {
            self.clean_accounts(true);
            self.shrink_all_slots();
        }
        // Order and short-circuiting is significant; verify_hash requires a valid bank hash
        self.verify_bank_hash() && self.verify_hash()
    }

    /// Return the number of hashes per tick
    pub fn hashes_per_tick(&self) -> &Option<u64> {
        &self.hashes_per_tick
    }

    /// Return the number of ticks per slot
    pub fn ticks_per_slot(&self) -> u64 {
        self.ticks_per_slot
    }

    /// Return the number of slots per year
    pub fn slots_per_year(&self) -> f64 {
        self.slots_per_year
    }

    /// Return the number of ticks since genesis.
    pub fn tick_height(&self) -> u64 {
        self.tick_height.load(Relaxed)
    }

    /// Return the inflation parameters of the Bank
    pub fn inflation(&self) -> Inflation {
        *self.inflation.read().unwrap()
    }

    /// Return the total capitalization of the Bank
    pub fn capitalization(&self) -> u64 {
        self.capitalization.load(Relaxed)
    }

    /// Return this bank's max_tick_height
    pub fn max_tick_height(&self) -> u64 {
        self.max_tick_height
    }

    /// Return the block_height of this bank
    pub fn block_height(&self) -> u64 {
        self.block_height
    }

    /// Return the number of slots per epoch for the given epoch
    pub fn get_slots_in_epoch(&self, epoch: Epoch) -> u64 {
        self.epoch_schedule.get_slots_in_epoch(epoch)
    }

    /// returns the epoch for which this bank's leader_schedule_slot_offset and slot would
    ///  need to cache leader_schedule
    pub fn get_leader_schedule_epoch(&self, slot: Slot) -> Epoch {
        self.epoch_schedule.get_leader_schedule_epoch(slot)
    }

    /// a bank-level cache of vote accounts
    fn update_cached_accounts(
        &self,
        txs: &[Transaction],
        iteration_order: Option<&[usize]>,
        res: &[TransactionExecutionResult],
        loaded: &[TransactionLoadResult],
    ) -> Vec<OverwrittenVoteAccount> {
        let mut overwritten_vote_accounts = vec![];
        for (i, ((raccs, _load_nonce_rollback), (transaction_index, tx))) in loaded
            .iter()
            .zip(OrderedIterator::new(txs, iteration_order))
            .enumerate()
        {
            let (res, _res_nonce_rollback) = &res[i];
            if res.is_err() || raccs.is_err() {
                continue;
            }

            let message = &tx.message();
            let acc = raccs.as_ref().unwrap();

            for (pubkey, account) in message
                .account_keys
                .iter()
                .zip(acc.0.iter())
                .filter(|(_key, account)| (Stakes::is_stake(account)))
            {
                if Stakes::is_stake(account) {
                    if let Some(old_vote_account) = self.stakes.write().unwrap().store(
                        pubkey,
                        account,
                        self.stake_program_v2_enabled(),
                        self.check_init_vote_data_enabled(),
                    ) {
                        overwritten_vote_accounts.push(OverwrittenVoteAccount {
                            account: old_vote_account,
                            transaction_index,
                            transaction_result_index: i,
                        });
                    }
                }
            }
        }

        overwritten_vote_accounts
    }

    /// current stake delegations for this bank
    pub fn cloned_stake_delegations(&self) -> HashMap<Pubkey, Delegation> {
        self.stakes.read().unwrap().stake_delegations().clone()
    }

    pub fn staked_nodes(&self) -> HashMap<Pubkey, u64> {
        self.stakes.read().unwrap().staked_nodes()
    }

    /// current vote accounts for this bank along with the stake
    ///   attributed to each account
    /// Note: This clones the entire vote-accounts hashmap. For a single
    /// account lookup use get_vote_account instead.
    pub fn vote_accounts(&self) -> Vec<(Pubkey, (u64 /*stake*/, ArcVoteAccount))> {
        self.stakes
            .read()
            .unwrap()
            .vote_accounts()
            .iter()
            .map(|(k, v)| (*k, v.clone()))
            .collect()
    }

    /// Vote account for the given vote account pubkey along with the stake.
    pub fn get_vote_account(
        &self,
        vote_account: &Pubkey,
    ) -> Option<(u64 /*stake*/, ArcVoteAccount)> {
        self.stakes
            .read()
            .unwrap()
            .vote_accounts()
            .get(vote_account)
            .cloned()
    }

    /// Get the EpochStakes for a given epoch
    pub fn epoch_stakes(&self, epoch: Epoch) -> Option<&EpochStakes> {
        self.epoch_stakes.get(&epoch)
    }

    pub fn epoch_stakes_map(&self) -> &HashMap<Epoch, EpochStakes> {
        &self.epoch_stakes
    }

    pub fn epoch_staked_nodes(&self, epoch: Epoch) -> Option<HashMap<Pubkey, u64>> {
        Some(self.epoch_stakes.get(&epoch)?.stakes().staked_nodes())
    }

    /// vote accounts for the specific epoch along with the stake
    ///   attributed to each account
    pub fn epoch_vote_accounts(
        &self,
        epoch: Epoch,
    ) -> Option<&HashMap<Pubkey, (u64, ArcVoteAccount)>> {
        self.epoch_stakes
            .get(&epoch)
            .map(|epoch_stakes| Stakes::vote_accounts(epoch_stakes.stakes()))
    }

    /// Get the fixed authorized voter for the given vote account for the
    /// current epoch
    pub fn epoch_authorized_voter(&self, vote_account: &Pubkey) -> Option<&Pubkey> {
        self.epoch_stakes
            .get(&self.epoch)
            .expect("Epoch stakes for bank's own epoch must exist")
            .epoch_authorized_voters()
            .get(vote_account)
    }

    /// Get the fixed set of vote accounts for the given node id for the
    /// current epoch
    pub fn epoch_vote_accounts_for_node_id(&self, node_id: &Pubkey) -> Option<&NodeVoteAccounts> {
        self.epoch_stakes
            .get(&self.epoch)
            .expect("Epoch stakes for bank's own epoch must exist")
            .node_id_to_vote_accounts()
            .get(node_id)
    }

    /// Get the fixed total stake of all vote accounts for current epoch
    pub fn total_epoch_stake(&self) -> u64 {
        self.epoch_stakes
            .get(&self.epoch)
            .expect("Epoch stakes for bank's own epoch must exist")
            .total_stake()
    }

    /// Get the fixed stake of the given vote account for the current epoch
    pub fn epoch_vote_account_stake(&self, vote_account: &Pubkey) -> u64 {
        *self
            .epoch_vote_accounts(self.epoch())
            .expect("Bank epoch vote accounts must contain entry for the bank's own epoch")
            .get(vote_account)
            .map(|(stake, _)| stake)
            .unwrap_or(&0)
    }

    /// given a slot, return the epoch and offset into the epoch this slot falls
    /// e.g. with a fixed number for slots_per_epoch, the calculation is simply:
    ///
    ///  ( slot/slots_per_epoch, slot % slots_per_epoch )
    ///
    pub fn get_epoch_and_slot_index(&self, slot: Slot) -> (Epoch, SlotIndex) {
        self.epoch_schedule.get_epoch_and_slot_index(slot)
    }

    pub fn get_epoch_info(&self) -> EpochInfo {
        let absolute_slot = self.slot();
        let block_height = self.block_height();
        let (epoch, slot_index) = self.get_epoch_and_slot_index(absolute_slot);
        let slots_in_epoch = self.get_slots_in_epoch(epoch);
        let transaction_count = Some(self.transaction_count());
        EpochInfo {
            epoch,
            slot_index,
            slots_in_epoch,
            absolute_slot,
            block_height,
            transaction_count,
        }
    }

    pub fn is_empty(&self) -> bool {
        !self.is_delta.load(Relaxed)
    }

    /// Add an instruction processor to intercept instructions before the dynamic loader.
    pub fn add_builtin(
        &mut self,
        name: &str,
        program_id: Pubkey,
        process_instruction_with_context: ProcessInstructionWithContext,
    ) {
        debug!("Adding program {} under {:?}", name, program_id);
        self.add_native_program(name, &program_id, false);
        self.message_processor
            .add_program(program_id, process_instruction_with_context);
    }

    /// Replace a builtin instruction processor if it already exists
    pub fn replace_builtin(
        &mut self,
        name: &str,
        program_id: Pubkey,
        process_instruction_with_context: ProcessInstructionWithContext,
    ) {
        debug!("Replacing program {} under {:?}", name, program_id);
        self.add_native_program(name, &program_id, true);
        self.message_processor
            .add_program(program_id, process_instruction_with_context);
    }

    pub fn clean_accounts(&self, skip_last: bool) {
        let max_clean_slot = if skip_last {
            // Don't clean the slot we're snapshotting because it may have zero-lamport
            // accounts that were included in the bank delta hash when the bank was frozen,
            // and if we clean them here, any newly created snapshot's hash for this bank
            // may not match the frozen hash.
            Some(self.slot().saturating_sub(1))
        } else {
            None
        };
        self.rc.accounts.accounts_db.clean_accounts(max_clean_slot);
    }

    pub fn shrink_all_slots(&self) {
        self.rc.accounts.accounts_db.shrink_all_slots();
    }

    pub fn print_accounts_stats(&self) {
        self.rc.accounts.accounts_db.print_accounts_stats("");
    }

    pub fn process_stale_slot_with_budget(
        &self,
        mut consumed_budget: usize,
        budget_recovery_delta: usize,
    ) -> usize {
        if consumed_budget == 0 {
            let shrunken_account_count = self.rc.accounts.accounts_db.process_stale_slot_v1();
            if shrunken_account_count > 0 {
                datapoint_info!(
                    "stale_slot_shrink",
                    ("accounts", shrunken_account_count, i64)
                );
                consumed_budget += shrunken_account_count;
            }
        }
        consumed_budget.saturating_sub(budget_recovery_delta)
    }

    pub fn shrink_candidate_slots(&self) -> usize {
        self.rc.accounts.accounts_db.shrink_candidate_slots()
    }

    pub fn secp256k1_program_enabled(&self) -> bool {
        self.feature_set
            .is_active(&feature_set::secp256k1_program_enabled::id())
    }

    pub fn no_overflow_rent_distribution_enabled(&self) -> bool {
        self.feature_set
            .is_active(&feature_set::no_overflow_rent_distribution::id())
    }

    pub fn stake_program_v2_enabled(&self) -> bool {
        self.feature_set
            .is_active(&feature_set::stake_program_v2::id())
    }

    pub fn check_init_vote_data_enabled(&self) -> bool {
        self.feature_set
            .is_active(&feature_set::check_init_vote_data::id())
    }

    // Check if the wallclock time from bank creation to now has exceeded the allotted
    // time for transaction processing
    pub fn should_bank_still_be_processing_txs(
        bank_creation_time: &Instant,
        max_tx_ingestion_nanos: u128,
    ) -> bool {
        // Do this check outside of the poh lock, hence not a method on PohRecorder
        bank_creation_time.elapsed().as_nanos() <= max_tx_ingestion_nanos
    }

    fn get_unlock_switch_vote_slot(cluster_type: ClusterType) -> Slot {
        match cluster_type {
            ClusterType::Development => 0,
            ClusterType::Devnet => 0,
            // Epoch 63
            ClusterType::Testnet => 21_692_256,
            // 400_000 slots into epoch 61
            ClusterType::MainnetBeta => 26_752_000,
        }
    }

    pub fn unlock_switch_vote(&self) -> bool {
        let solana_unlock_switch =
            self.slot() > Self::get_unlock_switch_vote_slot(self.cluster_type());
        let velas_unlock_switch = self
            .feature_set
            .is_active(&feature_set::velas_hardfork_pack::id());
        solana_unlock_switch || velas_unlock_switch
    }

    pub fn deactivate_feature(&mut self, id: &Pubkey) {
        let mut feature_set = Arc::make_mut(&mut self.feature_set).clone();
        feature_set.active.remove(&id);
        feature_set.inactive.insert(*id);
        self.feature_set = Arc::new(feature_set);
    }

    pub fn activate_feature(&mut self, id: &Pubkey) {
        let mut feature_set = Arc::make_mut(&mut self.feature_set).clone();
        feature_set.inactive.remove(id);
        feature_set.active.insert(*id, 0);
        self.feature_set = Arc::new(feature_set);
    }

    // This is called from snapshot restore AND for each epoch boundary
    // The entire code path herein must be idempotent
    fn apply_feature_activations(&mut self, init_finish_or_warp: bool) {
        let new_feature_activations = self.compute_active_feature_set(!init_finish_or_warp);

        if new_feature_activations.contains(&feature_set::pico_inflation::id()) {
            *self.inflation.write().unwrap() = Inflation::pico();
            self.fee_rate_governor.burn_percent = 50; // 50% fee burn
            self.rent_collector.rent.burn_percent = 50; // 50% rent burn
        }

        if !new_feature_activations.is_disjoint(&self.feature_set.full_inflation_features_enabled())
        {
            *self.inflation.write().unwrap() = Inflation::full();
            self.fee_rate_governor.burn_percent = 50; // 50% fee burn
            self.rent_collector.rent.burn_percent = 50; // 50% rent burn
        }

        if new_feature_activations.contains(&feature_set::spl_token_v2_self_transfer_fix::id()) {
            self.apply_spl_token_v2_self_transfer_fix();
        }
        // Remove me after a while around v1.6
        if !self.no_stake_rewrite.load(Relaxed)
            && new_feature_activations.contains(&feature_set::rewrite_stake::id())
        {
            // to avoid any potential risk of wrongly rewriting accounts in the future,
            // only do this once, taking small risk of unknown
            // bugs which again creates bad stake accounts..

            self.rewrite_stakes();
        }

<<<<<<< HEAD
        if new_feature_activations.contains(&feature_set::simple_capitalization::id()) {
            self.adjust_capitalization_for_existing_specially_retained_accounts();
        }
=======
>>>>>>> 7e480df9
        self.ensure_feature_builtins(init_finish_or_warp, &new_feature_activations);
        self.reconfigure_token2_native_mint(
            new_feature_activations.contains(&feature_set::velas_hardfork_pack::id()),
        );
        self.ensure_no_storage_rewards_pool();
    }

    // Compute the active feature set based on the current bank state, and return the set of newly activated features
    fn compute_active_feature_set(&mut self, allow_new_activations: bool) -> HashSet<Pubkey> {
        let mut active = self.feature_set.active.clone();
        let mut inactive = HashSet::new();
        let mut newly_activated = HashSet::new();
        let slot = self.slot();

        for feature_id in &self.feature_set.inactive {
            let mut activated = None;
            if let Some(mut account) = self.get_account(feature_id) {
                if let Some(mut feature) = feature::from_account(&account) {
                    match feature.activated_at {
                        None => {
                            if allow_new_activations {
                                // Feature has been requested, activate it now
                                feature.activated_at = Some(slot);
                                if feature::to_account(&feature, &mut account).is_some() {
                                    self.store_account(feature_id, &account);
                                }
                                newly_activated.insert(*feature_id);
                                activated = Some(slot);
                                info!("Feature {} activated at slot {}", feature_id, slot);
                            }
                        }
                        Some(activation_slot) => {
                            if slot >= activation_slot {
                                // Feature is already active
                                activated = Some(activation_slot);
                            }
                        }
                    }
                }
            }
            if let Some(slot) = activated {
                active.insert(*feature_id, slot);
            } else {
                inactive.insert(*feature_id);
            }
        }

        self.feature_set = Arc::new(FeatureSet { active, inactive });
        newly_activated
    }

    fn ensure_feature_builtins(
        &mut self,
        init_or_warp: bool,
        new_feature_activations: &HashSet<Pubkey>,
    ) {
        let feature_builtins = self.feature_builtins.clone();
        for (builtin, feature, activation_type) in feature_builtins.iter() {
            let should_populate = init_or_warp && self.feature_set.is_active(&feature)
                || !init_or_warp && new_feature_activations.contains(&feature);
            if should_populate {
                match activation_type {
                    ActivationType::NewProgram => self.add_builtin(
                        &builtin.name,
                        builtin.id,
                        builtin.process_instruction_with_context,
                    ),
                    ActivationType::NewVersion => self.replace_builtin(
                        &builtin.name,
                        builtin.id,
                        builtin.process_instruction_with_context,
                    ),
                }
            }
        }
    }

    fn apply_spl_token_v2_self_transfer_fix(&mut self) {
        if let Some(old_account) = self.get_account(&inline_spl_token_v2_0::id()) {
            if let Some(new_account) =
                self.get_account(&inline_spl_token_v2_0::new_token_program::id())
            {
                datapoint_info!(
                    "bank-apply_spl_token_v2_self_transfer_fix",
                    ("slot", self.slot, i64),
                );

                // Burn lamports in the old token account
                self.capitalization.fetch_sub(old_account.lamports, Relaxed);

                // Transfer new token account to old token account
                self.store_account(&inline_spl_token_v2_0::id(), &new_account);

                // Clear new token account
                self.store_account(
                    &inline_spl_token_v2_0::new_token_program::id(),
                    &Account::default(),
                );

                self.remove_executor(&inline_spl_token_v2_0::id());
            }
        }
    }
<<<<<<< HEAD

    fn adjust_capitalization_for_existing_specially_retained_accounts(&self) {
        use solana_sdk::{bpf_loader, bpf_loader_deprecated, evm_loader, secp256k1_program};
        let mut existing_sysvar_account_count = 8;
        let mut existing_native_program_account_count = 4;

        if self.get_account(&sysvar::rewards::id()).is_some() {
            existing_sysvar_account_count += 1;
        }

        if self
            .get_account(&sysvar::recent_evm_blockhashes::id())
            .is_some()
        {
            existing_sysvar_account_count += 1;
        }

        if self.get_account(&evm_loader::id()).is_some() {
            existing_native_program_account_count += 1;
        }

        if self.get_account(&bpf_loader::id()).is_some() {
            existing_native_program_account_count += 1;
        }

        if self.get_account(&bpf_loader_deprecated::id()).is_some() {
            existing_native_program_account_count += 1;
        }

        if self.get_account(&secp256k1_program::id()).is_some() {
            existing_native_program_account_count += 1;
        }

        info!(
            "Adjusted capitalization for existing {} sysvars and {} native programs from {}",
            existing_sysvar_account_count,
            existing_native_program_account_count,
            self.capitalization()
        );
        self.capitalization.fetch_add(
            existing_sysvar_account_count + existing_native_program_account_count,
            Relaxed,
        );
    }

    fn reconfigure_token2_native_mint(&mut self, reconfigure_token2_native_mint_velas: bool) {
        let reconfigure_token2_native_mint_old = match self.cluster_type() {
=======
    fn reconfigure_token2_native_mint(&mut self) {
        let reconfigure_token2_native_mint = match self.cluster_type() {
>>>>>>> 7e480df9
            ClusterType::Development => true,
            ClusterType::Devnet => true,
            ClusterType::Testnet => self.epoch() == 93,
            ClusterType::MainnetBeta => self.epoch() == 75,
        };

        // It's okay if we trigget two activations sequentionally.
        if reconfigure_token2_native_mint_old || reconfigure_token2_native_mint_velas {
            let mut native_mint_account = solana_sdk::account::Account {
                owner: inline_spl_token_v2_0::id(),
                data: inline_spl_token_v2_0::native_mint::ACCOUNT_DATA.to_vec(),
                lamports: sol_to_lamports(1.),
                executable: false,
                rent_epoch: self.epoch() + 1,
            };

            // As a workaround for
            // https://github.com/solana-labs/solana-program-library/issues/374, ensure that the
            // spl-token 2 native mint account is owned by the spl-token 2 program.
            let store = if let Some(existing_native_mint_account) =
                self.get_account(&inline_spl_token_v2_0::native_mint::id())
            {
                if existing_native_mint_account.owner == solana_sdk::system_program::id() {
                    native_mint_account.lamports = existing_native_mint_account.lamports;
                    true
                } else {
                    false
                }
            } else {
                self.capitalization
                    .fetch_add(native_mint_account.lamports, Relaxed);
                true
            };

            if store {
                self.store_account(
                    &inline_spl_token_v2_0::native_mint::id(),
                    &native_mint_account,
                );
            }
        }
    }

    fn ensure_no_storage_rewards_pool(&mut self) {
        let purge_window_epoch = match self.cluster_type() {
            ClusterType::Development => false,
            // never do this for devnet; we're pristine here. :)
            ClusterType::Devnet => false,
            // tds is not exist in velas so dont do this
            ClusterType::Testnet => false,
            // never do this for stable; we're pristine here. :)
            ClusterType::MainnetBeta => false,
        };

        if purge_window_epoch {
            for reward_pubkey in self.rewards_pool_pubkeys.iter() {
                if let Some(mut reward_account) = self.get_account(&reward_pubkey) {
                    if reward_account.lamports == u64::MAX {
                        reward_account.lamports = 0;
                        self.store_account(&reward_pubkey, &reward_account);
                        // Adjust capitalization.... it has been wrapping, reducing the real capitalization by 1-lamport
                        self.capitalization.fetch_add(1, Relaxed);
                        info!(
                            "purged rewards pool accont: {}, new capitalization: {}",
                            reward_pubkey,
                            self.capitalization()
                        );
                    }
                };
            }
        }
    }

    fn fix_spv_proofs_evm(&self) -> bool {
        self.feature_set
            .is_active(&feature_set::velas_hardfork_pack::id())
    }

    fn fix_recent_blockhashes_sysvar_evm(&self) -> bool {
        self.feature_set
            .is_active(&feature_set::velas_hardfork_pack::id())
    }

    fn fix_recent_blockhashes_sysvar_delay(&self) -> bool {
        match self.cluster_type() {
            ClusterType::Development | ClusterType::Devnet | ClusterType::Testnet => true,
            ClusterType::MainnetBeta => self
                .feature_set
                .is_active(&feature_set::consistent_recent_blockhashes_sysvar::id()),
        }
    }
}

impl Drop for Bank {
    fn drop(&mut self) {
        if !self.skip_drop.load(Relaxed) {
            if let Some(drop_callback) = self.drop_callback.read().unwrap().0.as_ref() {
                drop_callback.callback(self);
            } else {
                // Default case
                // 1. Tests
                // 2. At startup when replaying blockstore and there's no
                // AccountsBackgroundService to perform cleanups yet.
                self.rc.accounts.purge_slot(self.slot());
            }
        }
    }
}

pub fn goto_end_of_slot(bank: &mut Bank) {
    let mut tick_hash = bank.last_blockhash();
    loop {
        tick_hash = hashv(&[&tick_hash.as_ref(), &[42]]);
        bank.register_tick(&tick_hash);
        if tick_hash == bank.last_blockhash() {
            bank.freeze();
            return;
        }
    }
}

fn is_simple_vote_transaction(transaction: &Transaction) -> bool {
    if transaction.message.instructions.len() == 1 {
        let instruction = &transaction.message.instructions[0];
        let program_pubkey =
            transaction.message.account_keys[instruction.program_id_index as usize];
        if program_pubkey == solana_vote_program::id() {
            if let Ok(vote_instruction) = limited_deserialize::<VoteInstruction>(&instruction.data)
            {
                return matches!(
                    vote_instruction,
                    VoteInstruction::Vote(_) | VoteInstruction::VoteSwitch(_, _)
                );
            }
        }
    }
    false
}

#[cfg(test)]
pub(crate) mod tests {
    use super::*;
    use crate::{
        accounts_db::SHRINK_RATIO,
        accounts_index::{AccountMap, Ancestors, ITER_BATCH_SIZE},
        genesis_utils::{
            activate_all_features, bootstrap_validator_stake_lamports,
            create_genesis_config_with_leader, create_genesis_config_with_vote_accounts,
            GenesisConfigInfo, ValidatorVoteKeypairs,
        },
        native_loader::NativeLoaderError,
        status_cache::MAX_CACHE_ENTRIES,
    };
    use crossbeam_channel::bounded;
    use evm_state::H256;
    use solana_sdk::{
        account_utils::StateMut,
        clock::{DEFAULT_SLOTS_PER_EPOCH, DEFAULT_TICKS_PER_SLOT},
        epoch_schedule::MINIMUM_SLOTS_PER_EPOCH,
        feature::Feature,
        genesis_config::create_genesis_config,
        instruction::{AccountMeta, CompiledInstruction, Instruction, InstructionError},
        keyed_account::KeyedAccount,
        message::{Message, MessageHeader},
        nonce,
        poh_config::PohConfig,
        process_instruction::InvokeContext,
        rent::Rent,
        signature::{keypair_from_seed, Keypair, Signer},
        system_instruction::{self, SystemError},
        system_program,
        sysvar::{fees::Fees, rewards::Rewards},
        timing::duration_as_s,
    };
    use solana_stake_program::{
        stake_instruction,
        stake_state::{self, Authorized, Delegation, Lockup, Stake},
    };
    use solana_vote_program::{
        vote_instruction,
        vote_state::{
            self, BlockTimestamp, Vote, VoteInit, VoteState, VoteStateVersions, MAX_LOCKOUT_HISTORY,
        },
    };
    use stake_state::MIN_DELEGATE_STAKE_AMOUNT;
    use std::{result, thread::Builder, time::Duration};

    #[test]
    fn test_nonce_rollback_info() {
        let nonce_authority = keypair_from_seed(&[0; 32]).unwrap();
        let nonce_address = nonce_authority.pubkey();
        let fee_calculator = FeeCalculator::new(42);
        let state =
            nonce::state::Versions::new_current(nonce::State::Initialized(nonce::state::Data {
                authority: Pubkey::default(),
                blockhash: Hash::new_unique(),
                fee_calculator: fee_calculator.clone(),
            }));
        let nonce_account = Account::new_data(43, &state, &system_program::id()).unwrap();

        // NonceRollbackPartial create + NonceRollbackInfo impl
        let partial = NonceRollbackPartial::new(nonce_address, nonce_account.clone());
        assert_eq!(*partial.nonce_address(), nonce_address);
        assert_eq!(*partial.nonce_account(), nonce_account);
        assert_eq!(partial.fee_calculator(), Some(fee_calculator.clone()));
        assert_eq!(partial.fee_account(), None);

        let from = keypair_from_seed(&[1; 32]).unwrap();
        let from_address = from.pubkey();
        let to_address = Pubkey::new_unique();
        let instructions = vec![
            system_instruction::advance_nonce_account(&nonce_address, &nonce_authority.pubkey()),
            system_instruction::transfer(&from_address, &to_address, 42),
        ];
        let message = Message::new(&instructions, Some(&from_address));

        let from_account = Account::new(44, 0, &Pubkey::default());
        let to_account = Account::new(45, 0, &Pubkey::default());
        let recent_blockhashes_sysvar_account = Account::new(4, 0, &Pubkey::default());
        let accounts = [
            from_account.clone(),
            nonce_account.clone(),
            to_account.clone(),
            recent_blockhashes_sysvar_account.clone(),
        ];

        // NonceRollbackFull create + NonceRollbackInfo impl
        let full = NonceRollbackFull::from_partial(partial.clone(), &message, &accounts).unwrap();
        assert_eq!(*full.nonce_address(), nonce_address);
        assert_eq!(*full.nonce_account(), nonce_account);
        assert_eq!(full.fee_calculator(), Some(fee_calculator));
        assert_eq!(full.fee_account(), Some(&from_account));

        let message = Message::new(&instructions, Some(&nonce_address));
        let accounts = [
            nonce_account,
            from_account,
            to_account,
            recent_blockhashes_sysvar_account,
        ];

        // Nonce account is fee-payer
        let full = NonceRollbackFull::from_partial(partial.clone(), &message, &accounts).unwrap();
        assert_eq!(full.fee_account(), None);

        // NonceRollbackFull create, fee-payer not in account_keys fails
        assert_eq!(
            NonceRollbackFull::from_partial(partial, &message, &[]).unwrap_err(),
            TransactionError::AccountNotFound,
        );
    }

    #[test]
    fn test_bank_unix_timestamp_from_genesis() {
        let (genesis_config, _mint_keypair) = create_genesis_config(1);
        let mut bank = Arc::new(Bank::new(&genesis_config));

        assert_eq!(
            genesis_config.creation_time,
            bank.unix_timestamp_from_genesis()
        );
        let slots_per_sec = 1.0
            / (duration_as_s(&genesis_config.poh_config.target_tick_duration)
                * genesis_config.ticks_per_slot as f32);

        for _i in 0..slots_per_sec as usize + 1 {
            bank = Arc::new(new_from_parent(&bank));
        }

        assert!(bank.unix_timestamp_from_genesis() - genesis_config.creation_time >= 1);
    }

    #[test]
    #[allow(clippy::float_cmp)]
    fn test_bank_new() {
        let dummy_leader_pubkey = solana_sdk::pubkey::new_rand();
        let dummy_leader_stake_lamports = bootstrap_validator_stake_lamports();
        let mint_lamports = 10_000;
        let GenesisConfigInfo {
            mut genesis_config,
            mint_keypair,
            voting_keypair,
            ..
        } = create_genesis_config_with_leader(
            mint_lamports,
            &dummy_leader_pubkey,
            dummy_leader_stake_lamports,
        );

        genesis_config.rent = Rent {
            lamports_per_byte_year: 5,
            exemption_threshold: 1.2,
            burn_percent: 5,
        };

        let bank = Bank::new(&genesis_config);
        assert_eq!(bank.get_balance(&mint_keypair.pubkey()), mint_lamports);
        assert_eq!(
            bank.get_balance(&voting_keypair.pubkey()),
            dummy_leader_stake_lamports /* 1 token goes to the vote account associated with dummy_leader_lamports */
        );

        let rent_account = bank.get_account(&sysvar::rent::id()).unwrap();
        let rent = from_account::<sysvar::rent::Rent>(&rent_account).unwrap();

        assert_eq!(rent.burn_percent, 5);
        assert_eq!(rent.exemption_threshold, 1.2);
        assert_eq!(rent.lamports_per_byte_year, 5);
    }

    #[test]
    fn test_bank_block_height() {
        let (genesis_config, _mint_keypair) = create_genesis_config(1);
        let bank0 = Arc::new(Bank::new(&genesis_config));
        assert_eq!(bank0.block_height(), 0);
        let bank1 = Arc::new(new_from_parent(&bank0));
        assert_eq!(bank1.block_height(), 1);
    }

    #[test]
    fn test_bank_update_epoch_stakes() {
        impl Bank {
            fn epoch_stake_keys(&self) -> Vec<Epoch> {
                let mut keys: Vec<Epoch> = self.epoch_stakes.keys().copied().collect();
                keys.sort_unstable();
                keys
            }

            fn epoch_stake_key_info(&self) -> (Epoch, Epoch, usize) {
                let mut keys: Vec<Epoch> = self.epoch_stakes.keys().copied().collect();
                keys.sort_unstable();
                (*keys.first().unwrap(), *keys.last().unwrap(), keys.len())
            }
        }

        let (genesis_config, _mint_keypair) = create_genesis_config(100_000);
        let mut bank = Bank::new(&genesis_config);

        let initial_epochs = bank.epoch_stake_keys();
        assert_eq!(initial_epochs, vec![0, 1]);

        for existing_epoch in &initial_epochs {
            bank.update_epoch_stakes(*existing_epoch);
            assert_eq!(bank.epoch_stake_keys(), initial_epochs);
        }

        for epoch in (initial_epochs.len() as Epoch)..MAX_LEADER_SCHEDULE_STAKES {
            bank.update_epoch_stakes(epoch);
            assert_eq!(bank.epoch_stakes.len() as Epoch, epoch + 1);
        }

        assert_eq!(
            bank.epoch_stake_key_info(),
            (
                0,
                MAX_LEADER_SCHEDULE_STAKES - 1,
                MAX_LEADER_SCHEDULE_STAKES as usize
            )
        );

        bank.update_epoch_stakes(MAX_LEADER_SCHEDULE_STAKES);
        assert_eq!(
            bank.epoch_stake_key_info(),
            (
                0,
                MAX_LEADER_SCHEDULE_STAKES,
                MAX_LEADER_SCHEDULE_STAKES as usize + 1
            )
        );

        bank.update_epoch_stakes(MAX_LEADER_SCHEDULE_STAKES + 1);
        assert_eq!(
            bank.epoch_stake_key_info(),
            (
                1,
                MAX_LEADER_SCHEDULE_STAKES + 1,
                MAX_LEADER_SCHEDULE_STAKES as usize + 1
            )
        );
    }

    #[test]
    fn test_bank_capitalization() {
        let bank0 = Arc::new(Bank::new(&GenesisConfig {
            accounts: (0..42)
                .map(|_| {
                    (
                        solana_sdk::pubkey::new_rand(),
                        Account::new(42, 0, &Pubkey::default()),
                    )
                })
                .collect(),
            cluster_type: ClusterType::MainnetBeta,
            ..GenesisConfig::default()
        }));
        let sysvar_and_native_proram_delta0 = 10;
        assert_eq!(
            bank0.capitalization(),
            42 * 42 + sysvar_and_native_proram_delta0
        );
        let bank1 = Bank::new_from_parent(&bank0, &Pubkey::default(), 1);
        let sysvar_and_native_proram_delta1 = 2;
        assert_eq!(
            bank1.capitalization(),
            42 * 42 + sysvar_and_native_proram_delta0 + sysvar_and_native_proram_delta1,
        );
    }

    #[test]
    fn test_credit_debit_rent_no_side_effect_on_hash() {
        solana_logger::setup();

        let (mut genesis_config, _mint_keypair) = create_genesis_config(10);
        let keypair1: Keypair = Keypair::new();
        let keypair2: Keypair = Keypair::new();
        let keypair3: Keypair = Keypair::new();
        let keypair4: Keypair = Keypair::new();

        // Transaction between these two keypairs will fail
        let keypair5: Keypair = Keypair::new();
        let keypair6: Keypair = Keypair::new();

        genesis_config.rent = Rent {
            lamports_per_byte_year: 1,
            exemption_threshold: 21.0,
            burn_percent: 10,
        };

        let root_bank = Arc::new(Bank::new(&genesis_config));
        let bank = Bank::new_from_parent(
            &root_bank,
            &Pubkey::default(),
            years_as_slots(
                2.0,
                &genesis_config.poh_config.target_tick_duration,
                genesis_config.ticks_per_slot,
            ) as u64,
        );

        let root_bank_2 = Arc::new(Bank::new(&genesis_config));
        let bank_with_success_txs = Bank::new_from_parent(
            &root_bank_2,
            &Pubkey::default(),
            years_as_slots(
                2.0,
                &genesis_config.poh_config.target_tick_duration,
                genesis_config.ticks_per_slot,
            ) as u64,
        );

        assert_eq!(bank.last_blockhash(), genesis_config.hash());

        // Initialize credit-debit and credit only accounts
        let account1 = Account::new(264, 0, &Pubkey::default());
        let account2 = Account::new(264, 1, &Pubkey::default());
        let account3 = Account::new(264, 0, &Pubkey::default());
        let account4 = Account::new(264, 1, &Pubkey::default());
        let account5 = Account::new(10, 0, &Pubkey::default());
        let account6 = Account::new(10, 1, &Pubkey::default());

        bank.store_account(&keypair1.pubkey(), &account1);
        bank.store_account(&keypair2.pubkey(), &account2);
        bank.store_account(&keypair3.pubkey(), &account3);
        bank.store_account(&keypair4.pubkey(), &account4);
        bank.store_account(&keypair5.pubkey(), &account5);
        bank.store_account(&keypair6.pubkey(), &account6);

        bank_with_success_txs.store_account(&keypair1.pubkey(), &account1);
        bank_with_success_txs.store_account(&keypair2.pubkey(), &account2);
        bank_with_success_txs.store_account(&keypair3.pubkey(), &account3);
        bank_with_success_txs.store_account(&keypair4.pubkey(), &account4);
        bank_with_success_txs.store_account(&keypair5.pubkey(), &account5);
        bank_with_success_txs.store_account(&keypair6.pubkey(), &account6);

        // Make native instruction loader rent exempt
        let system_program_id = system_program::id();
        let mut system_program_account = bank.get_account(&system_program_id).unwrap();
        system_program_account.lamports =
            bank.get_minimum_balance_for_rent_exemption(system_program_account.data.len());
        bank.store_account(&system_program_id, &system_program_account);
        bank_with_success_txs.store_account(&system_program_id, &system_program_account);

        let t1 =
            system_transaction::transfer(&keypair1, &keypair2.pubkey(), 1, genesis_config.hash());
        let t2 =
            system_transaction::transfer(&keypair3, &keypair4.pubkey(), 1, genesis_config.hash());
        let t3 =
            system_transaction::transfer(&keypair5, &keypair6.pubkey(), 1, genesis_config.hash());

        let res = bank.process_transactions(&[t1.clone(), t2.clone(), t3]);

        assert_eq!(res.len(), 3);
        assert_eq!(res[0], Ok(()));
        assert_eq!(res[1], Ok(()));
        assert_eq!(res[2], Err(TransactionError::AccountNotFound));

        bank.freeze();

        let rwlockguard_bank_hash = bank.hash.read().unwrap();
        let bank_hash = rwlockguard_bank_hash.as_ref();

        let res = bank_with_success_txs.process_transactions(&[t2, t1]);

        assert_eq!(res.len(), 2);
        assert_eq!(res[0], Ok(()));
        assert_eq!(res[1], Ok(()));

        bank_with_success_txs.freeze();

        let rwlockguard_bank_with_success_txs_hash = bank_with_success_txs.hash.read().unwrap();
        let bank_with_success_txs_hash = rwlockguard_bank_with_success_txs_hash.as_ref();

        assert_eq!(bank_with_success_txs_hash, bank_hash);
    }

    #[derive(Serialize, Deserialize)]
    enum MockInstruction {
        Deduction,
    }

    fn mock_process_instruction(
        _program_id: &Pubkey,
        keyed_accounts: &[KeyedAccount],
        data: &[u8],
        _invoke_context: &mut dyn InvokeContext,
    ) -> result::Result<(), InstructionError> {
        if let Ok(instruction) = bincode::deserialize(data) {
            match instruction {
                MockInstruction::Deduction => {
                    keyed_accounts[1].account.borrow_mut().lamports += 1;
                    keyed_accounts[2].account.borrow_mut().lamports -= 1;
                    Ok(())
                }
            }
        } else {
            Err(InstructionError::InvalidInstructionData)
        }
    }

    fn create_mock_transaction(
        payer: &Keypair,
        keypair1: &Keypair,
        keypair2: &Keypair,
        read_only_keypair: &Keypair,
        mock_program_id: Pubkey,
        recent_blockhash: Hash,
    ) -> Transaction {
        let account_metas = vec![
            AccountMeta::new(payer.pubkey(), true),
            AccountMeta::new(keypair1.pubkey(), true),
            AccountMeta::new(keypair2.pubkey(), true),
            AccountMeta::new_readonly(read_only_keypair.pubkey(), false),
        ];
        let deduct_instruction =
            Instruction::new(mock_program_id, &MockInstruction::Deduction, account_metas);
        Transaction::new_signed_with_payer(
            &[deduct_instruction],
            Some(&payer.pubkey()),
            &[payer, keypair1, keypair2],
            recent_blockhash,
        )
    }

    fn store_accounts_for_rent_test(
        bank: &Bank,
        keypairs: &mut Vec<Keypair>,
        mock_program_id: Pubkey,
        generic_rent_due_for_system_account: u64,
    ) {
        let mut account_pairs: Vec<(Pubkey, Account)> = Vec::with_capacity(keypairs.len() - 1);
        account_pairs.push((
            keypairs[0].pubkey(),
            Account::new(
                generic_rent_due_for_system_account + 2,
                0,
                &Pubkey::default(),
            ),
        ));
        account_pairs.push((
            keypairs[1].pubkey(),
            Account::new(
                generic_rent_due_for_system_account + 2,
                0,
                &Pubkey::default(),
            ),
        ));
        account_pairs.push((
            keypairs[2].pubkey(),
            Account::new(
                generic_rent_due_for_system_account + 2,
                0,
                &Pubkey::default(),
            ),
        ));
        account_pairs.push((
            keypairs[3].pubkey(),
            Account::new(
                generic_rent_due_for_system_account + 2,
                0,
                &Pubkey::default(),
            ),
        ));
        account_pairs.push((
            keypairs[4].pubkey(),
            Account::new(10, 0, &Pubkey::default()),
        ));
        account_pairs.push((
            keypairs[5].pubkey(),
            Account::new(10, 0, &Pubkey::default()),
        ));
        account_pairs.push((
            keypairs[6].pubkey(),
            Account::new(
                (2 * generic_rent_due_for_system_account) + 24,
                0,
                &Pubkey::default(),
            ),
        ));

        account_pairs.push((
            keypairs[8].pubkey(),
            Account::new(
                generic_rent_due_for_system_account + 2 + 929,
                0,
                &Pubkey::default(),
            ),
        ));
        account_pairs.push((
            keypairs[9].pubkey(),
            Account::new(10, 0, &Pubkey::default()),
        ));

        // Feeding to MockProgram to test read only rent behaviour
        account_pairs.push((
            keypairs[10].pubkey(),
            Account::new(
                generic_rent_due_for_system_account + 3,
                0,
                &Pubkey::default(),
            ),
        ));
        account_pairs.push((
            keypairs[11].pubkey(),
            Account::new(generic_rent_due_for_system_account + 3, 0, &mock_program_id),
        ));
        account_pairs.push((
            keypairs[12].pubkey(),
            Account::new(generic_rent_due_for_system_account + 3, 0, &mock_program_id),
        ));
        account_pairs.push((
            keypairs[13].pubkey(),
            Account::new(14, 22, &mock_program_id),
        ));

        for account_pair in account_pairs.iter() {
            bank.store_account(&account_pair.0, &account_pair.1);
        }
    }

    fn create_child_bank_for_rent_test(
        root_bank: &Arc<Bank>,
        genesis_config: &GenesisConfig,
        mock_program_id: Pubkey,
    ) -> Bank {
        let mut bank = Bank::new_from_parent(
            root_bank,
            &Pubkey::default(),
            years_as_slots(
                2.0,
                &genesis_config.poh_config.target_tick_duration,
                genesis_config.ticks_per_slot,
            ) as u64,
        );
        bank.rent_collector.slots_per_year = 421_812.0;
        bank.add_builtin("mock_program", mock_program_id, mock_process_instruction);

        bank
    }

    fn assert_capitalization_diff(bank: &Bank, updater: impl Fn(), asserter: impl Fn(u64, u64)) {
        let old = bank.capitalization();
        updater();
        let new = bank.capitalization();
        asserter(old, new);
        assert_eq!(bank.capitalization(), bank.calculate_capitalization());
    }

    #[test]
    fn test_store_account_and_update_capitalization_missing() {
        let (genesis_config, _mint_keypair) = create_genesis_config(0);
        let bank = Bank::new(&genesis_config);
        let pubkey = solana_sdk::pubkey::new_rand();

        let some_lamports = 400;
        let account = Account::new(some_lamports, 0, &system_program::id());

        assert_capitalization_diff(
            &bank,
            || bank.store_account_and_update_capitalization(&pubkey, &account),
            |old, new| assert_eq!(old + some_lamports, new),
        );
        assert_eq!(account, bank.get_account(&pubkey).unwrap());
    }

    #[test]
    fn test_store_account_and_update_capitalization_increased() {
        let old_lamports = 400;
        let (genesis_config, mint_keypair) = create_genesis_config(old_lamports);
        let bank = Bank::new(&genesis_config);
        let pubkey = mint_keypair.pubkey();

        let new_lamports = 500;
        let account = Account::new(new_lamports, 0, &system_program::id());

        assert_capitalization_diff(
            &bank,
            || bank.store_account_and_update_capitalization(&pubkey, &account),
            |old, new| assert_eq!(old + 100, new),
        );
        assert_eq!(account, bank.get_account(&pubkey).unwrap());
    }

    #[test]
    fn test_store_account_and_update_capitalization_decreased() {
        let old_lamports = 400;
        let (genesis_config, mint_keypair) = create_genesis_config(old_lamports);
        let bank = Bank::new(&genesis_config);
        let pubkey = mint_keypair.pubkey();

        let new_lamports = 100;
        let account = Account::new(new_lamports, 0, &system_program::id());

        assert_capitalization_diff(
            &bank,
            || bank.store_account_and_update_capitalization(&pubkey, &account),
            |old, new| assert_eq!(old - 300, new),
        );
        assert_eq!(account, bank.get_account(&pubkey).unwrap());
    }

    #[test]
    fn test_store_account_and_update_capitalization_unchanged() {
        let lamports = 400;
        let (genesis_config, mint_keypair) = create_genesis_config(lamports);
        let bank = Bank::new(&genesis_config);
        let pubkey = mint_keypair.pubkey();

        let account = Account::new(lamports, 1, &system_program::id());

        assert_capitalization_diff(
            &bank,
            || bank.store_account_and_update_capitalization(&pubkey, &account),
            |old, new| assert_eq!(old, new),
        );
        assert_eq!(account, bank.get_account(&pubkey).unwrap());
    }

    #[test]
    fn test_rent_distribution() {
        solana_logger::setup();

        let bootstrap_validator_pubkey = solana_sdk::pubkey::new_rand();
        let bootstrap_validator_stake_lamports = 30;
        let mut genesis_config = create_genesis_config_with_leader(
            10,
            &bootstrap_validator_pubkey,
            bootstrap_validator_stake_lamports,
        )
        .genesis_config;

        genesis_config.epoch_schedule = EpochSchedule::custom(
            MINIMUM_SLOTS_PER_EPOCH,
            genesis_config.epoch_schedule.leader_schedule_slot_offset,
            false,
        );

        genesis_config.rent = Rent {
            lamports_per_byte_year: 1,
            exemption_threshold: 2.0,
            burn_percent: 10,
        };

        let rent = Rent::free();

        let validator_1_pubkey = solana_sdk::pubkey::new_rand();
        let validator_1_stake_lamports = 20;
        let validator_1_staking_keypair = Keypair::new();
        let validator_1_voting_keypair = Keypair::new();

        let validator_1_vote_account = vote_state::create_account(
            &validator_1_voting_keypair.pubkey(),
            &validator_1_pubkey,
            0,
            validator_1_stake_lamports,
        );

        let validator_1_stake_account = stake_state::create_account(
            &validator_1_staking_keypair.pubkey(),
            &validator_1_voting_keypair.pubkey(),
            &validator_1_vote_account,
            &rent,
            validator_1_stake_lamports,
        );

        genesis_config.accounts.insert(
            validator_1_pubkey,
            Account::new(42, 0, &system_program::id()),
        );
        genesis_config.accounts.insert(
            validator_1_staking_keypair.pubkey(),
            validator_1_stake_account,
        );
        genesis_config.accounts.insert(
            validator_1_voting_keypair.pubkey(),
            validator_1_vote_account,
        );

        let validator_2_pubkey = solana_sdk::pubkey::new_rand();
        let validator_2_stake_lamports = 20;
        let validator_2_staking_keypair = Keypair::new();
        let validator_2_voting_keypair = Keypair::new();

        let validator_2_vote_account = vote_state::create_account(
            &validator_2_voting_keypair.pubkey(),
            &validator_2_pubkey,
            0,
            validator_2_stake_lamports,
        );

        let validator_2_stake_account = stake_state::create_account(
            &validator_2_staking_keypair.pubkey(),
            &validator_2_voting_keypair.pubkey(),
            &validator_2_vote_account,
            &rent,
            validator_2_stake_lamports,
        );

        genesis_config.accounts.insert(
            validator_2_pubkey,
            Account::new(42, 0, &system_program::id()),
        );
        genesis_config.accounts.insert(
            validator_2_staking_keypair.pubkey(),
            validator_2_stake_account,
        );
        genesis_config.accounts.insert(
            validator_2_voting_keypair.pubkey(),
            validator_2_vote_account,
        );

        let validator_3_pubkey = solana_sdk::pubkey::new_rand();
        let validator_3_stake_lamports = 30;
        let validator_3_staking_keypair = Keypair::new();
        let validator_3_voting_keypair = Keypair::new();

        let validator_3_vote_account = vote_state::create_account(
            &validator_3_voting_keypair.pubkey(),
            &validator_3_pubkey,
            0,
            validator_3_stake_lamports,
        );

        let validator_3_stake_account = stake_state::create_account(
            &validator_3_staking_keypair.pubkey(),
            &validator_3_voting_keypair.pubkey(),
            &validator_3_vote_account,
            &rent,
            validator_3_stake_lamports,
        );

        genesis_config.accounts.insert(
            validator_3_pubkey,
            Account::new(42, 0, &system_program::id()),
        );
        genesis_config.accounts.insert(
            validator_3_staking_keypair.pubkey(),
            validator_3_stake_account,
        );
        genesis_config.accounts.insert(
            validator_3_voting_keypair.pubkey(),
            validator_3_vote_account,
        );

        genesis_config.rent = Rent {
            lamports_per_byte_year: 1,
            exemption_threshold: 10.0,
            burn_percent: 10,
        };

        let mut bank = Bank::new(&genesis_config);
        // Enable rent collection
        bank.rent_collector.epoch = 5;
        bank.rent_collector.slots_per_year = 192.0;

        let payer = Keypair::new();
        let payer_account = Account::new(400, 0, &system_program::id());
        bank.store_account_and_update_capitalization(&payer.pubkey(), &payer_account);

        let payee = Keypair::new();
        let payee_account = Account::new(70, 1, &system_program::id());
        bank.store_account_and_update_capitalization(&payee.pubkey(), &payee_account);

        let bootstrap_validator_initial_balance = bank.get_balance(&bootstrap_validator_pubkey);

        let tx = system_transaction::transfer(&payer, &payee.pubkey(), 180, genesis_config.hash());

        let result = bank.process_transaction(&tx);
        assert_eq!(result, Ok(()));

        let mut total_rent_deducted = 0;

        // 400 - 128(Rent) - 180(Transfer)
        assert_eq!(bank.get_balance(&payer.pubkey()), 92);
        total_rent_deducted += 128;

        // 70 - 70(Rent) + 180(Transfer) - 21(Rent)
        assert_eq!(bank.get_balance(&payee.pubkey()), 159);
        total_rent_deducted += 70 + 21;

        let previous_capitalization = bank.capitalization.load(Relaxed);

        bank.freeze();

        assert_eq!(bank.collected_rent.load(Relaxed), total_rent_deducted);

        let burned_portion =
            total_rent_deducted * u64::from(bank.rent_collector.rent.burn_percent) / 100;
        let rent_to_be_distributed = total_rent_deducted - burned_portion;

        let bootstrap_validator_portion =
            ((bootstrap_validator_stake_lamports * rent_to_be_distributed) as f64 / 100.0) as u64
                + 1; // Leftover lamport
        assert_eq!(
            bank.get_balance(&bootstrap_validator_pubkey),
            bootstrap_validator_portion + bootstrap_validator_initial_balance
        );

        // Since, validator 1 and validator 2 has equal smallest stake, it comes down to comparison
        // between their pubkey.
        let tweak_1 = if validator_1_pubkey > validator_2_pubkey {
            1
        } else {
            0
        };
        let validator_1_portion =
            ((validator_1_stake_lamports * rent_to_be_distributed) as f64 / 100.0) as u64 + tweak_1;
        assert_eq!(
            bank.get_balance(&validator_1_pubkey),
            validator_1_portion + 42 - tweak_1,
        );

        // Since, validator 1 and validator 2 has equal smallest stake, it comes down to comparison
        // between their pubkey.
        let tweak_2 = if validator_2_pubkey > validator_1_pubkey {
            1
        } else {
            0
        };
        let validator_2_portion =
            ((validator_2_stake_lamports * rent_to_be_distributed) as f64 / 100.0) as u64 + tweak_2;
        assert_eq!(
            bank.get_balance(&validator_2_pubkey),
            validator_2_portion + 42 - tweak_2,
        );

        let validator_3_portion =
            ((validator_3_stake_lamports * rent_to_be_distributed) as f64 / 100.0) as u64 + 1;
        assert_eq!(
            bank.get_balance(&validator_3_pubkey),
            validator_3_portion + 42
        );

        let current_capitalization = bank.capitalization.load(Relaxed);

        let sysvar_and_native_proram_delta = 1;
        assert_eq!(
            previous_capitalization - current_capitalization + sysvar_and_native_proram_delta,
            burned_portion
        );

        assert!(bank.calculate_and_verify_capitalization());

        assert_eq!(
            rent_to_be_distributed,
            bank.rewards
                .read()
                .unwrap()
                .iter()
                .map(|(address, reward)| {
                    assert_eq!(reward.reward_type, RewardType::Rent);
                    if *address == validator_2_pubkey {
                        assert_eq!(reward.post_balance, validator_2_portion + 42 - tweak_2);
                    } else if *address == validator_3_pubkey {
                        assert_eq!(reward.post_balance, validator_3_portion + 42);
                    }
                    reward.lamports as u64
                })
                .sum::<u64>()
        );
    }

    #[test]
    fn test_distribute_rent_to_validators_overflow() {
        solana_logger::setup();

        // These values are taken from the real cluster (testnet)
        const RENT_TO_BE_DISTRIBUTED: u64 = 120_525;
        const VALIDATOR_STAKE: u64 = 374_999_998_287_840;

        let validator_pubkey = solana_sdk::pubkey::new_rand();
        let mut genesis_config =
            create_genesis_config_with_leader(10, &validator_pubkey, VALIDATOR_STAKE)
                .genesis_config;

        let bank = Bank::new(&genesis_config);
        let old_validator_lamports = bank.get_balance(&validator_pubkey);
        bank.distribute_rent_to_validators(bank.vote_accounts(), RENT_TO_BE_DISTRIBUTED);
        let new_validator_lamports = bank.get_balance(&validator_pubkey);
        assert_eq!(
            new_validator_lamports,
            old_validator_lamports + RENT_TO_BE_DISTRIBUTED
        );

        genesis_config
            .accounts
            .remove(&feature_set::no_overflow_rent_distribution::id())
            .unwrap();
        let bank = std::panic::AssertUnwindSafe(Bank::new(&genesis_config));
        let old_validator_lamports = bank.get_balance(&validator_pubkey);
        let new_validator_lamports = std::panic::catch_unwind(|| {
            bank.distribute_rent_to_validators(bank.vote_accounts(), RENT_TO_BE_DISTRIBUTED);
            bank.get_balance(&validator_pubkey)
        });

        if let Ok(new_validator_lamports) = new_validator_lamports {
            info!("asserting overflowing incorrect rent distribution");
            assert_ne!(
                new_validator_lamports,
                old_validator_lamports + RENT_TO_BE_DISTRIBUTED
            );
        } else {
            info!("NOT-asserting overflowing incorrect rent distribution");
        }
    }

    #[test]
    fn test_rent_exempt_executable_account() {
        let (mut genesis_config, mint_keypair) = create_genesis_config(100_000);
        genesis_config.rent = Rent {
            lamports_per_byte_year: 1,
            exemption_threshold: 1000.0,
            burn_percent: 10,
        };

        let root_bank = Arc::new(Bank::new(&genesis_config));
        let bank = create_child_bank_for_rent_test(
            &root_bank,
            &genesis_config,
            solana_sdk::pubkey::new_rand(),
        );

        let account_pubkey = solana_sdk::pubkey::new_rand();
        let account_balance = 1;
        let mut account = Account::new(account_balance, 0, &solana_sdk::pubkey::new_rand());
        account.executable = true;
        bank.store_account(&account_pubkey, &account);

        let transfer_lamports = 1;
        let tx = system_transaction::transfer(
            &mint_keypair,
            &account_pubkey,
            transfer_lamports,
            genesis_config.hash(),
        );

        assert_eq!(
            bank.process_transaction(&tx),
            Err(TransactionError::InstructionError(
                0,
                InstructionError::ExecutableLamportChange
            ))
        );
        assert_eq!(bank.get_balance(&account_pubkey), account_balance);
    }

    #[test]
    #[allow(clippy::cognitive_complexity)]
    fn test_rent_complex() {
        solana_logger::setup();
        let mock_program_id = Pubkey::new(&[2u8; 32]);

        let (mut genesis_config, _mint_keypair) = create_genesis_config(10);
        let mut keypairs: Vec<Keypair> = Vec::with_capacity(14);
        for _i in 0..14 {
            keypairs.push(Keypair::new());
        }

        genesis_config.rent = Rent {
            lamports_per_byte_year: 1,
            exemption_threshold: 1000.0,
            burn_percent: 10,
        };

        let root_bank = Bank::new(&genesis_config);
        // until we completely transition to the eager rent collection,
        // we must ensure lazy rent collection doens't get broken!
        root_bank.restore_old_behavior_for_fragile_tests();
        let root_bank = Arc::new(root_bank);
        let bank = create_child_bank_for_rent_test(&root_bank, &genesis_config, mock_program_id);

        assert_eq!(bank.last_blockhash(), genesis_config.hash());

        let slots_elapsed: u64 = (0..=bank.epoch)
            .map(|epoch| {
                bank.rent_collector
                    .epoch_schedule
                    .get_slots_in_epoch(epoch + 1)
            })
            .sum();
        let (generic_rent_due_for_system_account, _) = bank.rent_collector.rent.due(
            bank.get_minimum_balance_for_rent_exemption(0) - 1,
            0,
            slots_elapsed as f64 / bank.rent_collector.slots_per_year,
        );

        store_accounts_for_rent_test(
            &bank,
            &mut keypairs,
            mock_program_id,
            generic_rent_due_for_system_account,
        );

        let magic_rent_number = 131; // yuck, derive this value programmatically one day

        let t1 = system_transaction::transfer(
            &keypairs[0],
            &keypairs[1].pubkey(),
            1,
            genesis_config.hash(),
        );
        let t2 = system_transaction::transfer(
            &keypairs[2],
            &keypairs[3].pubkey(),
            1,
            genesis_config.hash(),
        );
        let t3 = system_transaction::transfer(
            &keypairs[4],
            &keypairs[5].pubkey(),
            1,
            genesis_config.hash(),
        );
        let t4 = system_transaction::transfer(
            &keypairs[6],
            &keypairs[7].pubkey(),
            generic_rent_due_for_system_account + 1,
            genesis_config.hash(),
        );
        let t5 = system_transaction::transfer(
            &keypairs[8],
            &keypairs[9].pubkey(),
            929,
            genesis_config.hash(),
        );

        let t6 = create_mock_transaction(
            &keypairs[10],
            &keypairs[11],
            &keypairs[12],
            &keypairs[13],
            mock_program_id,
            genesis_config.hash(),
        );

        let res = bank.process_transactions(&[t6, t5, t1, t2, t3, t4]);

        assert_eq!(res.len(), 6);
        assert_eq!(res[0], Ok(()));
        assert_eq!(res[1], Ok(()));
        assert_eq!(res[2], Ok(()));
        assert_eq!(res[3], Ok(()));
        assert_eq!(res[4], Err(TransactionError::AccountNotFound));
        assert_eq!(res[5], Ok(()));

        bank.freeze();

        let mut rent_collected = 0;

        // 48992 - generic_rent_due_for_system_account(Rent) - 1(transfer)
        assert_eq!(bank.get_balance(&keypairs[0].pubkey()), 1);
        rent_collected += generic_rent_due_for_system_account;

        // 48992 - generic_rent_due_for_system_account(Rent) + 1(transfer)
        assert_eq!(bank.get_balance(&keypairs[1].pubkey()), 3);
        rent_collected += generic_rent_due_for_system_account;

        // 48992 - generic_rent_due_for_system_account(Rent) - 1(transfer)
        assert_eq!(bank.get_balance(&keypairs[2].pubkey()), 1);
        rent_collected += generic_rent_due_for_system_account;

        // 48992 - generic_rent_due_for_system_account(Rent) + 1(transfer)
        assert_eq!(bank.get_balance(&keypairs[3].pubkey()), 3);
        rent_collected += generic_rent_due_for_system_account;

        // No rent deducted
        assert_eq!(bank.get_balance(&keypairs[4].pubkey()), 10);
        assert_eq!(bank.get_balance(&keypairs[5].pubkey()), 10);

        // 98004 - generic_rent_due_for_system_account(Rent) - 48991(transfer)
        assert_eq!(bank.get_balance(&keypairs[6].pubkey()), 23);
        rent_collected += generic_rent_due_for_system_account;

        // 0 + 48990(transfer) - magic_rent_number(Rent)
        assert_eq!(
            bank.get_balance(&keypairs[7].pubkey()),
            generic_rent_due_for_system_account + 1 - magic_rent_number
        );

        // Epoch should be updated
        // Rent deducted on store side
        let account8 = bank.get_account(&keypairs[7].pubkey()).unwrap();
        // Epoch should be set correctly.
        assert_eq!(account8.rent_epoch, bank.epoch + 1);
        rent_collected += magic_rent_number;

        // 49921 - generic_rent_due_for_system_account(Rent) - 929(Transfer)
        assert_eq!(bank.get_balance(&keypairs[8].pubkey()), 2);
        rent_collected += generic_rent_due_for_system_account;

        let account10 = bank.get_account(&keypairs[9].pubkey()).unwrap();
        // Account was overwritten at load time, since it didn't have sufficient balance to pay rent
        // Then, at store time we deducted `magic_rent_number` rent for the current epoch, once it has balance
        assert_eq!(account10.rent_epoch, bank.epoch + 1);
        // account data is blank now
        assert_eq!(account10.data.len(), 0);
        // 10 - 10(Rent) + 929(Transfer) - magic_rent_number(Rent)
        assert_eq!(account10.lamports, 929 - magic_rent_number);
        rent_collected += magic_rent_number + 10;

        // 48993 - generic_rent_due_for_system_account(Rent)
        assert_eq!(bank.get_balance(&keypairs[10].pubkey()), 3);
        rent_collected += generic_rent_due_for_system_account;

        // 48993 - generic_rent_due_for_system_account(Rent) + 1(Addition by program)
        assert_eq!(bank.get_balance(&keypairs[11].pubkey()), 4);
        rent_collected += generic_rent_due_for_system_account;

        // 48993 - generic_rent_due_for_system_account(Rent) - 1(Deduction by program)
        assert_eq!(bank.get_balance(&keypairs[12].pubkey()), 2);
        rent_collected += generic_rent_due_for_system_account;

        // No rent for read-only account
        assert_eq!(bank.get_balance(&keypairs[13].pubkey()), 14);

        // Bank's collected rent should be sum of rent collected from all accounts
        assert_eq!(bank.collected_rent.load(Relaxed), rent_collected);
    }

    #[test]
    fn test_rent_eager_across_epoch_without_gap() {
        let (genesis_config, _mint_keypair) = create_genesis_config(1);

        let mut bank = Arc::new(Bank::new(&genesis_config));
        assert_eq!(bank.rent_collection_partitions(), vec![(0, 0, 32)]);

        bank = Arc::new(new_from_parent(&bank));
        assert_eq!(bank.rent_collection_partitions(), vec![(0, 1, 32)]);
        for _ in 2..32 {
            bank = Arc::new(new_from_parent(&bank));
        }
        assert_eq!(bank.rent_collection_partitions(), vec![(30, 31, 32)]);
        bank = Arc::new(new_from_parent(&bank));
        assert_eq!(bank.rent_collection_partitions(), vec![(0, 0, 64)]);
    }

    #[test]
    fn test_rent_eager_across_epoch_with_full_gap() {
        let (mut genesis_config, _mint_keypair) = create_genesis_config(1);
        activate_all_features(&mut genesis_config);

        let mut bank = Arc::new(Bank::new(&genesis_config));
        assert_eq!(bank.rent_collection_partitions(), vec![(0, 0, 32)]);

        bank = Arc::new(new_from_parent(&bank));
        assert_eq!(bank.rent_collection_partitions(), vec![(0, 1, 32)]);
        for _ in 2..15 {
            bank = Arc::new(new_from_parent(&bank));
        }
        assert_eq!(bank.rent_collection_partitions(), vec![(13, 14, 32)]);
        bank = Arc::new(Bank::new_from_parent(&bank, &Pubkey::default(), 49));
        assert_eq!(
            bank.rent_collection_partitions(),
            vec![(14, 31, 32), (0, 0, 64), (0, 17, 64)]
        );
        bank = Arc::new(new_from_parent(&bank));
        assert_eq!(bank.rent_collection_partitions(), vec![(17, 18, 64)]);
    }

    #[test]
    fn test_rent_eager_across_epoch_with_half_gap() {
        let (mut genesis_config, _mint_keypair) = create_genesis_config(1);
        activate_all_features(&mut genesis_config);

        let mut bank = Arc::new(Bank::new(&genesis_config));
        assert_eq!(bank.rent_collection_partitions(), vec![(0, 0, 32)]);

        bank = Arc::new(new_from_parent(&bank));
        assert_eq!(bank.rent_collection_partitions(), vec![(0, 1, 32)]);
        for _ in 2..15 {
            bank = Arc::new(new_from_parent(&bank));
        }
        assert_eq!(bank.rent_collection_partitions(), vec![(13, 14, 32)]);
        bank = Arc::new(Bank::new_from_parent(&bank, &Pubkey::default(), 32));
        assert_eq!(
            bank.rent_collection_partitions(),
            vec![(14, 31, 32), (0, 0, 64)]
        );
        bank = Arc::new(new_from_parent(&bank));
        assert_eq!(bank.rent_collection_partitions(), vec![(0, 1, 64)]);
    }

    #[test]
    #[allow(clippy::cognitive_complexity)]
    fn test_rent_eager_across_epoch_without_gap_under_multi_epoch_cycle() {
        let leader_pubkey = solana_sdk::pubkey::new_rand();
        let leader_lamports = 3;
        let mut genesis_config =
            create_genesis_config_with_leader(5, &leader_pubkey, leader_lamports).genesis_config;
        genesis_config.cluster_type = ClusterType::MainnetBeta;

        const SLOTS_PER_EPOCH: u64 = MINIMUM_SLOTS_PER_EPOCH as u64;
        const LEADER_SCHEDULE_SLOT_OFFSET: u64 = SLOTS_PER_EPOCH * 3 - 3;
        genesis_config.epoch_schedule =
            EpochSchedule::custom(SLOTS_PER_EPOCH, LEADER_SCHEDULE_SLOT_OFFSET, false);

        let mut bank = Arc::new(Bank::new(&genesis_config));
        assert_eq!(DEFAULT_SLOTS_PER_EPOCH, 432_000);
        assert_eq!(bank.get_slots_in_epoch(bank.epoch()), 32);
        assert_eq!(bank.get_epoch_and_slot_index(bank.slot()), (0, 0));
        assert_eq!(bank.rent_collection_partitions(), vec![(0, 0, 432_000)]);

        bank = Arc::new(new_from_parent(&bank));
        assert_eq!(bank.get_slots_in_epoch(bank.epoch()), 32);
        assert_eq!(bank.get_epoch_and_slot_index(bank.slot()), (0, 1));
        assert_eq!(bank.rent_collection_partitions(), vec![(0, 1, 432_000)]);

        for _ in 2..32 {
            bank = Arc::new(new_from_parent(&bank));
        }
        assert_eq!(bank.get_slots_in_epoch(bank.epoch()), 32);
        assert_eq!(bank.get_epoch_and_slot_index(bank.slot()), (0, 31));
        assert_eq!(bank.rent_collection_partitions(), vec![(30, 31, 432_000)]);

        bank = Arc::new(new_from_parent(&bank));
        assert_eq!(bank.get_slots_in_epoch(bank.epoch()), 32);
        assert_eq!(bank.get_epoch_and_slot_index(bank.slot()), (1, 0));
        assert_eq!(bank.rent_collection_partitions(), vec![(31, 32, 432_000)]);

        bank = Arc::new(new_from_parent(&bank));
        assert_eq!(bank.get_slots_in_epoch(bank.epoch()), 32);
        assert_eq!(bank.get_epoch_and_slot_index(bank.slot()), (1, 1));
        assert_eq!(bank.rent_collection_partitions(), vec![(32, 33, 432_000)]);

        bank = Arc::new(Bank::new_from_parent(&bank, &Pubkey::default(), 1000));
        bank = Arc::new(Bank::new_from_parent(&bank, &Pubkey::default(), 1001));
        assert_eq!(bank.get_slots_in_epoch(bank.epoch()), 32);
        assert_eq!(bank.get_epoch_and_slot_index(bank.slot()), (31, 9));
        assert_eq!(
            bank.rent_collection_partitions(),
            vec![(1000, 1001, 432_000)]
        );

        bank = Arc::new(Bank::new_from_parent(&bank, &Pubkey::default(), 431_998));
        bank = Arc::new(Bank::new_from_parent(&bank, &Pubkey::default(), 431_999));
        assert_eq!(bank.get_slots_in_epoch(bank.epoch()), 32);
        assert_eq!(bank.get_epoch_and_slot_index(bank.slot()), (13499, 31));
        assert_eq!(
            bank.rent_collection_partitions(),
            vec![(431_998, 431_999, 432_000)]
        );

        bank = Arc::new(new_from_parent(&bank));
        assert_eq!(bank.get_slots_in_epoch(bank.epoch()), 32);
        assert_eq!(bank.get_epoch_and_slot_index(bank.slot()), (13500, 0));
        assert_eq!(bank.rent_collection_partitions(), vec![(0, 0, 432_000)]);

        bank = Arc::new(new_from_parent(&bank));
        assert_eq!(bank.get_slots_in_epoch(bank.epoch()), 32);
        assert_eq!(bank.get_epoch_and_slot_index(bank.slot()), (13500, 1));
        assert_eq!(bank.rent_collection_partitions(), vec![(0, 1, 432_000)]);
    }

    #[test]
    fn test_rent_eager_across_epoch_with_gap_under_multi_epoch_cycle() {
        let leader_pubkey = solana_sdk::pubkey::new_rand();
        let leader_lamports = 3;
        let mut genesis_config =
            create_genesis_config_with_leader(5, &leader_pubkey, leader_lamports).genesis_config;
        genesis_config.cluster_type = ClusterType::MainnetBeta;

        const SLOTS_PER_EPOCH: u64 = MINIMUM_SLOTS_PER_EPOCH as u64;
        const LEADER_SCHEDULE_SLOT_OFFSET: u64 = SLOTS_PER_EPOCH * 3 - 3;
        genesis_config.epoch_schedule =
            EpochSchedule::custom(SLOTS_PER_EPOCH, LEADER_SCHEDULE_SLOT_OFFSET, false);

        let mut bank = Arc::new(Bank::new(&genesis_config));
        assert_eq!(DEFAULT_SLOTS_PER_EPOCH, 432_000);
        assert_eq!(bank.get_slots_in_epoch(bank.epoch()), 32);
        assert_eq!(bank.get_epoch_and_slot_index(bank.slot()), (0, 0));
        assert_eq!(bank.rent_collection_partitions(), vec![(0, 0, 432_000)]);

        bank = Arc::new(new_from_parent(&bank));
        assert_eq!(bank.get_slots_in_epoch(bank.epoch()), 32);
        assert_eq!(bank.get_epoch_and_slot_index(bank.slot()), (0, 1));
        assert_eq!(bank.rent_collection_partitions(), vec![(0, 1, 432_000)]);

        for _ in 2..19 {
            bank = Arc::new(new_from_parent(&bank));
        }
        assert_eq!(bank.get_slots_in_epoch(bank.epoch()), 32);
        assert_eq!(bank.get_epoch_and_slot_index(bank.slot()), (0, 18));
        assert_eq!(bank.rent_collection_partitions(), vec![(17, 18, 432_000)]);

        bank = Arc::new(Bank::new_from_parent(&bank, &Pubkey::default(), 44));
        assert_eq!(bank.get_slots_in_epoch(bank.epoch()), 32);
        assert_eq!(bank.get_epoch_and_slot_index(bank.slot()), (1, 12));
        assert_eq!(
            bank.rent_collection_partitions(),
            vec![(18, 31, 432_000), (31, 31, 432_000), (31, 44, 432_000)]
        );

        bank = Arc::new(new_from_parent(&bank));
        assert_eq!(bank.get_slots_in_epoch(bank.epoch()), 32);
        assert_eq!(bank.get_epoch_and_slot_index(bank.slot()), (1, 13));
        assert_eq!(bank.rent_collection_partitions(), vec![(44, 45, 432_000)]);

        bank = Arc::new(Bank::new_from_parent(&bank, &Pubkey::default(), 431_993));
        bank = Arc::new(Bank::new_from_parent(&bank, &Pubkey::default(), 432_011));
        assert_eq!(bank.get_slots_in_epoch(bank.epoch()), 32);
        assert_eq!(bank.get_epoch_and_slot_index(bank.slot()), (13500, 11));
        assert_eq!(
            bank.rent_collection_partitions(),
            vec![
                (431_993, 431_999, 432_000),
                (0, 0, 432_000),
                (0, 11, 432_000)
            ]
        );
    }

    #[test]
    fn test_rent_eager_with_warmup_epochs_under_multi_epoch_cycle() {
        let leader_pubkey = solana_sdk::pubkey::new_rand();
        let leader_lamports = 3;
        let mut genesis_config =
            create_genesis_config_with_leader(5, &leader_pubkey, leader_lamports).genesis_config;
        genesis_config.cluster_type = ClusterType::MainnetBeta;

        const SLOTS_PER_EPOCH: u64 = MINIMUM_SLOTS_PER_EPOCH as u64 * 8;
        const LEADER_SCHEDULE_SLOT_OFFSET: u64 = SLOTS_PER_EPOCH * 3 - 3;
        genesis_config.epoch_schedule =
            EpochSchedule::custom(SLOTS_PER_EPOCH, LEADER_SCHEDULE_SLOT_OFFSET, true);

        let mut bank = Arc::new(Bank::new(&genesis_config));
        assert_eq!(DEFAULT_SLOTS_PER_EPOCH, 432_000);
        assert_eq!(bank.get_slots_in_epoch(bank.epoch()), 32);
        assert_eq!(bank.first_normal_epoch(), 3);
        assert_eq!(bank.get_epoch_and_slot_index(bank.slot()), (0, 0));
        assert_eq!(bank.rent_collection_partitions(), vec![(0, 0, 32)]);

        bank = Arc::new(Bank::new_from_parent(&bank, &Pubkey::default(), 222));
        bank = Arc::new(new_from_parent(&bank));
        assert_eq!(bank.get_slots_in_epoch(bank.epoch()), 128);
        assert_eq!(bank.get_epoch_and_slot_index(bank.slot()), (2, 127));
        assert_eq!(bank.rent_collection_partitions(), vec![(126, 127, 128)]);

        bank = Arc::new(new_from_parent(&bank));
        assert_eq!(bank.get_slots_in_epoch(bank.epoch()), 256);
        assert_eq!(bank.get_epoch_and_slot_index(bank.slot()), (3, 0));
        assert_eq!(bank.rent_collection_partitions(), vec![(0, 0, 431_872)]);
        assert_eq!(431_872 % bank.get_slots_in_epoch(bank.epoch()), 0);

        bank = Arc::new(new_from_parent(&bank));
        assert_eq!(bank.get_slots_in_epoch(bank.epoch()), 256);
        assert_eq!(bank.get_epoch_and_slot_index(bank.slot()), (3, 1));
        assert_eq!(bank.rent_collection_partitions(), vec![(0, 1, 431_872)]);

        bank = Arc::new(Bank::new_from_parent(
            &bank,
            &Pubkey::default(),
            431_872 + 223 - 1,
        ));
        bank = Arc::new(new_from_parent(&bank));
        assert_eq!(bank.get_slots_in_epoch(bank.epoch()), 256);
        assert_eq!(bank.get_epoch_and_slot_index(bank.slot()), (1689, 255));
        assert_eq!(
            bank.rent_collection_partitions(),
            vec![(431_870, 431_871, 431_872)]
        );

        bank = Arc::new(new_from_parent(&bank));
        assert_eq!(bank.get_slots_in_epoch(bank.epoch()), 256);
        assert_eq!(bank.get_epoch_and_slot_index(bank.slot()), (1690, 0));
        assert_eq!(bank.rent_collection_partitions(), vec![(0, 0, 431_872)]);
    }

    #[test]
    fn test_rent_eager_under_fixed_cycle_for_developemnt() {
        solana_logger::setup();
        let leader_pubkey = solana_sdk::pubkey::new_rand();
        let leader_lamports = 3;
        let mut genesis_config =
            create_genesis_config_with_leader(5, &leader_pubkey, leader_lamports).genesis_config;

        const SLOTS_PER_EPOCH: u64 = MINIMUM_SLOTS_PER_EPOCH as u64 * 8;
        const LEADER_SCHEDULE_SLOT_OFFSET: u64 = SLOTS_PER_EPOCH * 3 - 3;
        genesis_config.epoch_schedule =
            EpochSchedule::custom(SLOTS_PER_EPOCH, LEADER_SCHEDULE_SLOT_OFFSET, true);

        let mut bank = Arc::new(Bank::new(&genesis_config));
        assert_eq!(bank.get_slots_in_epoch(bank.epoch()), 32);
        assert_eq!(bank.first_normal_epoch(), 3);
        assert_eq!(bank.get_epoch_and_slot_index(bank.slot()), (0, 0));
        assert_eq!(bank.rent_collection_partitions(), vec![(0, 0, 432_000)]);

        bank = Arc::new(Bank::new_from_parent(&bank, &Pubkey::default(), 222));
        bank = Arc::new(new_from_parent(&bank));
        assert_eq!(bank.get_slots_in_epoch(bank.epoch()), 128);
        assert_eq!(bank.get_epoch_and_slot_index(bank.slot()), (2, 127));
        assert_eq!(bank.rent_collection_partitions(), vec![(222, 223, 432_000)]);

        bank = Arc::new(new_from_parent(&bank));
        assert_eq!(bank.get_slots_in_epoch(bank.epoch()), 256);
        assert_eq!(bank.get_epoch_and_slot_index(bank.slot()), (3, 0));
        assert_eq!(bank.rent_collection_partitions(), vec![(223, 224, 432_000)]);

        bank = Arc::new(new_from_parent(&bank));
        assert_eq!(bank.get_slots_in_epoch(bank.epoch()), 256);
        assert_eq!(bank.get_epoch_and_slot_index(bank.slot()), (3, 1));
        assert_eq!(bank.rent_collection_partitions(), vec![(224, 225, 432_000)]);

        bank = Arc::new(Bank::new_from_parent(
            &bank,
            &Pubkey::default(),
            432_000 - 2,
        ));
        bank = Arc::new(new_from_parent(&bank));
        assert_eq!(
            bank.rent_collection_partitions(),
            vec![(431_998, 431_999, 432_000)]
        );
        bank = Arc::new(new_from_parent(&bank));
        assert_eq!(bank.rent_collection_partitions(), vec![(0, 0, 432_000)]);
        bank = Arc::new(new_from_parent(&bank));
        assert_eq!(bank.rent_collection_partitions(), vec![(0, 1, 432_000)]);

        bank = Arc::new(Bank::new_from_parent(
            &bank,
            &Pubkey::default(),
            864_000 - 20,
        ));
        bank = Arc::new(Bank::new_from_parent(
            &bank,
            &Pubkey::default(),
            864_000 + 39,
        ));
        assert_eq!(
            bank.rent_collection_partitions(),
            vec![
                (431_980, 431_999, 432_000),
                (0, 0, 432_000),
                (0, 39, 432_000)
            ]
        );
    }

    #[test]
    fn test_rent_eager_pubkey_range_minimal() {
        let range = Bank::pubkey_range_from_partition((0, 0, 1));
        assert_eq!(
            range,
            Pubkey::new_from_array([0x00; 32])..=Pubkey::new_from_array([0xff; 32])
        );
    }

    #[test]
    fn test_rent_eager_pubkey_range_maximum() {
        let max = !0;

        let range = Bank::pubkey_range_from_partition((0, 0, max));
        assert_eq!(
            range,
            Pubkey::new_from_array([0x00; 32])
                ..=Pubkey::new_from_array([
                    0x00, 0x00, 0x00, 0x00, 0x00, 0x00, 0x00, 0x00, 0xff, 0xff, 0xff, 0xff, 0xff,
                    0xff, 0xff, 0xff, 0xff, 0xff, 0xff, 0xff, 0xff, 0xff, 0xff, 0xff, 0xff, 0xff,
                    0xff, 0xff, 0xff, 0xff, 0xff, 0xff
                ])
        );
        let range = Bank::pubkey_range_from_partition((0, 1, max));
        assert_eq!(
            range,
            Pubkey::new_from_array([
                0x00, 0x00, 0x00, 0x00, 0x00, 0x00, 0x00, 0x01, 0x00, 0x00, 0x00, 0x00, 0x00, 0x00,
                0x00, 0x00, 0x00, 0x00, 0x00, 0x00, 0x00, 0x00, 0x00, 0x00, 0x00, 0x00, 0x00, 0x00,
                0x00, 0x00, 0x00, 0x00,
            ])
                ..=Pubkey::new_from_array([
                    0x00, 0x00, 0x00, 0x00, 0x00, 0x00, 0x00, 0x01, 0xff, 0xff, 0xff, 0xff, 0xff,
                    0xff, 0xff, 0xff, 0xff, 0xff, 0xff, 0xff, 0xff, 0xff, 0xff, 0xff, 0xff, 0xff,
                    0xff, 0xff, 0xff, 0xff, 0xff, 0xff
                ])
        );
        let range = Bank::pubkey_range_from_partition((max - 3, max - 2, max));
        assert_eq!(
            range,
            Pubkey::new_from_array([
                0xff, 0xff, 0xff, 0xff, 0xff, 0xff, 0xff, 0xfd, 0x00, 0x00, 0x00, 0x00, 0x00, 0x00,
                0x00, 0x00, 0x00, 0x00, 0x00, 0x00, 0x00, 0x00, 0x00, 0x00, 0x00, 0x00, 0x00, 0x00,
                0x00, 0x00, 0x00, 0x00,
            ])
                ..=Pubkey::new_from_array([
                    0xff, 0xff, 0xff, 0xff, 0xff, 0xff, 0xff, 0xfd, 0xff, 0xff, 0xff, 0xff, 0xff,
                    0xff, 0xff, 0xff, 0xff, 0xff, 0xff, 0xff, 0xff, 0xff, 0xff, 0xff, 0xff, 0xff,
                    0xff, 0xff, 0xff, 0xff, 0xff, 0xff
                ])
        );
        let range = Bank::pubkey_range_from_partition((max - 2, max - 1, max));
        assert_eq!(
            range,
            Pubkey::new_from_array([
                0xff, 0xff, 0xff, 0xff, 0xff, 0xff, 0xff, 0xfe, 0x00, 0x00, 0x00, 0x00, 0x00, 0x00,
                0x00, 0x00, 0x00, 0x00, 0x00, 0x00, 0x00, 0x00, 0x00, 0x00, 0x00, 0x00, 0x00, 0x00,
                0x00, 0x00, 0x00, 0x00,
            ])
                ..=Pubkey::new_from_array([
                    0xff, 0xff, 0xff, 0xff, 0xff, 0xff, 0xff, 0xff, 0xff, 0xff, 0xff, 0xff, 0xff,
                    0xff, 0xff, 0xff, 0xff, 0xff, 0xff, 0xff, 0xff, 0xff, 0xff, 0xff, 0xff, 0xff,
                    0xff, 0xff, 0xff, 0xff, 0xff, 0xff
                ])
        );

        fn should_cause_overflow(partition_count: u64) -> bool {
            // Check `partition_width = (u64::max_value() + 1) / partition_count` is exact and
            // does not have a remainder.
            // This way, `partition_width * partition_count == (u64::max_value() + 1)`,
            // so the test actually tests for overflow
            (u64::max_value() - partition_count + 1) % partition_count == 0
        }

        let max_exact = 64;
        // Make sure `max_exact` divides evenly when calculating `calculate_partition_width`
        assert!(should_cause_overflow(max_exact));
        // Make sure `max_unexact` doesn't divide evenly when calculating `calculate_partition_width`
        let max_unexact = 10;
        assert!(!should_cause_overflow(max_unexact));

        for max in &[max_exact, max_unexact] {
            let range = Bank::pubkey_range_from_partition((max - 1, max - 1, *max));
            assert_eq!(
                range,
                Pubkey::new_from_array([
                    0xff, 0xff, 0xff, 0xff, 0xff, 0xff, 0xff, 0xff, 0xff, 0xff, 0xff, 0xff, 0xff,
                    0xff, 0xff, 0xff, 0xff, 0xff, 0xff, 0xff, 0xff, 0xff, 0xff, 0xff, 0xff, 0xff,
                    0xff, 0xff, 0xff, 0xff, 0xff, 0xff
                ])
                    ..=Pubkey::new_from_array([
                        0xff, 0xff, 0xff, 0xff, 0xff, 0xff, 0xff, 0xff, 0xff, 0xff, 0xff, 0xff,
                        0xff, 0xff, 0xff, 0xff, 0xff, 0xff, 0xff, 0xff, 0xff, 0xff, 0xff, 0xff,
                        0xff, 0xff, 0xff, 0xff, 0xff, 0xff, 0xff, 0xff
                    ])
            );
        }
    }

    fn map_to_test_bad_range() -> AccountMap<Pubkey, i8> {
        let mut map: AccountMap<Pubkey, i8> = AccountMap::new();
        // when empty, AccountMap (= std::collections::BTreeMap) doesn't sanitize given range...
        map.insert(solana_sdk::pubkey::new_rand(), 1);
        map
    }

    #[test]
    #[should_panic(expected = "range start is greater than range end in BTreeMap")]
    fn test_rent_eager_bad_range() {
        let test_map = map_to_test_bad_range();
        test_map.range(
            Pubkey::new_from_array([
                0xaa, 0xaa, 0xaa, 0xaa, 0xaa, 0xaa, 0xaa, 0xaa, 0x00, 0x00, 0x00, 0x00, 0x00, 0x00,
                0x00, 0x00, 0x00, 0x00, 0x00, 0x00, 0x00, 0x00, 0x00, 0x00, 0x00, 0x00, 0x00, 0x00,
                0x00, 0x00, 0x00, 0x01,
            ])
                ..=Pubkey::new_from_array([
                    0xaa, 0xaa, 0xaa, 0xaa, 0xaa, 0xaa, 0xaa, 0xaa, 0x00, 0x00, 0x00, 0x00, 0x00,
                    0x00, 0x00, 0x00, 0x00, 0x00, 0x00, 0x00, 0x00, 0x00, 0x00, 0x00, 0x00, 0x00,
                    0x00, 0x00, 0x00, 0x00, 0x00, 0x00,
                ]),
        );
    }

    #[test]
    fn test_rent_eager_pubkey_range_noop_range() {
        let test_map = map_to_test_bad_range();

        let range = Bank::pubkey_range_from_partition((0, 0, 3));
        assert_eq!(
            range,
            Pubkey::new_from_array([
                0x00, 0x00, 0x00, 0x00, 0x00, 0x00, 0x00, 0x00, 0x00, 0x00, 0x00, 0x00, 0x00, 0x00,
                0x00, 0x00, 0x00, 0x00, 0x00, 0x00, 0x00, 0x00, 0x00, 0x00, 0x00, 0x00, 0x00, 0x00,
                0x00, 0x00, 0x00, 0x00
            ])
                ..=Pubkey::new_from_array([
                    0x55, 0x55, 0x55, 0x55, 0x55, 0x55, 0x55, 0x54, 0xff, 0xff, 0xff, 0xff, 0xff,
                    0xff, 0xff, 0xff, 0xff, 0xff, 0xff, 0xff, 0xff, 0xff, 0xff, 0xff, 0xff, 0xff,
                    0xff, 0xff, 0xff, 0xff, 0xff, 0xff
                ])
        );
        test_map.range(range);

        let range = Bank::pubkey_range_from_partition((1, 1, 3));
        assert_eq!(
            range,
            Pubkey::new_from_array([
                0xaa, 0xaa, 0xaa, 0xaa, 0xaa, 0xaa, 0xaa, 0xaa, 0x00, 0x00, 0x00, 0x00, 0x00, 0x00,
                0x00, 0x00, 0x00, 0x00, 0x00, 0x00, 0x00, 0x00, 0x00, 0x00, 0x00, 0x00, 0x00, 0x00,
                0x00, 0x00, 0x00, 0x00
            ])
                ..=Pubkey::new_from_array([
                    0xaa, 0xaa, 0xaa, 0xaa, 0xaa, 0xaa, 0xaa, 0xaa, 0x00, 0x00, 0x00, 0x00, 0x00,
                    0x00, 0x00, 0x00, 0x00, 0x00, 0x00, 0x00, 0x00, 0x00, 0x00, 0x00, 0x00, 0x00,
                    0x00, 0x00, 0x00, 0x00, 0x00, 0x00
                ])
        );
        test_map.range(range);

        let range = Bank::pubkey_range_from_partition((2, 2, 3));
        assert_eq!(
            range,
            Pubkey::new_from_array([
                0xff, 0xff, 0xff, 0xff, 0xff, 0xff, 0xff, 0xff, 0xff, 0xff, 0xff, 0xff, 0xff, 0xff,
                0xff, 0xff, 0xff, 0xff, 0xff, 0xff, 0xff, 0xff, 0xff, 0xff, 0xff, 0xff, 0xff, 0xff,
                0xff, 0xff, 0xff, 0xff
            ])
                ..=Pubkey::new_from_array([
                    0xff, 0xff, 0xff, 0xff, 0xff, 0xff, 0xff, 0xff, 0xff, 0xff, 0xff, 0xff, 0xff,
                    0xff, 0xff, 0xff, 0xff, 0xff, 0xff, 0xff, 0xff, 0xff, 0xff, 0xff, 0xff, 0xff,
                    0xff, 0xff, 0xff, 0xff, 0xff, 0xff
                ])
        );
        test_map.range(range);
    }

    #[test]
    fn test_rent_eager_pubkey_range_dividable() {
        let test_map = map_to_test_bad_range();
        let range = Bank::pubkey_range_from_partition((0, 0, 2));

        assert_eq!(
            range,
            Pubkey::new_from_array([
                0x00, 0x00, 0x00, 0x00, 0x00, 0x00, 0x00, 0x00, 0x00, 0x00, 0x00, 0x00, 0x00, 0x00,
                0x00, 0x00, 0x00, 0x00, 0x00, 0x00, 0x00, 0x00, 0x00, 0x00, 0x00, 0x00, 0x00, 0x00,
                0x00, 0x00, 0x00, 0x00
            ])
                ..=Pubkey::new_from_array([
                    0x7f, 0xff, 0xff, 0xff, 0xff, 0xff, 0xff, 0xff, 0xff, 0xff, 0xff, 0xff, 0xff,
                    0xff, 0xff, 0xff, 0xff, 0xff, 0xff, 0xff, 0xff, 0xff, 0xff, 0xff, 0xff, 0xff,
                    0xff, 0xff, 0xff, 0xff, 0xff, 0xff
                ])
        );
        test_map.range(range);

        let range = Bank::pubkey_range_from_partition((0, 1, 2));
        assert_eq!(
            range,
            Pubkey::new_from_array([
                0x80, 0x00, 0x00, 0x00, 0x00, 0x00, 0x00, 0x00, 0x00, 0x00, 0x00, 0x00, 0x00, 0x00,
                0x00, 0x00, 0x00, 0x00, 0x00, 0x00, 0x00, 0x00, 0x00, 0x00, 0x00, 0x00, 0x00, 0x00,
                0x00, 0x00, 0x00, 0x00
            ])
                ..=Pubkey::new_from_array([
                    0xff, 0xff, 0xff, 0xff, 0xff, 0xff, 0xff, 0xff, 0xff, 0xff, 0xff, 0xff, 0xff,
                    0xff, 0xff, 0xff, 0xff, 0xff, 0xff, 0xff, 0xff, 0xff, 0xff, 0xff, 0xff, 0xff,
                    0xff, 0xff, 0xff, 0xff, 0xff, 0xff
                ])
        );
        test_map.range(range);
    }

    #[test]
    fn test_rent_eager_pubkey_range_not_dividable() {
        solana_logger::setup();

        let test_map = map_to_test_bad_range();
        let range = Bank::pubkey_range_from_partition((0, 0, 3));
        assert_eq!(
            range,
            Pubkey::new_from_array([
                0x00, 0x00, 0x00, 0x00, 0x00, 0x00, 0x00, 0x00, 0x00, 0x00, 0x00, 0x00, 0x00, 0x00,
                0x00, 0x00, 0x00, 0x00, 0x00, 0x00, 0x00, 0x00, 0x00, 0x00, 0x00, 0x00, 0x00, 0x00,
                0x00, 0x00, 0x00, 0x00
            ])
                ..=Pubkey::new_from_array([
                    0x55, 0x55, 0x55, 0x55, 0x55, 0x55, 0x55, 0x54, 0xff, 0xff, 0xff, 0xff, 0xff,
                    0xff, 0xff, 0xff, 0xff, 0xff, 0xff, 0xff, 0xff, 0xff, 0xff, 0xff, 0xff, 0xff,
                    0xff, 0xff, 0xff, 0xff, 0xff, 0xff
                ])
        );
        test_map.range(range);

        let range = Bank::pubkey_range_from_partition((0, 1, 3));
        assert_eq!(
            range,
            Pubkey::new_from_array([
                0x55, 0x55, 0x55, 0x55, 0x55, 0x55, 0x55, 0x55, 0x00, 0x00, 0x00, 0x00, 0x00, 0x00,
                0x00, 0x00, 0x00, 0x00, 0x00, 0x00, 0x00, 0x00, 0x00, 0x00, 0x00, 0x00, 0x00, 0x00,
                0x00, 0x00, 0x00, 0x00
            ])
                ..=Pubkey::new_from_array([
                    0xaa, 0xaa, 0xaa, 0xaa, 0xaa, 0xaa, 0xaa, 0xa9, 0xff, 0xff, 0xff, 0xff, 0xff,
                    0xff, 0xff, 0xff, 0xff, 0xff, 0xff, 0xff, 0xff, 0xff, 0xff, 0xff, 0xff, 0xff,
                    0xff, 0xff, 0xff, 0xff, 0xff, 0xff
                ])
        );
        test_map.range(range);

        let range = Bank::pubkey_range_from_partition((1, 2, 3));
        assert_eq!(
            range,
            Pubkey::new_from_array([
                0xaa, 0xaa, 0xaa, 0xaa, 0xaa, 0xaa, 0xaa, 0xaa, 0x00, 0x00, 0x00, 0x00, 0x00, 0x00,
                0x00, 0x00, 0x00, 0x00, 0x00, 0x00, 0x00, 0x00, 0x00, 0x00, 0x00, 0x00, 0x00, 0x00,
                0x00, 0x00, 0x00, 0x00
            ])
                ..=Pubkey::new_from_array([
                    0xff, 0xff, 0xff, 0xff, 0xff, 0xff, 0xff, 0xff, 0xff, 0xff, 0xff, 0xff, 0xff,
                    0xff, 0xff, 0xff, 0xff, 0xff, 0xff, 0xff, 0xff, 0xff, 0xff, 0xff, 0xff, 0xff,
                    0xff, 0xff, 0xff, 0xff, 0xff, 0xff
                ])
        );
        test_map.range(range);
    }

    #[test]
    fn test_rent_eager_pubkey_range_gap() {
        solana_logger::setup();

        let test_map = map_to_test_bad_range();
        let range = Bank::pubkey_range_from_partition((120, 1023, 12345));
        assert_eq!(
            range,
            Pubkey::new_from_array([
                0x02, 0x82, 0x5a, 0x89, 0xd1, 0xac, 0x58, 0x9c, 0x00, 0x00, 0x00, 0x00, 0x00, 0x00,
                0x00, 0x00, 0x00, 0x00, 0x00, 0x00, 0x00, 0x00, 0x00, 0x00, 0x00, 0x00, 0x00, 0x00,
                0x00, 0x00, 0x00, 0x00
            ])
                ..=Pubkey::new_from_array([
                    0x15, 0x3c, 0x1d, 0xf1, 0xc6, 0x39, 0xef, 0xff, 0xff, 0xff, 0xff, 0xff, 0xff,
                    0xff, 0xff, 0xff, 0xff, 0xff, 0xff, 0xff, 0xff, 0xff, 0xff, 0xff, 0xff, 0xff,
                    0xff, 0xff, 0xff, 0xff, 0xff, 0xff
                ])
        );
        test_map.range(range);
    }

    impl Bank {
        fn slots_by_pubkey(&self, pubkey: &Pubkey, ancestors: &Ancestors) -> Vec<Slot> {
            let (locked_entry, _) = self
                .rc
                .accounts
                .accounts_db
                .accounts_index
                .get(&pubkey, Some(&ancestors), None)
                .unwrap();
            locked_entry
                .slot_list()
                .iter()
                .map(|(slot, _)| *slot)
                .collect::<Vec<Slot>>()
        }
    }

    #[test]
    fn test_rent_eager_collect_rent_in_partition() {
        solana_logger::setup();

        let (mut genesis_config, _mint_keypair) = create_genesis_config(1);
        activate_all_features(&mut genesis_config);

        let zero_lamport_pubkey = solana_sdk::pubkey::new_rand();
        let rent_due_pubkey = solana_sdk::pubkey::new_rand();
        let rent_exempt_pubkey = solana_sdk::pubkey::new_rand();

        let mut bank = Arc::new(Bank::new(&genesis_config));
        let zero_lamports = 0;
        let little_lamports = 1234;
        let large_lamports = 123_456_789;
        let rent_collected = 22;

        bank.store_account(
            &zero_lamport_pubkey,
            &Account::new(zero_lamports, 0, &Pubkey::default()),
        );
        bank.store_account(
            &rent_due_pubkey,
            &Account::new(little_lamports, 0, &Pubkey::default()),
        );
        bank.store_account(
            &rent_exempt_pubkey,
            &Account::new(large_lamports, 0, &Pubkey::default()),
        );

        let genesis_slot = 0;
        let some_slot = 1000;
        let ancestors = vec![(some_slot, 0), (0, 1)].into_iter().collect();

        bank = Arc::new(Bank::new_from_parent(&bank, &Pubkey::default(), some_slot));

        assert_eq!(bank.collected_rent.load(Relaxed), 0);
        assert_eq!(
            bank.get_account(&rent_due_pubkey).unwrap().lamports,
            little_lamports
        );
        assert_eq!(bank.get_account(&rent_due_pubkey).unwrap().rent_epoch, 0);
        assert_eq!(
            bank.slots_by_pubkey(&rent_due_pubkey, &ancestors),
            vec![genesis_slot]
        );
        assert_eq!(
            bank.slots_by_pubkey(&rent_exempt_pubkey, &ancestors),
            vec![genesis_slot]
        );
        assert_eq!(
            bank.slots_by_pubkey(&zero_lamport_pubkey, &ancestors),
            vec![genesis_slot]
        );

        bank.collect_rent_in_partition((0, 0, 1)); // all range

        // unrelated 1-lamport account exists
        assert_eq!(bank.collected_rent.load(Relaxed), rent_collected + 1);
        assert_eq!(
            bank.get_account(&rent_due_pubkey).unwrap().lamports,
            little_lamports - rent_collected
        );
        assert_eq!(bank.get_account(&rent_due_pubkey).unwrap().rent_epoch, 6);
        assert_eq!(
            bank.get_account(&rent_exempt_pubkey).unwrap().lamports,
            large_lamports
        );
        assert_eq!(bank.get_account(&rent_exempt_pubkey).unwrap().rent_epoch, 5);
        assert_eq!(
            bank.slots_by_pubkey(&rent_due_pubkey, &ancestors),
            vec![genesis_slot, some_slot]
        );
        assert_eq!(
            bank.slots_by_pubkey(&rent_exempt_pubkey, &ancestors),
            vec![genesis_slot, some_slot]
        );
        assert_eq!(
            bank.slots_by_pubkey(&zero_lamport_pubkey, &ancestors),
            vec![genesis_slot]
        );
    }

    #[test]
    fn test_rent_eager_collect_rent_zero_lamport_deterministic() {
        solana_logger::setup();

        let (genesis_config, _mint_keypair) = create_genesis_config(1);

        let zero_lamport_pubkey = solana_sdk::pubkey::new_rand();

        let genesis_bank1 = Arc::new(Bank::new(&genesis_config));
        let genesis_bank2 = Arc::new(Bank::new(&genesis_config));
        let bank1_with_zero = Arc::new(new_from_parent(&genesis_bank1));
        let bank1_without_zero = Arc::new(new_from_parent(&genesis_bank2));
        let zero_lamports = 0;

        let account = Account::new(zero_lamports, 0, &Pubkey::default());
        bank1_with_zero.store_account(&zero_lamport_pubkey, &account);
        bank1_without_zero.store_account(&zero_lamport_pubkey, &account);

        bank1_without_zero
            .rc
            .accounts
            .accounts_db
            .accounts_index
            .add_root(genesis_bank1.slot() + 1, false);
        bank1_without_zero
            .rc
            .accounts
            .accounts_db
            .accounts_index
            .purge_roots(&zero_lamport_pubkey);

        let some_slot = 1000;
        let bank2_with_zero = Arc::new(Bank::new_from_parent(
            &bank1_with_zero,
            &Pubkey::default(),
            some_slot,
        ));
        let bank2_without_zero = Arc::new(Bank::new_from_parent(
            &bank1_without_zero,
            &Pubkey::default(),
            some_slot,
        ));
        let hash1_with_zero = bank1_with_zero.hash();
        let hash1_without_zero = bank1_without_zero.hash();
        assert_eq!(hash1_with_zero, hash1_without_zero);
        assert_ne!(hash1_with_zero, Hash::default());

        bank2_with_zero.collect_rent_in_partition((0, 0, 1)); // all
        bank2_without_zero.collect_rent_in_partition((0, 0, 1)); // all

        bank2_with_zero.freeze();
        let hash2_with_zero = bank2_with_zero.hash();
        bank2_without_zero.freeze();
        let hash2_without_zero = bank2_without_zero.hash();

        assert_eq!(hash2_with_zero, hash2_without_zero);
        assert_ne!(hash2_with_zero, Hash::default());
    }

    #[test]
    fn test_bank_update_vote_stake_rewards() {
        solana_logger::setup();

        // create a bank that ticks really slowly...
        let bank0 = Arc::new(Bank::new(&GenesisConfig {
            accounts: (0..42)
                .map(|_| {
                    (
                        solana_sdk::pubkey::new_rand(),
                        Account::new(1_000_000_000, 0, &Pubkey::default()),
                    )
                })
                .collect(),
            // set it up so the first epoch is a full year long
            poh_config: PohConfig {
                target_tick_duration: Duration::from_secs(
                    SECONDS_PER_YEAR as u64
                        / MINIMUM_SLOTS_PER_EPOCH as u64
                        / DEFAULT_TICKS_PER_SLOT,
                ),
                hashes_per_tick: None,
                target_tick_count: None,
            },
            cluster_type: ClusterType::MainnetBeta,

            ..GenesisConfig::default()
        }));

        // enable lazy rent collection because this test depends on rent-due accounts
        // not being eagerly-collected for exact rewards calculation
        bank0.restore_old_behavior_for_fragile_tests();

        let sysvar_and_native_proram_delta0 = 10;
        assert_eq!(
            bank0.capitalization(),
            42 * 1_000_000_000 + sysvar_and_native_proram_delta0
        );
        assert!(bank0.rewards.read().unwrap().is_empty());

        let ((vote_id, mut vote_account), (stake_id, stake_account)) =
            crate::stakes::tests::create_staked_node_accounts(1_0000);

        // set up accounts
        bank0.store_account_and_update_capitalization(&stake_id, &stake_account);

        // generate some rewards
        let mut vote_state = Some(VoteState::from(&vote_account).unwrap());
        for i in 0..MAX_LOCKOUT_HISTORY + 42 {
            if let Some(v) = vote_state.as_mut() {
                v.process_slot_vote_unchecked(i as u64)
            }
            let versioned = VoteStateVersions::Current(Box::new(vote_state.take().unwrap()));
            VoteState::to(&versioned, &mut vote_account).unwrap();
            bank0.store_account_and_update_capitalization(&vote_id, &vote_account);
            match versioned {
                VoteStateVersions::Current(v) => {
                    vote_state = Some(*v);
                }
                _ => panic!("Has to be of type Current"),
            };
        }
        bank0.store_account_and_update_capitalization(&vote_id, &vote_account);

        let validator_points: u128 = bank0
            .stake_delegation_accounts(&mut null_tracer())
            .iter()
            .flat_map(|(_vote_pubkey, (stake_group, vote_account))| {
                stake_group
                    .iter()
                    .map(move |(_stake_pubkey, stake_account)| (stake_account, vote_account))
            })
            .map(|(stake_account, vote_account)| {
                stake_state::calculate_points(&stake_account, &vote_account, None, true)
                    .unwrap_or(0)
            })
            .sum();

        // put a child bank in epoch 1, which calls update_rewards()...
        let bank1 = Bank::new_from_parent(
            &bank0,
            &Pubkey::default(),
            bank0.get_slots_in_epoch(bank0.epoch()) + 1,
        );
        // verify that there's inflation
        assert_ne!(bank1.capitalization(), bank0.capitalization());

        // verify the inflation is represented in validator_points *
        let sysvar_and_native_proram_delta1 = 2;
        let paid_rewards =
            bank1.capitalization() - bank0.capitalization() - sysvar_and_native_proram_delta1;

        let rewards = bank1
            .get_account(&sysvar::rewards::id())
            .map(|account| from_account::<Rewards>(&account).unwrap())
            .unwrap();

        // verify the stake and vote accounts are the right size
        assert!(
            ((bank1.get_balance(&stake_id) - stake_account.lamports + bank1.get_balance(&vote_id)
                - vote_account.lamports) as f64
                - rewards.validator_point_value * validator_points as f64)
                .abs()
                < 1.0
        );

        // verify the rewards are the right size
        let allocated_rewards = rewards.validator_point_value * validator_points as f64;
        assert!((allocated_rewards - paid_rewards as f64).abs() < 1.0); // rounding, truncating

        // verify validator rewards show up in bank1.rewards vector
        assert_eq!(
            *bank1.rewards.read().unwrap(),
            vec![(
                stake_id,
                RewardInfo {
                    reward_type: RewardType::Staking,
                    lamports: (rewards.validator_point_value * validator_points as f64) as i64,
                    post_balance: bank1.get_balance(&stake_id),
                }
            )]
        );
        bank1.freeze();
        assert!(bank1.calculate_and_verify_capitalization());
    }

    fn do_test_bank_update_rewards_determinism() -> u64 {
        // create a bank that ticks really slowly...
        let bank = Arc::new(Bank::new(&GenesisConfig {
            accounts: (0..42)
                .map(|_| {
                    (
                        solana_sdk::pubkey::new_rand(),
                        Account::new(1_000_000_000, 0, &Pubkey::default()),
                    )
                })
                .collect(),
            // set it up so the first epoch is a full year long
            poh_config: PohConfig {
                target_tick_duration: Duration::from_secs(
                    SECONDS_PER_YEAR as u64
                        / MINIMUM_SLOTS_PER_EPOCH as u64
                        / DEFAULT_TICKS_PER_SLOT,
                ),
                hashes_per_tick: None,
                target_tick_count: None,
            },
            cluster_type: ClusterType::MainnetBeta,

            ..GenesisConfig::default()
        }));

        // enable lazy rent collection because this test depends on rent-due accounts
        // not being eagerly-collected for exact rewards calculation
        bank.restore_old_behavior_for_fragile_tests();

        let sysvar_and_native_proram_delta = 10;
        assert_eq!(
            bank.capitalization(),
            42 * 1_000_000_000 + sysvar_and_native_proram_delta
        );
        assert!(bank.rewards.read().unwrap().is_empty());

        let vote_id = solana_sdk::pubkey::new_rand();
        let mut vote_account =
            vote_state::create_account(&vote_id, &solana_sdk::pubkey::new_rand(), 50, 100);
        let (stake_id1, stake_account1) = crate::stakes::tests::create_stake_account(123, &vote_id);
        let (stake_id2, stake_account2) = crate::stakes::tests::create_stake_account(456, &vote_id);

        // set up accounts
        bank.store_account_and_update_capitalization(&stake_id1, &stake_account1);
        bank.store_account_and_update_capitalization(&stake_id2, &stake_account2);

        // generate some rewards
        let mut vote_state = Some(VoteState::from(&vote_account).unwrap());
        for i in 0..MAX_LOCKOUT_HISTORY + 42 {
            if let Some(v) = vote_state.as_mut() {
                v.process_slot_vote_unchecked(i as u64)
            }
            let versioned = VoteStateVersions::Current(Box::new(vote_state.take().unwrap()));
            VoteState::to(&versioned, &mut vote_account).unwrap();
            bank.store_account_and_update_capitalization(&vote_id, &vote_account);
            match versioned {
                VoteStateVersions::Current(v) => {
                    vote_state = Some(*v);
                }
                _ => panic!("Has to be of type Current"),
            };
        }
        bank.store_account_and_update_capitalization(&vote_id, &vote_account);

        // put a child bank in epoch 1, which calls update_rewards()...
        let bank1 = Bank::new_from_parent(
            &bank,
            &Pubkey::default(),
            bank.get_slots_in_epoch(bank.epoch()) + 1,
        );
        // verify that there's inflation
        assert_ne!(bank1.capitalization(), bank.capitalization());

        bank1.freeze();
        assert!(bank1.calculate_and_verify_capitalization());

        // verify voting and staking rewards are recorded
        let rewards = bank1.rewards.read().unwrap();
        rewards
            .iter()
            .find(|(_address, reward)| reward.reward_type == RewardType::Voting)
            .unwrap();
        rewards
            .iter()
            .find(|(_address, reward)| reward.reward_type == RewardType::Staking)
            .unwrap();

        bank1.capitalization()
    }

    #[test]
    fn test_bank_update_rewards_determinism() {
        solana_logger::setup();

        // The same reward should be distributed given same credits
        let expected_capitalization = do_test_bank_update_rewards_determinism();
        // Repeat somewhat large number of iterations to expose possible different behavior
        // depending on the randomly-seeded HashMap ordering
        for _ in 0..30 {
            let actual_capitalization = do_test_bank_update_rewards_determinism();
            assert_eq!(actual_capitalization, expected_capitalization);
        }
    }

    // Test that purging 0 lamports accounts works.
    #[test]
    fn test_purge_empty_accounts() {
        solana_logger::setup();
        let (genesis_config, mint_keypair) = create_genesis_config(500_000);
        let parent = Arc::new(Bank::new(&genesis_config));
        let mut bank = parent;
        for _ in 0..10 {
            let blockhash = bank.last_blockhash();
            let pubkey = solana_sdk::pubkey::new_rand();
            let tx = system_transaction::transfer(&mint_keypair, &pubkey, 0, blockhash);
            bank.process_transaction(&tx).unwrap();
            bank.freeze();
            bank.squash();
            bank = Arc::new(new_from_parent(&bank));
        }

        bank.freeze();
        bank.squash();
        bank.force_flush_accounts_cache();
        let hash = bank.update_accounts_hash();
        bank.clean_accounts(false);
        assert_eq!(bank.update_accounts_hash(), hash);

        let bank0 = Arc::new(new_from_parent(&bank));
        let blockhash = bank.last_blockhash();
        let keypair = Keypair::new();
        let tx = system_transaction::transfer(&mint_keypair, &keypair.pubkey(), 10, blockhash);
        bank0.process_transaction(&tx).unwrap();

        let bank1 = Arc::new(new_from_parent(&bank0));
        let pubkey = solana_sdk::pubkey::new_rand();
        let blockhash = bank.last_blockhash();
        let tx = system_transaction::transfer(&keypair, &pubkey, 10, blockhash);
        bank1.process_transaction(&tx).unwrap();

        assert_eq!(bank0.get_account(&keypair.pubkey()).unwrap().lamports, 10);
        assert_eq!(bank1.get_account(&keypair.pubkey()), None);

        info!("bank0 purge");
        let hash = bank0.update_accounts_hash();
        bank0.clean_accounts(false);
        assert_eq!(bank0.update_accounts_hash(), hash);

        assert_eq!(bank0.get_account(&keypair.pubkey()).unwrap().lamports, 10);
        assert_eq!(bank1.get_account(&keypair.pubkey()), None);

        info!("bank1 purge");
        bank1.clean_accounts(false);

        assert_eq!(bank0.get_account(&keypair.pubkey()).unwrap().lamports, 10);
        assert_eq!(bank1.get_account(&keypair.pubkey()), None);

        assert!(bank0.verify_bank_hash());

        // Squash and then verify hash_internal value
        bank0.freeze();
        bank0.squash();
        assert!(bank0.verify_bank_hash());

        bank1.freeze();
        bank1.squash();
        bank1.update_accounts_hash();
        assert!(bank1.verify_bank_hash());

        // keypair should have 0 tokens on both forks
        assert_eq!(bank0.get_account(&keypair.pubkey()), None);
        assert_eq!(bank1.get_account(&keypair.pubkey()), None);
        bank1.force_flush_accounts_cache();
        bank1.clean_accounts(false);

        assert!(bank1.verify_bank_hash());
    }

    #[test]
    fn test_two_payments_to_one_party() {
        let (genesis_config, mint_keypair) = create_genesis_config(10_000);
        let pubkey = solana_sdk::pubkey::new_rand();
        let bank = Bank::new(&genesis_config);
        assert_eq!(bank.last_blockhash(), genesis_config.hash());

        bank.transfer(1_000, &mint_keypair, &pubkey).unwrap();
        assert_eq!(bank.get_balance(&pubkey), 1_000);

        bank.transfer(500, &mint_keypair, &pubkey).unwrap();
        assert_eq!(bank.get_balance(&pubkey), 1_500);
        assert_eq!(bank.transaction_count(), 2);
    }

    #[test]
    fn test_one_source_two_tx_one_batch() {
        let (genesis_config, mint_keypair) = create_genesis_config(1);
        let key1 = solana_sdk::pubkey::new_rand();
        let key2 = solana_sdk::pubkey::new_rand();
        let bank = Bank::new(&genesis_config);
        assert_eq!(bank.last_blockhash(), genesis_config.hash());

        let t1 = system_transaction::transfer(&mint_keypair, &key1, 1, genesis_config.hash());
        let t2 = system_transaction::transfer(&mint_keypair, &key2, 1, genesis_config.hash());
        let res = bank.process_transactions(&[t1.clone(), t2.clone()]);

        assert_eq!(res.len(), 2);
        assert_eq!(res[0], Ok(()));
        assert_eq!(res[1], Err(TransactionError::AccountInUse));
        assert_eq!(bank.get_balance(&mint_keypair.pubkey()), 0);
        assert_eq!(bank.get_balance(&key1), 1);
        assert_eq!(bank.get_balance(&key2), 0);
        assert_eq!(bank.get_signature_status(&t1.signatures[0]), Some(Ok(())));
        // TODO: Transactions that fail to pay a fee could be dropped silently.
        // Non-instruction errors don't get logged in the signature cache
        assert_eq!(bank.get_signature_status(&t2.signatures[0]), None);
    }

    #[test]
    fn test_one_tx_two_out_atomic_fail() {
        let (genesis_config, mint_keypair) = create_genesis_config(1);
        let key1 = solana_sdk::pubkey::new_rand();
        let key2 = solana_sdk::pubkey::new_rand();
        let bank = Bank::new(&genesis_config);
        let instructions =
            system_instruction::transfer_many(&mint_keypair.pubkey(), &[(key1, 1), (key2, 1)]);
        let message = Message::new(&instructions, Some(&mint_keypair.pubkey()));
        let tx = Transaction::new(&[&mint_keypair], message, genesis_config.hash());
        assert_eq!(
            bank.process_transaction(&tx).unwrap_err(),
            TransactionError::InstructionError(1, SystemError::ResultWithNegativeLamports.into())
        );
        assert_eq!(bank.get_balance(&mint_keypair.pubkey()), 1);
        assert_eq!(bank.get_balance(&key1), 0);
        assert_eq!(bank.get_balance(&key2), 0);
    }

    #[test]
    fn test_one_tx_two_out_atomic_pass() {
        let (genesis_config, mint_keypair) = create_genesis_config(2);
        let key1 = solana_sdk::pubkey::new_rand();
        let key2 = solana_sdk::pubkey::new_rand();
        let bank = Bank::new(&genesis_config);
        let instructions =
            system_instruction::transfer_many(&mint_keypair.pubkey(), &[(key1, 1), (key2, 1)]);
        let message = Message::new(&instructions, Some(&mint_keypair.pubkey()));
        let tx = Transaction::new(&[&mint_keypair], message, genesis_config.hash());
        bank.process_transaction(&tx).unwrap();
        assert_eq!(bank.get_balance(&mint_keypair.pubkey()), 0);
        assert_eq!(bank.get_balance(&key1), 1);
        assert_eq!(bank.get_balance(&key2), 1);
    }

    // This test demonstrates that fees are paid even when a program fails.
    #[test]
    fn test_detect_failed_duplicate_transactions() {
        let (mut genesis_config, mint_keypair) = create_genesis_config(2);
        genesis_config.fee_rate_governor = FeeRateGovernor::new(1, 0);
        let bank = Bank::new(&genesis_config);

        let dest = Keypair::new();

        // source with 0 program context
        let tx =
            system_transaction::transfer(&mint_keypair, &dest.pubkey(), 2, genesis_config.hash());
        let signature = tx.signatures[0];
        assert!(!bank.has_signature(&signature));

        assert_eq!(
            bank.process_transaction(&tx),
            Err(TransactionError::InstructionError(
                0,
                SystemError::ResultWithNegativeLamports.into(),
            ))
        );

        // The lamports didn't move, but the from address paid the transaction fee.
        assert_eq!(bank.get_balance(&dest.pubkey()), 0);

        // This should be the original balance minus the transaction fee.
        assert_eq!(bank.get_balance(&mint_keypair.pubkey()), 1);
    }

    #[test]
    fn test_account_not_found() {
        solana_logger::setup();
        let (genesis_config, mint_keypair) = create_genesis_config(0);
        let bank = Bank::new(&genesis_config);
        let keypair = Keypair::new();
        assert_eq!(
            bank.transfer(1, &keypair, &mint_keypair.pubkey()),
            Err(TransactionError::AccountNotFound)
        );
        assert_eq!(bank.transaction_count(), 0);
    }

    #[test]
    fn test_insufficient_funds() {
        let (genesis_config, mint_keypair) = create_genesis_config(11_000);
        let bank = Bank::new(&genesis_config);
        let pubkey = solana_sdk::pubkey::new_rand();
        bank.transfer(1_000, &mint_keypair, &pubkey).unwrap();
        assert_eq!(bank.transaction_count(), 1);
        assert_eq!(bank.get_balance(&pubkey), 1_000);
        assert_eq!(
            bank.transfer(10_001, &mint_keypair, &pubkey),
            Err(TransactionError::InstructionError(
                0,
                SystemError::ResultWithNegativeLamports.into(),
            ))
        );
        assert_eq!(bank.transaction_count(), 1);

        let mint_pubkey = mint_keypair.pubkey();
        assert_eq!(bank.get_balance(&mint_pubkey), 10_000);
        assert_eq!(bank.get_balance(&pubkey), 1_000);
    }

    #[test]
    fn test_transfer_to_newb() {
        solana_logger::setup();
        let (genesis_config, mint_keypair) = create_genesis_config(10_000);
        let bank = Bank::new(&genesis_config);
        let pubkey = solana_sdk::pubkey::new_rand();
        bank.transfer(500, &mint_keypair, &pubkey).unwrap();
        assert_eq!(bank.get_balance(&pubkey), 500);
    }

    #[test]
    fn test_transfer_to_sysvar() {
        solana_logger::setup();
        let (genesis_config, mint_keypair) = create_genesis_config(10_000);
        let bank = Arc::new(Bank::new(&genesis_config));

        let normal_pubkey = solana_sdk::pubkey::new_rand();
        let sysvar_pubkey = sysvar::clock::id();
        assert_eq!(bank.get_balance(&normal_pubkey), 0);
        assert_eq!(bank.get_balance(&sysvar_pubkey), 1);

        bank.transfer(500, &mint_keypair, &normal_pubkey).unwrap();
        bank.transfer(500, &mint_keypair, &sysvar_pubkey).unwrap();
        assert_eq!(bank.get_balance(&normal_pubkey), 500);
        assert_eq!(bank.get_balance(&sysvar_pubkey), 501);

        let bank = Arc::new(new_from_parent(&bank));
        assert_eq!(bank.get_balance(&normal_pubkey), 500);
        assert_eq!(bank.get_balance(&sysvar_pubkey), 501);
    }

    #[test]
    fn test_bank_deposit() {
        let (genesis_config, _mint_keypair) = create_genesis_config(100);
        let bank = Bank::new(&genesis_config);

        // Test new account
        let key = Keypair::new();
        let new_balance = bank.deposit(&key.pubkey(), 10);
        assert_eq!(new_balance, 10);
        assert_eq!(bank.get_balance(&key.pubkey()), 10);

        // Existing account
        let new_balance = bank.deposit(&key.pubkey(), 3);
        assert_eq!(new_balance, 13);
        assert_eq!(bank.get_balance(&key.pubkey()), 13);
    }

    #[test]
    fn test_bank_withdraw() {
        let (genesis_config, _mint_keypair) = create_genesis_config(100);
        let bank = Bank::new(&genesis_config);

        // Test no account
        let key = Keypair::new();
        assert_eq!(
            bank.withdraw(&key.pubkey(), 10),
            Err(TransactionError::AccountNotFound)
        );

        bank.deposit(&key.pubkey(), 3);
        assert_eq!(bank.get_balance(&key.pubkey()), 3);

        // Low balance
        assert_eq!(
            bank.withdraw(&key.pubkey(), 10),
            Err(TransactionError::InsufficientFundsForFee)
        );

        // Enough balance
        assert_eq!(bank.withdraw(&key.pubkey(), 2), Ok(()));
        assert_eq!(bank.get_balance(&key.pubkey()), 1);
    }

    #[test]
    fn test_bank_withdraw_from_nonce_account() {
        let (mut genesis_config, _mint_keypair) = create_genesis_config(100_000);
        genesis_config.rent.lamports_per_byte_year = 42;
        let bank = Bank::new(&genesis_config);

        let min_balance = bank.get_minimum_balance_for_rent_exemption(nonce::State::size());
        let nonce = Keypair::new();
        let nonce_account = Account::new_data(
            min_balance + 42,
            &nonce::state::Versions::new_current(nonce::State::Initialized(
                nonce::state::Data::default(),
            )),
            &system_program::id(),
        )
        .unwrap();
        bank.store_account(&nonce.pubkey(), &nonce_account);
        assert_eq!(bank.get_balance(&nonce.pubkey()), min_balance + 42);

        // Resulting in non-zero, but sub-min_balance balance fails
        assert_eq!(
            bank.withdraw(&nonce.pubkey(), min_balance / 2),
            Err(TransactionError::InsufficientFundsForFee)
        );
        assert_eq!(bank.get_balance(&nonce.pubkey()), min_balance + 42);

        // Resulting in exactly rent-exempt balance succeeds
        bank.withdraw(&nonce.pubkey(), 42).unwrap();
        assert_eq!(bank.get_balance(&nonce.pubkey()), min_balance);

        // Account closure fails
        assert_eq!(
            bank.withdraw(&nonce.pubkey(), min_balance),
            Err(TransactionError::InsufficientFundsForFee),
        );
    }

    #[test]
    fn test_bank_tx_fee() {
        solana_logger::setup();

        let arbitrary_transfer_amount = 42;
        let mint = arbitrary_transfer_amount * 100;
        let leader = solana_sdk::pubkey::new_rand();
        let GenesisConfigInfo {
            mut genesis_config,
            mint_keypair,
            ..
        } = create_genesis_config_with_leader(mint, &leader, 3);
        genesis_config.fee_rate_governor = FeeRateGovernor::new(4, 0); // something divisible by 2

        let expected_fee_paid = genesis_config
            .fee_rate_governor
            .create_fee_calculator()
            .lamports_per_signature;
        let (expected_fee_collected, expected_fee_burned) =
            genesis_config.fee_rate_governor.burn(expected_fee_paid);

        let mut bank = Bank::new(&genesis_config);

        let capitalization = bank.capitalization();

        let key = Keypair::new();
        let tx = system_transaction::transfer(
            &mint_keypair,
            &key.pubkey(),
            arbitrary_transfer_amount,
            bank.last_blockhash(),
        );

        let initial_balance = bank.get_balance(&leader);
        assert_eq!(bank.process_transaction(&tx), Ok(()));
        assert_eq!(bank.get_balance(&key.pubkey()), arbitrary_transfer_amount);
        assert_eq!(
            bank.get_balance(&mint_keypair.pubkey()),
            mint - arbitrary_transfer_amount - expected_fee_paid
        );

        assert_eq!(bank.get_balance(&leader), initial_balance);
        goto_end_of_slot(&mut bank);
        assert_eq!(bank.signature_count(), 1);
        assert_eq!(
            bank.get_balance(&leader),
            initial_balance + expected_fee_collected
        ); // Leader collects fee after the bank is frozen

        // verify capitalization
        let sysvar_and_native_proram_delta = 1;
        assert_eq!(
            capitalization - expected_fee_burned + sysvar_and_native_proram_delta,
            bank.capitalization()
        );

        assert_eq!(
            *bank.rewards.read().unwrap(),
            vec![(
                leader,
                RewardInfo {
                    reward_type: RewardType::Fee,
                    lamports: expected_fee_collected as i64,
                    post_balance: initial_balance + expected_fee_collected,
                }
            )]
        );

        // Verify that an InstructionError collects fees, too
        let mut bank = Bank::new_from_parent(&Arc::new(bank), &leader, 1);
        let mut tx =
            system_transaction::transfer(&mint_keypair, &key.pubkey(), 1, bank.last_blockhash());
        // Create a bogus instruction to system_program to cause an instruction error
        tx.message.instructions[0].data[0] = 40;

        bank.process_transaction(&tx)
            .expect_err("instruction error");
        assert_eq!(bank.get_balance(&key.pubkey()), arbitrary_transfer_amount); // no change
        assert_eq!(
            bank.get_balance(&mint_keypair.pubkey()),
            mint - arbitrary_transfer_amount - 2 * expected_fee_paid
        ); // mint_keypair still pays a fee
        goto_end_of_slot(&mut bank);
        assert_eq!(bank.signature_count(), 1);

        // Profit! 2 transaction signatures processed at 3 lamports each
        assert_eq!(
            bank.get_balance(&leader),
            initial_balance + 2 * expected_fee_collected
        );

        assert_eq!(
            *bank.rewards.read().unwrap(),
            vec![(
                leader,
                RewardInfo {
                    reward_type: RewardType::Fee,
                    lamports: expected_fee_collected as i64,
                    post_balance: initial_balance + 2 * expected_fee_collected,
                }
            )]
        );
    }

    #[test]
    fn test_bank_blockhash_fee_schedule() {
        //solana_logger::setup();

        let leader = solana_sdk::pubkey::new_rand();
        let GenesisConfigInfo {
            mut genesis_config,
            mint_keypair,
            ..
        } = create_genesis_config_with_leader(1_000_000, &leader, 3);
        genesis_config
            .fee_rate_governor
            .target_lamports_per_signature = 1000;
        genesis_config.fee_rate_governor.target_signatures_per_slot = 1;

        let mut bank = Bank::new(&genesis_config);
        goto_end_of_slot(&mut bank);
        let (cheap_blockhash, cheap_fee_calculator) = bank.last_blockhash_with_fee_calculator();
        assert_eq!(cheap_fee_calculator.lamports_per_signature, 0);

        let mut bank = Bank::new_from_parent(&Arc::new(bank), &leader, 1);
        goto_end_of_slot(&mut bank);
        let (expensive_blockhash, expensive_fee_calculator) =
            bank.last_blockhash_with_fee_calculator();
        assert!(
            cheap_fee_calculator.lamports_per_signature
                < expensive_fee_calculator.lamports_per_signature
        );

        let bank = Bank::new_from_parent(&Arc::new(bank), &leader, 2);

        // Send a transfer using cheap_blockhash
        let key = Keypair::new();
        let initial_mint_balance = bank.get_balance(&mint_keypair.pubkey());
        let tx = system_transaction::transfer(&mint_keypair, &key.pubkey(), 1, cheap_blockhash);
        assert_eq!(bank.process_transaction(&tx), Ok(()));
        assert_eq!(bank.get_balance(&key.pubkey()), 1);
        assert_eq!(
            bank.get_balance(&mint_keypair.pubkey()),
            initial_mint_balance - 1 - cheap_fee_calculator.lamports_per_signature
        );

        // Send a transfer using expensive_blockhash
        let key = Keypair::new();
        let initial_mint_balance = bank.get_balance(&mint_keypair.pubkey());
        let tx = system_transaction::transfer(&mint_keypair, &key.pubkey(), 1, expensive_blockhash);
        assert_eq!(bank.process_transaction(&tx), Ok(()));
        assert_eq!(bank.get_balance(&key.pubkey()), 1);
        assert_eq!(
            bank.get_balance(&mint_keypair.pubkey()),
            initial_mint_balance - 1 - expensive_fee_calculator.lamports_per_signature
        );
    }

    #[test]
    fn test_filter_program_errors_and_collect_fee() {
        let leader = solana_sdk::pubkey::new_rand();
        let GenesisConfigInfo {
            mut genesis_config,
            mint_keypair,
            ..
        } = create_genesis_config_with_leader(100, &leader, 3);
        genesis_config.fee_rate_governor = FeeRateGovernor::new(2, 0);
        let bank = Bank::new(&genesis_config);

        let key = Keypair::new();
        let tx1 =
            system_transaction::transfer(&mint_keypair, &key.pubkey(), 2, genesis_config.hash());
        let tx2 =
            system_transaction::transfer(&mint_keypair, &key.pubkey(), 5, genesis_config.hash());

        let results = vec![
            (Ok(()), None),
            (
                Err(TransactionError::InstructionError(
                    1,
                    SystemError::ResultWithNegativeLamports.into(),
                )),
                None,
            ),
        ];
        let initial_balance = bank.get_balance(&leader);

        let results = bank.filter_program_errors_and_collect_fee(&[tx1, tx2], None, &results);
        bank.freeze();
        assert_eq!(
            bank.get_balance(&leader),
            initial_balance
                + bank
                    .fee_rate_governor
                    .burn(bank.fee_calculator.lamports_per_signature * 2)
                    .0
        );
        assert_eq!(results[0], Ok(()));
        assert_eq!(results[1], Ok(()));
    }

    #[test]
    fn test_debits_before_credits() {
        let (genesis_config, mint_keypair) = create_genesis_config(2);
        let bank = Bank::new(&genesis_config);
        let keypair = Keypair::new();
        let tx0 = system_transaction::transfer(
            &mint_keypair,
            &keypair.pubkey(),
            2,
            genesis_config.hash(),
        );
        let tx1 = system_transaction::transfer(
            &keypair,
            &mint_keypair.pubkey(),
            1,
            genesis_config.hash(),
        );
        let txs = vec![tx0, tx1];
        let results = bank.process_transactions(&txs);
        assert!(results[1].is_err());

        // Assert bad transactions aren't counted.
        assert_eq!(bank.transaction_count(), 1);
    }

    #[test]
    fn test_readonly_accounts() {
        let GenesisConfigInfo {
            genesis_config,
            mint_keypair,
            ..
        } = create_genesis_config_with_leader(500, &solana_sdk::pubkey::new_rand(), 0);
        let bank = Bank::new(&genesis_config);

        let vote_pubkey0 = solana_sdk::pubkey::new_rand();
        let vote_pubkey1 = solana_sdk::pubkey::new_rand();
        let vote_pubkey2 = solana_sdk::pubkey::new_rand();
        let authorized_voter = Keypair::new();
        let payer0 = Keypair::new();
        let payer1 = Keypair::new();

        // Create vote accounts
        let vote_account0 =
            vote_state::create_account(&vote_pubkey0, &authorized_voter.pubkey(), 0, 100);
        let vote_account1 =
            vote_state::create_account(&vote_pubkey1, &authorized_voter.pubkey(), 0, 100);
        let vote_account2 =
            vote_state::create_account(&vote_pubkey2, &authorized_voter.pubkey(), 0, 100);
        bank.store_account(&vote_pubkey0, &vote_account0);
        bank.store_account(&vote_pubkey1, &vote_account1);
        bank.store_account(&vote_pubkey2, &vote_account2);

        // Fund payers
        bank.transfer(10, &mint_keypair, &payer0.pubkey()).unwrap();
        bank.transfer(10, &mint_keypair, &payer1.pubkey()).unwrap();
        bank.transfer(1, &mint_keypair, &authorized_voter.pubkey())
            .unwrap();

        let vote = Vote::new(vec![1], Hash::default());
        let ix0 = vote_instruction::vote(&vote_pubkey0, &authorized_voter.pubkey(), vote.clone());
        let tx0 = Transaction::new_signed_with_payer(
            &[ix0],
            Some(&payer0.pubkey()),
            &[&payer0, &authorized_voter],
            bank.last_blockhash(),
        );
        let ix1 = vote_instruction::vote(&vote_pubkey1, &authorized_voter.pubkey(), vote.clone());
        let tx1 = Transaction::new_signed_with_payer(
            &[ix1],
            Some(&payer1.pubkey()),
            &[&payer1, &authorized_voter],
            bank.last_blockhash(),
        );
        let txs = vec![tx0, tx1];
        let results = bank.process_transactions(&txs);

        // If multiple transactions attempt to read the same account, they should succeed.
        // Vote authorized_voter and sysvar accounts are given read-only handling
        assert_eq!(results[0], Ok(()));
        assert_eq!(results[1], Ok(()));

        let ix0 = vote_instruction::vote(&vote_pubkey2, &authorized_voter.pubkey(), vote);
        let tx0 = Transaction::new_signed_with_payer(
            &[ix0],
            Some(&payer0.pubkey()),
            &[&payer0, &authorized_voter],
            bank.last_blockhash(),
        );
        let tx1 = system_transaction::transfer(
            &authorized_voter,
            &solana_sdk::pubkey::new_rand(),
            1,
            bank.last_blockhash(),
        );
        let txs = vec![tx0, tx1];
        let results = bank.process_transactions(&txs);
        // However, an account may not be locked as read-only and writable at the same time.
        assert_eq!(results[0], Ok(()));
        assert_eq!(results[1], Err(TransactionError::AccountInUse));
    }

    #[test]
    fn test_interleaving_locks() {
        let (genesis_config, mint_keypair) = create_genesis_config(3);
        let bank = Bank::new(&genesis_config);
        let alice = Keypair::new();
        let bob = Keypair::new();

        let tx1 =
            system_transaction::transfer(&mint_keypair, &alice.pubkey(), 1, genesis_config.hash());
        let pay_alice = vec![tx1];

        let lock_result = bank.prepare_batch(&pay_alice, None);
        let results_alice = bank
            .load_execute_and_commit_transactions(
                &lock_result,
                MAX_PROCESSING_AGE,
                false,
                false,
                false,
                &mut ExecuteTimings::default(),
            )
            .0
            .fee_collection_results;
        assert_eq!(results_alice[0], Ok(()));

        // try executing an interleaved transfer twice
        assert_eq!(
            bank.transfer(1, &mint_keypair, &bob.pubkey()),
            Err(TransactionError::AccountInUse)
        );
        // the second time should fail as well
        // this verifies that `unlock_accounts` doesn't unlock `AccountInUse` accounts
        assert_eq!(
            bank.transfer(1, &mint_keypair, &bob.pubkey()),
            Err(TransactionError::AccountInUse)
        );

        drop(lock_result);

        assert!(bank.transfer(2, &mint_keypair, &bob.pubkey()).is_ok());
    }

    #[test]
    fn test_interleaving_locks_evm_tx() {
        solana_logger::setup();

        let (genesis_config, mint_keypair) = create_genesis_config(20000 * 3);
        let bank = Bank::new(&genesis_config);
        let alice = Keypair::new();
        let bob = Keypair::new();

        fn fund_evm(from_keypair: &Keypair, hash: Hash, lamports: u64) -> Transaction {
            let tx = solana_evm_loader_program::processor::dummy_call(0).0;
            let from_pubkey = from_keypair.pubkey();
            let instructions = solana_evm_loader_program::transfer_native_to_eth_ixs(
                from_pubkey,
                lamports,
                tx.caller().unwrap(),
            );
            let message = Message::new(&instructions, Some(&from_pubkey));
            Transaction::new(&[from_keypair], message, hash)
        }

        let recent_hash = genesis_config.hash();
        assert!(bank.transfer(20000, &mint_keypair, &alice.pubkey()).is_ok());
        let tx = fund_evm(&mint_keypair, recent_hash, 20000);
        bank.process_transaction(&tx).unwrap();
        assert!(bank.transfer(20000, &mint_keypair, &bob.pubkey()).is_ok());

        let create_tx = |from_keypair: &Keypair, hash: Hash, nonce: usize| {
            let from_pubkey = from_keypair.pubkey();
            let instruction = solana_evm_loader_program::send_raw_tx(
                from_pubkey,
                solana_evm_loader_program::processor::dummy_call(nonce).0,
                None,
            );
            let message = Message::new(&[instruction], Some(&from_pubkey));
            Transaction::new(&[from_keypair], message, hash)
        };

        let tx1 = create_tx(&alice, genesis_config.hash(), 0);
        let first_call = vec![tx1];

        let lock_result = bank.prepare_batch(&first_call, None);
        let results_alice = bank
            .load_execute_and_commit_transactions(
                &lock_result,
                MAX_PROCESSING_AGE,
                false,
                false,
                false,
                &mut ExecuteTimings::default(),
            )
            .0
            .fee_collection_results;
        assert_eq!(results_alice[0], Ok(()));

        // try executing an evm transaction from other key, but while lock is active
        let blockhash = bank.last_blockhash();
        let tx = create_tx(&bob, blockhash, 1);
        assert_eq!(
            bank.process_transaction(&tx),
            Err(TransactionError::AccountInUse)
        );

        // the second time should fail as well
        // this verifies that `unlock_accounts` doesn't unlock `AccountInUse` accounts
        let blockhash = bank.last_blockhash();
        let tx = create_tx(&bob, blockhash, 1);
        assert_eq!(
            bank.process_transaction(&tx),
            Err(TransactionError::AccountInUse)
        );

        drop(lock_result);

        let blockhash = bank.last_blockhash();
        let tx = create_tx(&bob, blockhash, 1);

        bank.process_transaction(&tx).unwrap();
    }

    /// Process two batches, one with some slow routine, and second with evm state modification.
    /// Both batches are without conflicts, expect that with any size of sleep, evm batch will modify state root.
    #[test]
    fn test_evm_really_change_state_in_parallel() {
        solana_logger::setup();
        fn create_evm_tx(from_keypair: &Keypair, hash: Hash, nonce: usize) -> Transaction {
            let from_pubkey = from_keypair.pubkey();
            let instruction = solana_evm_loader_program::send_raw_tx(
                from_pubkey,
                solana_evm_loader_program::processor::dummy_call(nonce).0,
                None,
            );
            let message = Message::new(&[instruction], Some(&from_pubkey));
            Transaction::new(&[from_keypair], message, hash)
        }

        fn fund_evm(from_keypair: &Keypair, hash: Hash, lamports: u64) -> Transaction {
            let tx = solana_evm_loader_program::processor::dummy_call(0).0;
            let from_pubkey = from_keypair.pubkey();
            let instructions = solana_evm_loader_program::transfer_native_to_eth_ixs(
                from_pubkey,
                lamports,
                tx.caller().unwrap(),
            );
            let message = Message::new(&instructions, Some(&from_pubkey));
            Transaction::new(&[from_keypair], message, hash)
        }

        fn create_sleep_tx(
            sleep_program_id: &Pubkey,
            user: &Keypair,
            recent_hash: Hash,
            sleep: u32,
        ) -> Transaction {
            let instruction = crate::loader_utils::create_invoke_instruction(
                user.pubkey(),
                *sleep_program_id,
                &sleep,
            );
            let message = Message::new(&[instruction], Some(&user.pubkey()));
            Transaction::new(&[user], message, recent_hash)
        }
        // returns evm hash before and after apply
        fn test_with_users(num_sleeps: u64) -> (evm_state::H256, evm_state::H256) {
            let (genesis_config, mint_keypair) = create_genesis_config(20000 * (num_sleeps + 3));
            let bank = Bank::new(&genesis_config);
            let sleep_program_id = solana_sdk::pubkey::new_rand();
            bank.add_native_program("solana_sleep_program", &sleep_program_id, false);

            let recent_hash = genesis_config.hash();

            let alice = Keypair::new();
            assert!(bank.transfer(20000, &mint_keypair, &alice.pubkey()).is_ok());

            let tx = fund_evm(&mint_keypair, recent_hash, 20000);
            bank.process_transaction(&tx).unwrap();
            let mut users = Vec::new();
            users.resize_with(num_sleeps as usize, Keypair::new);
            for user in &users {
                assert!(bank.transfer(20000, &mint_keypair, &user.pubkey()).is_ok());
            }

            let tx1 = create_evm_tx(&alice, recent_hash, 0);
            let fast_batch = vec![tx1];

            let mut slow_batch = vec![];
            for user in &users {
                // Call user program
                slow_batch.push(create_sleep_tx(&sleep_program_id, user, recent_hash, 10))
            }

            // execute two batches parallel, with replacement
            rayon::scope(|s| {
                s.spawn(|_| {
                    bank.process_transactions(&slow_batch)
                        .into_iter()
                        .map(|i| i.unwrap())
                        .collect()
                });
                s.spawn(|_| {
                    bank.process_transactions(&fast_batch)
                        .into_iter()
                        .map(|i| i.unwrap())
                        .collect()
                });
            });

            let hash_before = bank.evm_state.read().unwrap().last_root();
            bank.freeze();
            let hash_after = bank.evm_state.read().unwrap().last_root();
            (hash_before, hash_after)
        }

        for i in &[0, 1, 2, 5, 10, 20, 100] {
            info!("Testing evm consistency with {} sleep txs after evm", i);
            let (before, after) = test_with_users(*i);
            assert_ne!(before, after);
        }
    }

    #[test]
    fn test_readonly_relaxed_locks() {
        let (genesis_config, _) = create_genesis_config(3);
        let bank = Bank::new(&genesis_config);
        let key0 = Keypair::new();
        let key1 = Keypair::new();
        let key2 = Keypair::new();
        let key3 = solana_sdk::pubkey::new_rand();

        let message = Message {
            header: MessageHeader {
                num_required_signatures: 1,
                num_readonly_signed_accounts: 0,
                num_readonly_unsigned_accounts: 1,
            },
            account_keys: vec![key0.pubkey(), key3],
            recent_blockhash: Hash::default(),
            instructions: vec![],
        };
        let tx = Transaction::new(&[&key0], message, genesis_config.hash());
        let txs = vec![tx];

        let batch0 = bank.prepare_batch(&txs, None);
        assert!(batch0.lock_results()[0].is_ok());

        // Try locking accounts, locking a previously read-only account as writable
        // should fail
        let message = Message {
            header: MessageHeader {
                num_required_signatures: 1,
                num_readonly_signed_accounts: 0,
                num_readonly_unsigned_accounts: 0,
            },
            account_keys: vec![key1.pubkey(), key3],
            recent_blockhash: Hash::default(),
            instructions: vec![],
        };
        let tx = Transaction::new(&[&key1], message, genesis_config.hash());
        let txs = vec![tx];

        let batch1 = bank.prepare_batch(&txs, None);
        assert!(batch1.lock_results()[0].is_err());

        // Try locking a previously read-only account a 2nd time; should succeed
        let message = Message {
            header: MessageHeader {
                num_required_signatures: 1,
                num_readonly_signed_accounts: 0,
                num_readonly_unsigned_accounts: 1,
            },
            account_keys: vec![key2.pubkey(), key3],
            recent_blockhash: Hash::default(),
            instructions: vec![],
        };
        let tx = Transaction::new(&[&key2], message, genesis_config.hash());
        let txs = vec![tx];

        let batch2 = bank.prepare_batch(&txs, None);
        assert!(batch2.lock_results()[0].is_ok());
    }

    #[test]
    fn test_bank_invalid_account_index() {
        let (genesis_config, mint_keypair) = create_genesis_config(1);
        let keypair = Keypair::new();
        let bank = Bank::new(&genesis_config);

        let tx = system_transaction::transfer(
            &mint_keypair,
            &keypair.pubkey(),
            1,
            genesis_config.hash(),
        );

        let mut tx_invalid_program_index = tx.clone();
        tx_invalid_program_index.message.instructions[0].program_id_index = 42;
        assert_eq!(
            bank.process_transaction(&tx_invalid_program_index),
            Err(TransactionError::SanitizeFailure)
        );

        let mut tx_invalid_account_index = tx;
        tx_invalid_account_index.message.instructions[0].accounts[0] = 42;
        assert_eq!(
            bank.process_transaction(&tx_invalid_account_index),
            Err(TransactionError::SanitizeFailure)
        );
    }

    #[test]
    fn test_bank_pay_to_self() {
        let (genesis_config, mint_keypair) = create_genesis_config(1);
        let key1 = Keypair::new();
        let bank = Bank::new(&genesis_config);

        bank.transfer(1, &mint_keypair, &key1.pubkey()).unwrap();
        assert_eq!(bank.get_balance(&key1.pubkey()), 1);
        let tx = system_transaction::transfer(&key1, &key1.pubkey(), 1, genesis_config.hash());
        let _res = bank.process_transaction(&tx);

        assert_eq!(bank.get_balance(&key1.pubkey()), 1);
        bank.get_signature_status(&tx.signatures[0])
            .unwrap()
            .unwrap();
    }

    fn new_from_parent(parent: &Arc<Bank>) -> Bank {
        Bank::new_from_parent(parent, &Pubkey::default(), parent.slot() + 1)
    }

    /// Verify that the parent's vector is computed correctly
    #[test]
    fn test_bank_parents() {
        let (genesis_config, _) = create_genesis_config(1);
        let parent = Arc::new(Bank::new(&genesis_config));

        let bank = new_from_parent(&parent);
        assert!(Arc::ptr_eq(&bank.parents()[0], &parent));
    }

    /// Verifies that last ids and status cache are correctly referenced from parent
    #[test]
    fn test_bank_parent_duplicate_signature() {
        let (genesis_config, mint_keypair) = create_genesis_config(2);
        let key1 = Keypair::new();
        let parent = Arc::new(Bank::new(&genesis_config));

        let tx =
            system_transaction::transfer(&mint_keypair, &key1.pubkey(), 1, genesis_config.hash());
        assert_eq!(parent.process_transaction(&tx), Ok(()));
        let bank = new_from_parent(&parent);
        assert_eq!(
            bank.process_transaction(&tx),
            Err(TransactionError::DuplicateSignature)
        );
    }

    /// Verifies that last ids and accounts are correctly referenced from parent
    #[test]
    fn test_bank_parent_account_spend() {
        let (genesis_config, mint_keypair) = create_genesis_config(2);
        let key1 = Keypair::new();
        let key2 = Keypair::new();
        let parent = Arc::new(Bank::new(&genesis_config));

        let tx =
            system_transaction::transfer(&mint_keypair, &key1.pubkey(), 1, genesis_config.hash());
        assert_eq!(parent.process_transaction(&tx), Ok(()));
        let bank = new_from_parent(&parent);
        let tx = system_transaction::transfer(&key1, &key2.pubkey(), 1, genesis_config.hash());
        assert_eq!(bank.process_transaction(&tx), Ok(()));
        assert_eq!(parent.get_signature_status(&tx.signatures[0]), None);
    }

    #[test]
    fn test_bank_hash_internal_state() {
        let (genesis_config, mint_keypair) = create_genesis_config(2_000);
        let bank0 = Bank::new(&genesis_config);
        let bank1 = Bank::new(&genesis_config);
        let initial_state = bank0.hash_internal_state();
        assert_eq!(bank1.hash_internal_state(), initial_state);

        let pubkey = solana_sdk::pubkey::new_rand();
        bank0.transfer(1_000, &mint_keypair, &pubkey).unwrap();
        assert_ne!(bank0.hash_internal_state(), initial_state);
        bank1.transfer(1_000, &mint_keypair, &pubkey).unwrap();
        assert_eq!(bank0.hash_internal_state(), bank1.hash_internal_state());

        // Checkpointing should always result in a new state
        let bank2 = new_from_parent(&Arc::new(bank1));
        assert_ne!(bank0.hash_internal_state(), bank2.hash_internal_state());

        let pubkey2 = solana_sdk::pubkey::new_rand();
        info!("transfer 2 {}", pubkey2);
        bank2.transfer(10, &mint_keypair, &pubkey2).unwrap();
        bank2.update_accounts_hash();
        assert!(bank2.verify_bank_hash());
    }

    #[test]
    fn test_bank_hash_internal_state_verify() {
        solana_logger::setup();
        let (genesis_config, mint_keypair) = create_genesis_config(2_000);
        let bank0 = Bank::new(&genesis_config);

        let pubkey = solana_sdk::pubkey::new_rand();
        info!("transfer 0 {} mint: {}", pubkey, mint_keypair.pubkey());
        bank0.transfer(1_000, &mint_keypair, &pubkey).unwrap();

        let bank0_state = bank0.hash_internal_state();
        let bank0 = Arc::new(bank0);
        // Checkpointing should result in a new state while freezing the parent
        let bank2 = Bank::new_from_parent(&bank0, &solana_sdk::pubkey::new_rand(), 1);
        assert_ne!(bank0_state, bank2.hash_internal_state());
        // Checkpointing should modify the checkpoint's state when freezed
        assert_ne!(bank0_state, bank0.hash_internal_state());

        // Checkpointing should never modify the checkpoint's state once frozen
        let bank0_state = bank0.hash_internal_state();
        bank2.update_accounts_hash();
        assert!(bank2.verify_bank_hash());
        let bank3 = Bank::new_from_parent(&bank0, &solana_sdk::pubkey::new_rand(), 2);
        assert_eq!(bank0_state, bank0.hash_internal_state());
        assert!(bank2.verify_bank_hash());
        bank3.update_accounts_hash();
        assert!(bank3.verify_bank_hash());

        let pubkey2 = solana_sdk::pubkey::new_rand();
        info!("transfer 2 {}", pubkey2);
        bank2.transfer(10, &mint_keypair, &pubkey2).unwrap();
        bank2.update_accounts_hash();
        assert!(bank2.verify_bank_hash());
        assert!(bank3.verify_bank_hash());
    }

    #[test]
    fn test_bank_hash_internal_state_verify_transfer_evm() {
        solana_logger::setup();
        let (genesis_config, mint_keypair) = create_genesis_config(2_000);
        let bank0 = Bank::new(&genesis_config);

        let mut rng = evm_state::rand::thread_rng();
        let sender = evm_state::SecretKey::new(&mut rng);
        {
            // force changing evm_state account
            let mut evm_state = bank0.evm_state.write().unwrap();
            match &mut *evm_state {
                evm_state::EvmState::Incomming(i) => {
                    i.set_initial(vec![(
                        sender.to_address(),
                        evm_state::MemoryAccount {
                            balance: 10000000.into(),
                            ..Default::default()
                        },
                    )]);
                }
                _ => panic!("Not exepcetd state"),
            }

            evm_state
                .try_commit(bank0.slot(), bank0.last_blockhash().0)
                .unwrap();
        }
        let pubkey: evm_state::H160 = H256::random().into();
        info!("transfer 1 {} mint: {}", pubkey, mint_keypair.pubkey());
        bank0
            .transfer_evm(1_000, &mint_keypair, &sender, &pubkey)
            .unwrap();

        let bank0_state = bank0.hash_internal_state();
        let bank0 = Arc::new(bank0);
        // Checkpointing should result in a new state while freezing the parent
        let bank2 = Bank::new_from_parent(&bank0, &solana_sdk::pubkey::new_rand(), 1);
        assert_ne!(bank0_state, bank2.hash_internal_state());
        // Checkpointing should modify the checkpoint's state when freezed
        assert_ne!(bank0_state, bank0.hash_internal_state());

        // Checkpointing should never modify the checkpoint's state once frozen
        let bank0_state = bank0.hash_internal_state();
        bank2.update_accounts_hash();
        assert!(bank2.verify_bank_hash());
        let bank3 = Bank::new_from_parent(&bank0, &solana_sdk::pubkey::new_rand(), 2);
        assert_eq!(bank0_state, bank0.hash_internal_state());
        assert!(bank2.verify_bank_hash());
        bank3.update_accounts_hash();
        assert!(bank3.verify_bank_hash());

        let pubkey2: evm_state::H160 = H256::random().into();
        info!("failed transfer 2(insufficient funds) {}", pubkey2);
        bank2
            .transfer_evm(10000000, &mint_keypair, &sender, &pubkey2)
            .unwrap_err();
        bank2.update_accounts_hash();
        assert!(bank2.verify_bank_hash());
        assert!(bank3.verify_bank_hash());
    }

    #[test]
    #[should_panic(expected = "assertion failed: self.is_frozen()")]
    fn test_verify_hash_unfrozen() {
        let (genesis_config, _mint_keypair) = create_genesis_config(2_000);
        let bank = Bank::new(&genesis_config);
        assert!(bank.verify_hash());
    }

    #[test]
    fn test_verify_snapshot_bank() {
        solana_logger::setup();
        let pubkey = solana_sdk::pubkey::new_rand();
        let (genesis_config, mint_keypair) = create_genesis_config(2_000);
        let bank = Bank::new(&genesis_config);
        bank.transfer(1_000, &mint_keypair, &pubkey).unwrap();
        bank.freeze();
        bank.update_accounts_hash();
        assert!(bank.verify_snapshot_bank());

        // tamper the bank after freeze!
        bank.increment_signature_count(1);
        assert!(!bank.verify_snapshot_bank());
    }

    // Test that two bank forks with the same accounts should not hash to the same value.
    #[test]
    fn test_bank_hash_internal_state_same_account_different_fork() {
        solana_logger::setup();
        let (genesis_config, mint_keypair) = create_genesis_config(2_000);
        let bank0 = Arc::new(Bank::new(&genesis_config));
        let initial_state = bank0.hash_internal_state();
        let bank1 = Bank::new_from_parent(&bank0, &Pubkey::default(), 1);
        assert_ne!(bank1.hash_internal_state(), initial_state);

        info!("transfer bank1");
        let pubkey = solana_sdk::pubkey::new_rand();
        bank1.transfer(1_000, &mint_keypair, &pubkey).unwrap();
        assert_ne!(bank1.hash_internal_state(), initial_state);

        info!("transfer bank2");
        // bank2 should not hash the same as bank1
        let bank2 = Bank::new_from_parent(&bank0, &Pubkey::default(), 2);
        bank2.transfer(1_000, &mint_keypair, &pubkey).unwrap();
        assert_ne!(bank2.hash_internal_state(), initial_state);
        assert_ne!(bank1.hash_internal_state(), bank2.hash_internal_state());
    }

    #[test]
    fn test_hash_internal_state_genesis() {
        let bank0 = Bank::new(&create_genesis_config(10).0);
        let bank1 = Bank::new(&create_genesis_config(20).0);
        assert_ne!(bank0.hash_internal_state(), bank1.hash_internal_state());
    }

    // See that the order of two transfers does not affect the result
    // of hash_internal_state
    #[test]
    fn test_hash_internal_state_order() {
        let (genesis_config, mint_keypair) = create_genesis_config(100);
        let bank0 = Bank::new(&genesis_config);
        let bank1 = Bank::new(&genesis_config);
        assert_eq!(bank0.hash_internal_state(), bank1.hash_internal_state());
        let key0 = solana_sdk::pubkey::new_rand();
        let key1 = solana_sdk::pubkey::new_rand();
        bank0.transfer(10, &mint_keypair, &key0).unwrap();
        bank0.transfer(20, &mint_keypair, &key1).unwrap();

        bank1.transfer(20, &mint_keypair, &key1).unwrap();
        bank1.transfer(10, &mint_keypair, &key0).unwrap();

        assert_eq!(bank0.hash_internal_state(), bank1.hash_internal_state());
    }

    #[test]
    fn test_hash_internal_state_error() {
        solana_logger::setup();
        let (genesis_config, mint_keypair) = create_genesis_config(100);
        let bank = Bank::new(&genesis_config);
        let key0 = solana_sdk::pubkey::new_rand();
        bank.transfer(10, &mint_keypair, &key0).unwrap();
        let orig = bank.hash_internal_state();

        // Transfer will error but still take a fee
        assert!(bank.transfer(1000, &mint_keypair, &key0).is_err());
        assert_ne!(orig, bank.hash_internal_state());

        let orig = bank.hash_internal_state();
        let empty_keypair = Keypair::new();
        assert!(bank.transfer(1000, &empty_keypair, &key0).is_err());
        assert_eq!(orig, bank.hash_internal_state());
    }

    #[test]
    fn test_bank_hash_internal_state_squash() {
        let collector_id = Pubkey::default();
        let bank0 = Arc::new(Bank::new(&create_genesis_config(10).0));
        let hash0 = bank0.hash_internal_state();
        // save hash0 because new_from_parent
        // updates sysvar entries

        let bank1 = Bank::new_from_parent(&bank0, &collector_id, 1);

        // no delta in bank1, hashes should always update
        assert_ne!(hash0, bank1.hash_internal_state());

        // remove parent
        bank1.squash();
        assert!(bank1.parents().is_empty());
    }

    /// Verifies that last ids and accounts are correctly referenced from parent
    #[test]
    fn test_bank_squash() {
        solana_logger::setup();
        let (genesis_config, mint_keypair) = create_genesis_config(2);
        let key1 = Keypair::new();
        let key2 = Keypair::new();
        let parent = Arc::new(Bank::new(&genesis_config));

        let tx_transfer_mint_to_1 =
            system_transaction::transfer(&mint_keypair, &key1.pubkey(), 1, genesis_config.hash());
        trace!("parent process tx ");
        assert_eq!(parent.process_transaction(&tx_transfer_mint_to_1), Ok(()));
        trace!("done parent process tx ");
        assert_eq!(parent.transaction_count(), 1);
        assert_eq!(
            parent.get_signature_status(&tx_transfer_mint_to_1.signatures[0]),
            Some(Ok(()))
        );

        trace!("new from parent");
        let bank = new_from_parent(&parent);
        trace!("done new from parent");
        assert_eq!(
            bank.get_signature_status(&tx_transfer_mint_to_1.signatures[0]),
            Some(Ok(()))
        );

        assert_eq!(bank.transaction_count(), parent.transaction_count());
        let tx_transfer_1_to_2 =
            system_transaction::transfer(&key1, &key2.pubkey(), 1, genesis_config.hash());
        assert_eq!(bank.process_transaction(&tx_transfer_1_to_2), Ok(()));
        assert_eq!(bank.transaction_count(), 2);
        assert_eq!(parent.transaction_count(), 1);
        assert_eq!(
            parent.get_signature_status(&tx_transfer_1_to_2.signatures[0]),
            None
        );

        for _ in 0..3 {
            // first time these should match what happened above, assert that parents are ok
            assert_eq!(bank.get_balance(&key1.pubkey()), 0);
            assert_eq!(bank.get_account(&key1.pubkey()), None);
            assert_eq!(bank.get_balance(&key2.pubkey()), 1);
            trace!("start");
            assert_eq!(
                bank.get_signature_status(&tx_transfer_mint_to_1.signatures[0]),
                Some(Ok(()))
            );
            assert_eq!(
                bank.get_signature_status(&tx_transfer_1_to_2.signatures[0]),
                Some(Ok(()))
            );

            // works iteration 0, no-ops on iteration 1 and 2
            trace!("SQUASH");
            bank.squash();

            assert_eq!(parent.transaction_count(), 1);
            assert_eq!(bank.transaction_count(), 2);
        }
    }

    #[test]
    fn test_bank_get_account_in_parent_after_squash() {
        let (genesis_config, mint_keypair) = create_genesis_config(500);
        let parent = Arc::new(Bank::new(&genesis_config));

        let key1 = Keypair::new();

        parent.transfer(1, &mint_keypair, &key1.pubkey()).unwrap();
        assert_eq!(parent.get_balance(&key1.pubkey()), 1);
        let bank = new_from_parent(&parent);
        bank.squash();
        assert_eq!(parent.get_balance(&key1.pubkey()), 1);
    }

    #[test]
    fn test_bank_get_account_in_parent_after_squash2() {
        solana_logger::setup();
        let (genesis_config, mint_keypair) = create_genesis_config(500);
        let bank0 = Arc::new(Bank::new(&genesis_config));

        let key1 = Keypair::new();

        bank0.transfer(1, &mint_keypair, &key1.pubkey()).unwrap();
        assert_eq!(bank0.get_balance(&key1.pubkey()), 1);

        let bank1 = Arc::new(Bank::new_from_parent(&bank0, &Pubkey::default(), 1));
        bank1.transfer(3, &mint_keypair, &key1.pubkey()).unwrap();
        let bank2 = Arc::new(Bank::new_from_parent(&bank0, &Pubkey::default(), 2));
        bank2.transfer(2, &mint_keypair, &key1.pubkey()).unwrap();
        let bank3 = Arc::new(Bank::new_from_parent(&bank1, &Pubkey::default(), 3));
        bank1.squash();

        // This picks up the values from 1 which is the highest root:
        // TODO: if we need to access rooted banks older than this,
        // need to fix the lookup.
        assert_eq!(bank0.get_balance(&key1.pubkey()), 4);
        assert_eq!(bank3.get_balance(&key1.pubkey()), 4);
        assert_eq!(bank2.get_balance(&key1.pubkey()), 3);
        bank3.squash();
        assert_eq!(bank1.get_balance(&key1.pubkey()), 4);

        let bank4 = Arc::new(Bank::new_from_parent(&bank3, &Pubkey::default(), 4));
        bank4.transfer(4, &mint_keypair, &key1.pubkey()).unwrap();
        assert_eq!(bank4.get_balance(&key1.pubkey()), 8);
        assert_eq!(bank3.get_balance(&key1.pubkey()), 4);
        bank4.squash();
        let bank5 = Arc::new(Bank::new_from_parent(&bank4, &Pubkey::default(), 5));
        bank5.squash();
        let bank6 = Arc::new(Bank::new_from_parent(&bank5, &Pubkey::default(), 6));
        bank6.squash();

        // This picks up the values from 4 which is the highest root:
        // TODO: if we need to access rooted banks older than this,
        // need to fix the lookup.
        assert_eq!(bank3.get_balance(&key1.pubkey()), 8);
        assert_eq!(bank2.get_balance(&key1.pubkey()), 8);

        assert_eq!(bank4.get_balance(&key1.pubkey()), 8);
    }

    #[test]
    fn test_bank_get_account_modified_since_parent() {
        let pubkey = solana_sdk::pubkey::new_rand();

        let (genesis_config, mint_keypair) = create_genesis_config(500);
        let bank1 = Arc::new(Bank::new(&genesis_config));
        bank1.transfer(1, &mint_keypair, &pubkey).unwrap();
        let result = bank1.get_account_modified_since_parent(&pubkey);
        assert!(result.is_some());
        let (account, slot) = result.unwrap();
        assert_eq!(account.lamports, 1);
        assert_eq!(slot, 0);

        let bank2 = Arc::new(Bank::new_from_parent(&bank1, &Pubkey::default(), 1));
        assert!(bank2.get_account_modified_since_parent(&pubkey).is_none());
        bank2.transfer(100, &mint_keypair, &pubkey).unwrap();
        let result = bank1.get_account_modified_since_parent(&pubkey);
        assert!(result.is_some());
        let (account, slot) = result.unwrap();
        assert_eq!(account.lamports, 1);
        assert_eq!(slot, 0);
        let result = bank2.get_account_modified_since_parent(&pubkey);
        assert!(result.is_some());
        let (account, slot) = result.unwrap();
        assert_eq!(account.lamports, 101);
        assert_eq!(slot, 1);

        bank1.squash();

        let bank3 = Bank::new_from_parent(&bank2, &Pubkey::default(), 3);
        assert_eq!(None, bank3.get_account_modified_since_parent(&pubkey));
    }

    #[test]
    fn test_bank_update_sysvar_account() {
        use sysvar::clock::Clock;

        let dummy_clock_id = solana_sdk::pubkey::new_rand();
        let (mut genesis_config, _mint_keypair) = create_genesis_config(500);

        let expected_previous_slot = 3;
        let expected_next_slot = expected_previous_slot + 1;

        // First, initialize the clock sysvar
        activate_all_features(&mut genesis_config);
        let bank1 = Arc::new(Bank::new(&genesis_config));
        assert_eq!(bank1.calculate_capitalization(), bank1.capitalization());

        assert_capitalization_diff(
            &bank1,
            || {
                bank1.update_sysvar_account(&dummy_clock_id, |optional_account| {
                    assert!(optional_account.is_none());

                    create_account(
                        &Clock {
                            slot: expected_previous_slot,
                            ..Clock::default()
                        },
                        bank1.inherit_specially_retained_account_fields(optional_account),
                    )
                });
                let current_account = bank1.get_account(&dummy_clock_id).unwrap();
                assert_eq!(
                    expected_previous_slot,
                    from_account::<Clock>(&current_account).unwrap().slot
                );
            },
            |old, new| {
                assert_eq!(old + 1, new);
            },
        );

        assert_capitalization_diff(
            &bank1,
            || {
                bank1.update_sysvar_account(&dummy_clock_id, |optional_account| {
                    assert!(optional_account.is_none());

                    create_account(
                        &Clock {
                            slot: expected_previous_slot,
                            ..Clock::default()
                        },
                        bank1.inherit_specially_retained_account_fields(optional_account),
                    )
                })
            },
            |old, new| {
                // creating new sysvar twice in a slot shouldn't increment capitalization twice
                assert_eq!(old, new);
            },
        );

        // Updating should increment the clock's slot
        let bank2 = Arc::new(Bank::new_from_parent(&bank1, &Pubkey::default(), 1));
        assert_capitalization_diff(
            &bank2,
            || {
                bank2.update_sysvar_account(&dummy_clock_id, |optional_account| {
                    let slot = from_account::<Clock>(optional_account.as_ref().unwrap())
                        .unwrap()
                        .slot
                        + 1;

                    create_account(
                        &Clock {
                            slot,
                            ..Clock::default()
                        },
                        bank2.inherit_specially_retained_account_fields(optional_account),
                    )
                });
                let current_account = bank2.get_account(&dummy_clock_id).unwrap();
                assert_eq!(
                    expected_next_slot,
                    from_account::<Clock>(&current_account).unwrap().slot
                );
            },
            |old, new| {
                // if existing, capitalization shouldn't change
                assert_eq!(old, new);
            },
        );

        // Updating again should give bank1's sysvar to the closure not bank2's.
        // Thus, assert with same expected_next_slot as previously
        assert_capitalization_diff(
            &bank2,
            || {
                bank2.update_sysvar_account(&dummy_clock_id, |optional_account| {
                    let slot = from_account::<Clock>(optional_account.as_ref().unwrap())
                        .unwrap()
                        .slot
                        + 1;

                    create_account(
                        &Clock {
                            slot,
                            ..Clock::default()
                        },
                        bank2.inherit_specially_retained_account_fields(optional_account),
                    )
                });
                let current_account = bank2.get_account(&dummy_clock_id).unwrap();
                assert_eq!(
                    expected_next_slot,
                    from_account::<Clock>(&current_account).unwrap().slot
                );
            },
            |old, new| {
                // updating twice in a slot shouldn't increment capitalization twice
                assert_eq!(old, new);
            },
        );
    }

    #[test]
    fn test_bank_epoch_vote_accounts() {
        let leader_pubkey = solana_sdk::pubkey::new_rand();
        let leader_lamports = 3;
        let mut genesis_config =
            create_genesis_config_with_leader(5, &leader_pubkey, leader_lamports).genesis_config;

        // set this up weird, forces future generation, odd mod(), etc.
        //  this says: "vote_accounts for epoch X should be generated at slot index 3 in epoch X-2...
        const SLOTS_PER_EPOCH: u64 = MINIMUM_SLOTS_PER_EPOCH as u64;
        const LEADER_SCHEDULE_SLOT_OFFSET: u64 = SLOTS_PER_EPOCH * 3 - 3;
        // no warmup allows me to do the normal division stuff below
        genesis_config.epoch_schedule =
            EpochSchedule::custom(SLOTS_PER_EPOCH, LEADER_SCHEDULE_SLOT_OFFSET, false);

        let parent = Arc::new(Bank::new(&genesis_config));
        let mut leader_vote_stake: Vec<_> = parent
            .epoch_vote_accounts(0)
            .map(|accounts| {
                accounts
                    .iter()
                    .filter_map(|(pubkey, (stake, account))| {
                        if let Ok(vote_state) = account.vote_state().as_ref() {
                            if vote_state.node_pubkey == leader_pubkey {
                                Some((*pubkey, *stake))
                            } else {
                                None
                            }
                        } else {
                            None
                        }
                    })
                    .collect()
            })
            .unwrap();
        assert_eq!(leader_vote_stake.len(), 1);
        let (leader_vote_account, leader_stake) = leader_vote_stake.pop().unwrap();
        assert!(leader_stake > 0);

        let leader_stake = Stake {
            delegation: Delegation {
                stake: leader_lamports,
                activation_epoch: std::u64::MAX, // bootstrap
                ..Delegation::default()
            },
            ..Stake::default()
        };

        let mut epoch = 1;
        loop {
            if epoch > LEADER_SCHEDULE_SLOT_OFFSET / SLOTS_PER_EPOCH {
                break;
            }
            let vote_accounts = parent.epoch_vote_accounts(epoch);
            assert!(vote_accounts.is_some());

            // epoch_stakes are a snapshot at the leader_schedule_slot_offset boundary
            //   in the prior epoch (0 in this case)
            assert_eq!(
                leader_stake.stake(0, None, true),
                vote_accounts.unwrap().get(&leader_vote_account).unwrap().0
            );

            epoch += 1;
        }

        // child crosses epoch boundary and is the first slot in the epoch
        let child = Bank::new_from_parent(
            &parent,
            &leader_pubkey,
            SLOTS_PER_EPOCH - (LEADER_SCHEDULE_SLOT_OFFSET % SLOTS_PER_EPOCH),
        );

        assert!(child.epoch_vote_accounts(epoch).is_some());
        assert_eq!(
            leader_stake.stake(child.epoch(), None, true),
            child
                .epoch_vote_accounts(epoch)
                .unwrap()
                .get(&leader_vote_account)
                .unwrap()
                .0
        );

        // child crosses epoch boundary but isn't the first slot in the epoch, still
        //  makes an epoch stakes snapshot at 1
        let child = Bank::new_from_parent(
            &parent,
            &leader_pubkey,
            SLOTS_PER_EPOCH - (LEADER_SCHEDULE_SLOT_OFFSET % SLOTS_PER_EPOCH) + 1,
        );
        assert!(child.epoch_vote_accounts(epoch).is_some());
        assert_eq!(
            leader_stake.stake(child.epoch(), None, true),
            child
                .epoch_vote_accounts(epoch)
                .unwrap()
                .get(&leader_vote_account)
                .unwrap()
                .0
        );
    }

    #[test]
    fn test_zero_signatures() {
        solana_logger::setup();
        let (genesis_config, mint_keypair) = create_genesis_config(500);
        let mut bank = Bank::new(&genesis_config);
        bank.fee_calculator.lamports_per_signature = 2;
        let key = Keypair::new();

        let mut transfer_instruction =
            system_instruction::transfer(&mint_keypair.pubkey(), &key.pubkey(), 0);
        transfer_instruction.accounts[0].is_signer = false;
        let message = Message::new(&[transfer_instruction], None);
        let tx = Transaction::new(&[&Keypair::new(); 0], message, bank.last_blockhash());

        assert_eq!(
            bank.process_transaction(&tx),
            Err(TransactionError::SanitizeFailure)
        );
        assert_eq!(bank.get_balance(&key.pubkey()), 0);
    }

    #[test]
    fn test_bank_get_slots_in_epoch() {
        let (genesis_config, _) = create_genesis_config(500);

        let bank = Bank::new(&genesis_config);

        assert_eq!(bank.get_slots_in_epoch(0), MINIMUM_SLOTS_PER_EPOCH as u64);
        assert_eq!(
            bank.get_slots_in_epoch(2),
            (MINIMUM_SLOTS_PER_EPOCH * 4) as u64
        );
        assert_eq!(
            bank.get_slots_in_epoch(5000),
            genesis_config.epoch_schedule.slots_per_epoch
        );
    }

    #[test]
    fn test_is_delta_true() {
        let (genesis_config, mint_keypair) = create_genesis_config(500);
        let bank = Arc::new(Bank::new(&genesis_config));
        let key1 = Keypair::new();
        let tx_transfer_mint_to_1 =
            system_transaction::transfer(&mint_keypair, &key1.pubkey(), 1, genesis_config.hash());
        assert_eq!(bank.process_transaction(&tx_transfer_mint_to_1), Ok(()));
        assert_eq!(bank.is_delta.load(Relaxed), true);

        let bank1 = new_from_parent(&bank);
        let hash1 = bank1.hash_internal_state();
        assert_eq!(bank1.is_delta.load(Relaxed), false);
        assert_ne!(hash1, bank.hash());
        // ticks don't make a bank into a delta or change its state unless a block boundary is crossed
        bank1.register_tick(&Hash::default());
        assert_eq!(bank1.is_delta.load(Relaxed), false);
        assert_eq!(bank1.hash_internal_state(), hash1);
    }

    #[test]
    fn test_is_empty() {
        let (genesis_config, mint_keypair) = create_genesis_config(500);
        let bank0 = Arc::new(Bank::new(&genesis_config));
        let key1 = Keypair::new();

        // The zeroth bank is empty becasue there are no transactions
        assert_eq!(bank0.is_empty(), true);

        // Set is_delta to true, bank is no longer empty
        let tx_transfer_mint_to_1 =
            system_transaction::transfer(&mint_keypair, &key1.pubkey(), 1, genesis_config.hash());
        assert_eq!(bank0.process_transaction(&tx_transfer_mint_to_1), Ok(()));
        assert_eq!(bank0.is_empty(), false);
    }

    #[test]
    fn test_bank_inherit_tx_count() {
        let (genesis_config, mint_keypair) = create_genesis_config(500);
        let bank0 = Arc::new(Bank::new(&genesis_config));

        // Bank 1
        let bank1 = Arc::new(Bank::new_from_parent(
            &bank0,
            &solana_sdk::pubkey::new_rand(),
            1,
        ));
        // Bank 2
        let bank2 = Bank::new_from_parent(&bank0, &solana_sdk::pubkey::new_rand(), 2);

        // transfer a token
        assert_eq!(
            bank1.process_transaction(&system_transaction::transfer(
                &mint_keypair,
                &Keypair::new().pubkey(),
                1,
                genesis_config.hash(),
            )),
            Ok(())
        );

        assert_eq!(bank0.transaction_count(), 0);
        assert_eq!(bank2.transaction_count(), 0);
        assert_eq!(bank1.transaction_count(), 1);

        bank1.squash();

        assert_eq!(bank0.transaction_count(), 0);
        assert_eq!(bank2.transaction_count(), 0);
        assert_eq!(bank1.transaction_count(), 1);

        let bank6 = Bank::new_from_parent(&bank1, &solana_sdk::pubkey::new_rand(), 3);
        assert_eq!(bank1.transaction_count(), 1);
        assert_eq!(bank6.transaction_count(), 1);

        bank6.squash();
        assert_eq!(bank6.transaction_count(), 1);
    }

    #[test]
    fn test_bank_inherit_fee_rate_governor() {
        let (mut genesis_config, _mint_keypair) = create_genesis_config(500);
        genesis_config
            .fee_rate_governor
            .target_lamports_per_signature = 123;

        let bank0 = Arc::new(Bank::new(&genesis_config));
        let bank1 = Arc::new(new_from_parent(&bank0));
        assert_eq!(
            bank0.fee_rate_governor.target_lamports_per_signature / 2,
            bank1
                .fee_rate_governor
                .create_fee_calculator()
                .lamports_per_signature
        );
    }

    #[test]
    fn test_bank_vote_accounts() {
        let GenesisConfigInfo {
            genesis_config,
            mint_keypair,
            ..
        } = create_genesis_config_with_leader(500, &solana_sdk::pubkey::new_rand(), 1);
        let bank = Arc::new(Bank::new(&genesis_config));

        let vote_accounts = bank.vote_accounts();
        assert_eq!(vote_accounts.len(), 1); // bootstrap validator has
                                            // to have a vote account

        let vote_keypair = Keypair::new();
        let instructions = vote_instruction::create_account(
            &mint_keypair.pubkey(),
            &vote_keypair.pubkey(),
            &VoteInit {
                node_pubkey: mint_keypair.pubkey(),
                authorized_voter: vote_keypair.pubkey(),
                authorized_withdrawer: vote_keypair.pubkey(),
                commission: 0,
            },
            10,
        );

        let message = Message::new(&instructions, Some(&mint_keypair.pubkey()));
        let transaction = Transaction::new(
            &[&mint_keypair, &vote_keypair],
            message,
            bank.last_blockhash(),
        );

        bank.process_transaction(&transaction).unwrap();

        let vote_accounts = bank.vote_accounts().into_iter().collect::<HashMap<_, _>>();

        assert_eq!(vote_accounts.len(), 2);

        assert!(vote_accounts.get(&vote_keypair.pubkey()).is_some());

        assert!(bank.withdraw(&vote_keypair.pubkey(), 10).is_ok());

        let vote_accounts = bank.vote_accounts();

        assert_eq!(vote_accounts.len(), 1);
    }

    #[test]
    fn test_bank_cloned_stake_delegations() {
        let min_stake = MIN_DELEGATE_STAKE_AMOUNT + 400;

        let GenesisConfigInfo {
            genesis_config,
            mint_keypair,
            ..
        } = create_genesis_config_with_leader(min_stake + 500, &solana_sdk::pubkey::new_rand(), 1);
        let bank = Arc::new(Bank::new(&genesis_config));

        let stake_delegations = bank.cloned_stake_delegations();
        assert_eq!(stake_delegations.len(), 1); // bootstrap validator has
                                                // to have a stake delegation

        let vote_keypair = Keypair::new();
        let mut instructions = vote_instruction::create_account(
            &mint_keypair.pubkey(),
            &vote_keypair.pubkey(),
            &VoteInit {
                node_pubkey: mint_keypair.pubkey(),
                authorized_voter: vote_keypair.pubkey(),
                authorized_withdrawer: vote_keypair.pubkey(),
                commission: 0,
            },
            10,
        );

        let stake_keypair = Keypair::new();
        instructions.extend(stake_instruction::create_account_and_delegate_stake(
            &mint_keypair.pubkey(),
            &stake_keypair.pubkey(),
            &vote_keypair.pubkey(),
            &Authorized::auto(&stake_keypair.pubkey()),
            &Lockup::default(),
            min_stake,
        ));

        let message = Message::new(&instructions, Some(&mint_keypair.pubkey()));
        let transaction = Transaction::new(
            &[&mint_keypair, &vote_keypair, &stake_keypair],
            message,
            bank.last_blockhash(),
        );

        bank.process_transaction(&transaction).unwrap();

        let stake_delegations = bank.cloned_stake_delegations();
        assert_eq!(stake_delegations.len(), 2);
        assert!(stake_delegations.get(&stake_keypair.pubkey()).is_some());
    }

    #[test]
    fn test_bank_fees_account() {
        let (mut genesis_config, _) = create_genesis_config(500);
        genesis_config.fee_rate_governor = FeeRateGovernor::new(12345, 0);
        let bank = Arc::new(Bank::new(&genesis_config));

        let fees_account = bank.get_account(&sysvar::fees::id()).unwrap();
        let fees = from_account::<Fees>(&fees_account).unwrap();
        assert_eq!(
            bank.fee_calculator.lamports_per_signature,
            fees.fee_calculator.lamports_per_signature
        );
        assert_eq!(fees.fee_calculator.lamports_per_signature, 12345);
    }

    #[test]
    fn test_is_delta_with_no_committables() {
        let (genesis_config, mint_keypair) = create_genesis_config(8000);
        let bank = Bank::new(&genesis_config);
        bank.is_delta.store(false, Relaxed);

        let keypair1 = Keypair::new();
        let keypair2 = Keypair::new();
        let fail_tx =
            system_transaction::transfer(&keypair1, &keypair2.pubkey(), 1, bank.last_blockhash());

        // Should fail with TransactionError::AccountNotFound, which means
        // the account which this tx operated on will not be committed. Thus
        // the bank is_delta should still be false
        assert_eq!(
            bank.process_transaction(&fail_tx),
            Err(TransactionError::AccountNotFound)
        );

        // Check the bank is_delta is still false
        assert!(!bank.is_delta.load(Relaxed));

        // Should fail with InstructionError, but InstructionErrors are committable,
        // so is_delta should be true
        assert_eq!(
            bank.transfer(10_001, &mint_keypair, &solana_sdk::pubkey::new_rand()),
            Err(TransactionError::InstructionError(
                0,
                SystemError::ResultWithNegativeLamports.into(),
            ))
        );

        assert!(bank.is_delta.load(Relaxed));
    }

    #[test]
    fn test_bank_get_program_accounts() {
        let (genesis_config, mint_keypair) = create_genesis_config(500);
        let parent = Arc::new(Bank::new(&genesis_config));
        parent.restore_old_behavior_for_fragile_tests();

        let genesis_accounts: Vec<_> = parent.get_all_accounts_with_modified_slots();
        assert!(
            genesis_accounts
                .iter()
                .any(|(pubkey, _, _)| *pubkey == mint_keypair.pubkey()),
            "mint pubkey not found"
        );
        assert!(
            genesis_accounts
                .iter()
                .any(|(pubkey, _, _)| solana_sdk::sysvar::is_sysvar_id(pubkey)),
            "no sysvars found"
        );

        let bank0 = Arc::new(new_from_parent(&parent));
        let pubkey0 = solana_sdk::pubkey::new_rand();
        let program_id = Pubkey::new(&[2; 32]);
        let account0 = Account::new(1, 0, &program_id);
        bank0.store_account(&pubkey0, &account0);

        assert_eq!(
            bank0.get_program_accounts_modified_since_parent(&program_id),
            vec![(pubkey0, account0.clone())]
        );

        let bank1 = Arc::new(new_from_parent(&bank0));
        bank1.squash();
        assert_eq!(
            bank0.get_program_accounts(&program_id),
            vec![(pubkey0, account0.clone())]
        );
        assert_eq!(
            bank1.get_program_accounts(&program_id),
            vec![(pubkey0, account0)]
        );
        assert_eq!(
            bank1.get_program_accounts_modified_since_parent(&program_id),
            vec![]
        );

        let bank2 = Arc::new(new_from_parent(&bank1));
        let pubkey1 = solana_sdk::pubkey::new_rand();
        let account1 = Account::new(3, 0, &program_id);
        bank2.store_account(&pubkey1, &account1);
        // Accounts with 0 lamports should be filtered out by Accounts::load_by_program()
        let pubkey2 = solana_sdk::pubkey::new_rand();
        let account2 = Account::new(0, 0, &program_id);
        bank2.store_account(&pubkey2, &account2);

        let bank3 = Arc::new(new_from_parent(&bank2));
        bank3.squash();
        assert_eq!(bank1.get_program_accounts(&program_id).len(), 2);
        assert_eq!(bank3.get_program_accounts(&program_id).len(), 2);
    }

    #[test]
    fn test_get_filtered_indexed_accounts() {
        let (genesis_config, _mint_keypair) = create_genesis_config(500);
        let mut account_indexes = HashSet::new();
        account_indexes.insert(AccountIndex::ProgramId);
        let bank = Arc::new(Bank::new_with_config(
            &genesis_config,
            account_indexes,
            false,
        ));

        let address = Pubkey::new_unique();
        let program_id = Pubkey::new_unique();
        let account = Account::new(1, 0, &program_id);
        bank.store_account(&address, &account);

        let indexed_accounts =
            bank.get_filtered_indexed_accounts(&IndexKey::ProgramId(program_id), |_| true);
        assert_eq!(indexed_accounts.len(), 1);
        assert_eq!(indexed_accounts[0], (address, account));

        // Even though the account is re-stored in the bank (and the index) under a new program id,
        // it is still present in the index under the original program id as well. This
        // demonstrates the need for a redundant post-processing filter.
        let another_program_id = Pubkey::new_unique();
        let new_account = Account::new(1, 0, &another_program_id);
        let bank = Arc::new(new_from_parent(&bank));
        bank.store_account(&address, &new_account);
        let indexed_accounts =
            bank.get_filtered_indexed_accounts(&IndexKey::ProgramId(program_id), |_| true);
        assert_eq!(indexed_accounts.len(), 1);
        assert_eq!(indexed_accounts[0], (address, new_account.clone()));
        let indexed_accounts =
            bank.get_filtered_indexed_accounts(&IndexKey::ProgramId(another_program_id), |_| true);
        assert_eq!(indexed_accounts.len(), 1);
        assert_eq!(indexed_accounts[0], (address, new_account.clone()));

        // Post-processing filter
        let indexed_accounts = bank
            .get_filtered_indexed_accounts(&IndexKey::ProgramId(program_id), |account| {
                account.owner == program_id
            });
        assert!(indexed_accounts.is_empty());
        let indexed_accounts = bank
            .get_filtered_indexed_accounts(&IndexKey::ProgramId(another_program_id), |account| {
                account.owner == another_program_id
            });
        assert_eq!(indexed_accounts.len(), 1);
        assert_eq!(indexed_accounts[0], (address, new_account));
    }

    #[test]
    fn test_status_cache_ancestors() {
        solana_logger::setup();
        let (genesis_config, _mint_keypair) = create_genesis_config(500);
        let parent = Arc::new(Bank::new(&genesis_config));
        let bank1 = Arc::new(new_from_parent(&parent));
        let mut bank = bank1;
        for _ in 0..MAX_CACHE_ENTRIES * 2 {
            bank = Arc::new(new_from_parent(&bank));
            bank.squash();
        }

        let bank = new_from_parent(&bank);
        assert_eq!(
            bank.status_cache_ancestors(),
            (bank.slot() - MAX_CACHE_ENTRIES as u64..=bank.slot()).collect::<Vec<_>>()
        );
    }

    #[test]
    fn test_add_builtin() {
        let (genesis_config, mint_keypair) = create_genesis_config(500);
        let mut bank = Bank::new(&genesis_config);

        fn mock_vote_program_id() -> Pubkey {
            Pubkey::new(&[42u8; 32])
        }
        fn mock_vote_processor(
            program_id: &Pubkey,
            _keyed_accounts: &[KeyedAccount],
            _instruction_data: &[u8],
            _invoke_context: &mut dyn InvokeContext,
        ) -> std::result::Result<(), InstructionError> {
            if mock_vote_program_id() != *program_id {
                return Err(InstructionError::IncorrectProgramId);
            }
            Err(InstructionError::Custom(42))
        }

        assert!(bank.get_account(&mock_vote_program_id()).is_none());
        bank.add_builtin(
            "mock_vote_program",
            mock_vote_program_id(),
            mock_vote_processor,
        );
        assert!(bank.get_account(&mock_vote_program_id()).is_some());

        let mock_account = Keypair::new();
        let mock_validator_identity = Keypair::new();
        let mut instructions = vote_instruction::create_account(
            &mint_keypair.pubkey(),
            &mock_account.pubkey(),
            &VoteInit {
                node_pubkey: mock_validator_identity.pubkey(),
                ..VoteInit::default()
            },
            1,
        );
        instructions[1].program_id = mock_vote_program_id();

        let message = Message::new(&instructions, Some(&mint_keypair.pubkey()));
        let transaction = Transaction::new(
            &[&mint_keypair, &mock_account, &mock_validator_identity],
            message,
            bank.last_blockhash(),
        );

        assert_eq!(
            bank.process_transaction(&transaction),
            Err(TransactionError::InstructionError(
                1,
                InstructionError::Custom(42)
            ))
        );
    }

    #[test]
    fn test_add_duplicate_static_program() {
        let GenesisConfigInfo {
            genesis_config,
            mint_keypair,
            ..
        } = create_genesis_config_with_leader(500, &solana_sdk::pubkey::new_rand(), 0);
        let mut bank = Bank::new(&genesis_config);

        fn mock_vote_processor(
            _pubkey: &Pubkey,
            _ka: &[KeyedAccount],
            _data: &[u8],
            _invoke_context: &mut dyn InvokeContext,
        ) -> std::result::Result<(), InstructionError> {
            Err(InstructionError::Custom(42))
        }

        let mock_account = Keypair::new();
        let mock_validator_identity = Keypair::new();
        let instructions = vote_instruction::create_account(
            &mint_keypair.pubkey(),
            &mock_account.pubkey(),
            &VoteInit {
                node_pubkey: mock_validator_identity.pubkey(),
                ..VoteInit::default()
            },
            1,
        );

        let message = Message::new(&instructions, Some(&mint_keypair.pubkey()));
        let transaction = Transaction::new(
            &[&mint_keypair, &mock_account, &mock_validator_identity],
            message,
            bank.last_blockhash(),
        );

        let vote_loader_account = bank.get_account(&solana_vote_program::id()).unwrap();
        bank.add_builtin(
            "solana_vote_program",
            solana_vote_program::id(),
            mock_vote_processor,
        );
        let new_vote_loader_account = bank.get_account(&solana_vote_program::id()).unwrap();
        // Vote loader account should not be updated since it was included in the genesis config.
        assert_eq!(vote_loader_account.data, new_vote_loader_account.data);
        assert_eq!(
            bank.process_transaction(&transaction),
            Err(TransactionError::InstructionError(
                1,
                InstructionError::Custom(42)
            ))
        );
    }

    #[test]
    fn test_add_instruction_processor_for_existing_unrelated_accounts() {
        let (genesis_config, _mint_keypair) = create_genesis_config(500);
        let mut bank = Bank::new(&genesis_config);

        fn mock_ix_processor(
            _pubkey: &Pubkey,
            _ka: &[KeyedAccount],
            _data: &[u8],
            _invoke_context: &mut dyn InvokeContext,
        ) -> std::result::Result<(), InstructionError> {
            Err(InstructionError::Custom(42))
        }

        // Non-native loader accounts can not be used for instruction processing
        assert!(bank.stakes.read().unwrap().vote_accounts().is_empty());
        assert!(bank.stakes.read().unwrap().stake_delegations().is_empty());
        assert_eq!(bank.calculate_capitalization(), bank.capitalization());

        let ((vote_id, vote_account), (stake_id, stake_account)) =
            crate::stakes::tests::create_staked_node_accounts(1_0000);
        bank.capitalization
            .fetch_add(vote_account.lamports + stake_account.lamports, Relaxed);
        bank.store_account(&vote_id, &vote_account);
        bank.store_account(&stake_id, &stake_account);
        assert!(!bank.stakes.read().unwrap().vote_accounts().is_empty());
        assert!(!bank.stakes.read().unwrap().stake_delegations().is_empty());
        assert_eq!(bank.calculate_capitalization(), bank.capitalization());

        bank.add_builtin("mock_program1", vote_id, mock_ix_processor);
        bank.add_builtin("mock_program2", stake_id, mock_ix_processor);
        assert!(bank.stakes.read().unwrap().vote_accounts().is_empty());
        assert!(bank.stakes.read().unwrap().stake_delegations().is_empty());
        assert_eq!(bank.calculate_capitalization(), bank.capitalization());
        assert_eq!(
            "mock_program1",
            String::from_utf8_lossy(&bank.get_account(&vote_id).unwrap_or_default().data)
        );
        assert_eq!(
            "mock_program2",
            String::from_utf8_lossy(&bank.get_account(&stake_id).unwrap_or_default().data)
        );

        // Re-adding builtin programs should be no-op
        bank.update_accounts_hash();
        let old_hash = bank.get_accounts_hash();
        bank.add_builtin("mock_program1", vote_id, mock_ix_processor);
        bank.add_builtin("mock_program2", stake_id, mock_ix_processor);
        bank.update_accounts_hash();
        let new_hash = bank.get_accounts_hash();
        assert_eq!(old_hash, new_hash);
        assert!(bank.stakes.read().unwrap().vote_accounts().is_empty());
        assert!(bank.stakes.read().unwrap().stake_delegations().is_empty());
        assert_eq!(bank.calculate_capitalization(), bank.capitalization());
        assert_eq!(
            "mock_program1",
            String::from_utf8_lossy(&bank.get_account(&vote_id).unwrap_or_default().data)
        );
        assert_eq!(
            "mock_program2",
            String::from_utf8_lossy(&bank.get_account(&stake_id).unwrap_or_default().data)
        );
    }

    #[test]
    fn test_recent_blockhashes_sysvar() {
        let (genesis_config, _mint_keypair) = create_genesis_config(500);
        let mut bank = Arc::new(Bank::new(&genesis_config));
        for i in 1..5 {
            let bhq_account = bank.get_account(&sysvar::recent_blockhashes::id()).unwrap();
            let recent_blockhashes =
                from_account::<sysvar::recent_blockhashes::RecentBlockhashes>(&bhq_account)
                    .unwrap();
            // Check length
            assert_eq!(recent_blockhashes.len(), i);
            let most_recent_hash = recent_blockhashes.iter().next().unwrap().blockhash;
            // Check order
            assert_eq!(Some(true), bank.check_hash_age(&most_recent_hash, 0));
            goto_end_of_slot(Arc::get_mut(&mut bank).unwrap());
            bank = Arc::new(new_from_parent(&bank));
        }
    }

    #[test]
    fn test_blockhash_queue_sysvar_consistency() {
        let (genesis_config, _mint_keypair) = create_genesis_config(100_000);
        let mut bank = Arc::new(Bank::new(&genesis_config));
        goto_end_of_slot(Arc::get_mut(&mut bank).unwrap());

        let bhq_account = bank.get_account(&sysvar::recent_blockhashes::id()).unwrap();
        let recent_blockhashes =
            from_account::<sysvar::recent_blockhashes::RecentBlockhashes>(&bhq_account).unwrap();

        let sysvar_recent_blockhash = recent_blockhashes[0].blockhash;
        let bank_last_blockhash = bank.last_blockhash();
        assert_eq!(sysvar_recent_blockhash, bank_last_blockhash);
    }

    #[test]
    fn test_bank_inherit_last_vote_sync() {
        let (genesis_config, _) = create_genesis_config(500);
        let bank0 = Arc::new(Bank::new(&genesis_config));
        let last_ts = bank0.last_vote_sync.load(Relaxed);
        assert_eq!(last_ts, 0);
        bank0.last_vote_sync.store(1, Relaxed);
        let bank1 =
            Bank::new_from_parent(&bank0, &Pubkey::default(), bank0.get_slots_in_epoch(0) - 1);
        let last_ts = bank1.last_vote_sync.load(Relaxed);
        assert_eq!(last_ts, 1);
    }

    #[test]
    fn test_hash_internal_state_unchanged() {
        let (genesis_config, _) = create_genesis_config(500);
        let bank0 = Arc::new(Bank::new(&genesis_config));
        bank0.freeze();
        let bank0_hash = bank0.hash();
        let bank1 = Bank::new_from_parent(&bank0, &Pubkey::default(), 1);
        bank1.freeze();
        let bank1_hash = bank1.hash();
        // Checkpointing should always result in a new state
        assert_ne!(bank0_hash, bank1_hash);
    }

    #[test]
    fn test_ticks_change_state() {
        let (genesis_config, _) = create_genesis_config(500);
        let bank = Arc::new(Bank::new(&genesis_config));
        let bank1 = new_from_parent(&bank);
        let hash1 = bank1.hash_internal_state();
        // ticks don't change its state unless a block boundary is crossed
        for _ in 0..genesis_config.ticks_per_slot {
            assert_eq!(bank1.hash_internal_state(), hash1);
            bank1.register_tick(&Hash::default());
        }
        assert_ne!(bank1.hash_internal_state(), hash1);
    }

    #[ignore]
    #[test]
    fn test_banks_leak() {
        fn add_lotsa_stake_accounts(genesis_config: &mut GenesisConfig) {
            const LOTSA: usize = 4_096;

            (0..LOTSA).for_each(|_| {
                let pubkey = solana_sdk::pubkey::new_rand();
                genesis_config.add_account(
                    pubkey,
                    solana_stake_program::stake_state::create_lockup_stake_account(
                        &Authorized::auto(&pubkey),
                        &Lockup::default(),
                        &Rent::default(),
                        50_000_000,
                    ),
                );
            });
        }
        solana_logger::setup();
        let (mut genesis_config, _) = create_genesis_config(100_000_000_000_000);
        add_lotsa_stake_accounts(&mut genesis_config);
        let mut bank = std::sync::Arc::new(Bank::new(&genesis_config));
        let mut num_banks = 0;
        let pid = std::process::id();
        #[cfg(not(target_os = "linux"))]
        error!(
            "\nYou can run this to watch RAM:\n   while read -p 'banks: '; do echo $(( $(ps -o vsize= -p {})/$REPLY));done", pid
        );
        loop {
            num_banks += 1;
            bank = std::sync::Arc::new(new_from_parent(&bank));
            if num_banks % 100 == 0 {
                #[cfg(target_os = "linux")]
                {
                    let pages_consumed = std::fs::read_to_string(format!("/proc/{}/statm", pid))
                        .unwrap()
                        .split_whitespace()
                        .next()
                        .unwrap()
                        .parse::<usize>()
                        .unwrap();
                    error!(
                        "at {} banks: {} mem or {}kB/bank",
                        num_banks,
                        pages_consumed * 4096,
                        (pages_consumed * 4) / num_banks
                    );
                }
                #[cfg(not(target_os = "linux"))]
                {
                    error!("{} banks, sleeping for 5 sec", num_banks);
                    std::thread::sleep(Duration::new(5, 0));
                }
            }
        }
    }

    fn get_nonce_account(bank: &Bank, nonce_pubkey: &Pubkey) -> Option<Hash> {
        bank.get_account(&nonce_pubkey).and_then(|acc| {
            let state =
                StateMut::<nonce::state::Versions>::state(&acc).map(|v| v.convert_to_current());
            match state {
                Ok(nonce::State::Initialized(ref data)) => Some(data.blockhash),
                _ => None,
            }
        })
    }

    fn nonce_setup(
        bank: &mut Arc<Bank>,
        mint_keypair: &Keypair,
        custodian_lamports: u64,
        nonce_lamports: u64,
        nonce_authority: Option<Pubkey>,
    ) -> Result<(Keypair, Keypair)> {
        let custodian_keypair = Keypair::new();
        let nonce_keypair = Keypair::new();
        /* Setup accounts */
        let mut setup_ixs = vec![system_instruction::transfer(
            &mint_keypair.pubkey(),
            &custodian_keypair.pubkey(),
            custodian_lamports,
        )];
        let nonce_authority = nonce_authority.unwrap_or_else(|| nonce_keypair.pubkey());
        setup_ixs.extend_from_slice(&system_instruction::create_nonce_account(
            &custodian_keypair.pubkey(),
            &nonce_keypair.pubkey(),
            &nonce_authority,
            nonce_lamports,
        ));
        let message = Message::new(&setup_ixs, Some(&mint_keypair.pubkey()));
        let setup_tx = Transaction::new(
            &[mint_keypair, &custodian_keypair, &nonce_keypair],
            message,
            bank.last_blockhash(),
        );
        bank.process_transaction(&setup_tx)?;
        Ok((custodian_keypair, nonce_keypair))
    }

    fn setup_nonce_with_bank<F>(
        supply_lamports: u64,
        mut genesis_cfg_fn: F,
        custodian_lamports: u64,
        nonce_lamports: u64,
        nonce_authority: Option<Pubkey>,
    ) -> Result<(Arc<Bank>, Keypair, Keypair, Keypair)>
    where
        F: FnMut(&mut GenesisConfig),
    {
        let (mut genesis_config, mint_keypair) = create_genesis_config(supply_lamports);
        genesis_config.rent.lamports_per_byte_year = 0;
        genesis_cfg_fn(&mut genesis_config);
        let mut bank = Arc::new(Bank::new(&genesis_config));

        // Banks 0 and 1 have no fees, wait two blocks before
        // initializing our nonce accounts
        for _ in 0..2 {
            goto_end_of_slot(Arc::get_mut(&mut bank).unwrap());
            bank = Arc::new(new_from_parent(&bank));
        }

        let (custodian_keypair, nonce_keypair) = nonce_setup(
            &mut bank,
            &mint_keypair,
            custodian_lamports,
            nonce_lamports,
            nonce_authority,
        )?;
        Ok((bank, mint_keypair, custodian_keypair, nonce_keypair))
    }

    #[test]
    fn test_check_tx_durable_nonce_ok() {
        let (bank, _mint_keypair, custodian_keypair, nonce_keypair) =
            setup_nonce_with_bank(10_000_000, |_| {}, 5_000_000, 250_000, None).unwrap();
        let custodian_pubkey = custodian_keypair.pubkey();
        let nonce_pubkey = nonce_keypair.pubkey();

        let nonce_hash = get_nonce_account(&bank, &nonce_pubkey).unwrap();
        let tx = Transaction::new_signed_with_payer(
            &[
                system_instruction::advance_nonce_account(&nonce_pubkey, &nonce_pubkey),
                system_instruction::transfer(&custodian_pubkey, &nonce_pubkey, 100_000),
            ],
            Some(&custodian_pubkey),
            &[&custodian_keypair, &nonce_keypair],
            nonce_hash,
        );
        let nonce_account = bank.get_account(&nonce_pubkey).unwrap();
        assert_eq!(
            bank.check_tx_durable_nonce(&tx),
            Some((nonce_pubkey, nonce_account))
        );
    }

    #[test]
    fn test_check_tx_durable_nonce_not_durable_nonce_fail() {
        let (bank, _mint_keypair, custodian_keypair, nonce_keypair) =
            setup_nonce_with_bank(10_000_000, |_| {}, 5_000_000, 250_000, None).unwrap();
        let custodian_pubkey = custodian_keypair.pubkey();
        let nonce_pubkey = nonce_keypair.pubkey();

        let nonce_hash = get_nonce_account(&bank, &nonce_pubkey).unwrap();
        let tx = Transaction::new_signed_with_payer(
            &[
                system_instruction::transfer(&custodian_pubkey, &nonce_pubkey, 100_000),
                system_instruction::advance_nonce_account(&nonce_pubkey, &nonce_pubkey),
            ],
            Some(&custodian_pubkey),
            &[&custodian_keypair, &nonce_keypair],
            nonce_hash,
        );
        assert!(bank.check_tx_durable_nonce(&tx).is_none());
    }

    #[test]
    fn test_check_tx_durable_nonce_missing_ix_pubkey_fail() {
        let (bank, _mint_keypair, custodian_keypair, nonce_keypair) =
            setup_nonce_with_bank(10_000_000, |_| {}, 5_000_000, 250_000, None).unwrap();
        let custodian_pubkey = custodian_keypair.pubkey();
        let nonce_pubkey = nonce_keypair.pubkey();

        let nonce_hash = get_nonce_account(&bank, &nonce_pubkey).unwrap();
        let mut tx = Transaction::new_signed_with_payer(
            &[
                system_instruction::advance_nonce_account(&nonce_pubkey, &nonce_pubkey),
                system_instruction::transfer(&custodian_pubkey, &nonce_pubkey, 100_000),
            ],
            Some(&custodian_pubkey),
            &[&custodian_keypair, &nonce_keypair],
            nonce_hash,
        );
        tx.message.instructions[0].accounts.clear();
        assert!(bank.check_tx_durable_nonce(&tx).is_none());
    }

    #[test]
    fn test_check_tx_durable_nonce_nonce_acc_does_not_exist_fail() {
        let (bank, _mint_keypair, custodian_keypair, nonce_keypair) =
            setup_nonce_with_bank(10_000_000, |_| {}, 5_000_000, 250_000, None).unwrap();
        let custodian_pubkey = custodian_keypair.pubkey();
        let nonce_pubkey = nonce_keypair.pubkey();
        let missing_keypair = Keypair::new();
        let missing_pubkey = missing_keypair.pubkey();

        let nonce_hash = get_nonce_account(&bank, &nonce_pubkey).unwrap();
        let tx = Transaction::new_signed_with_payer(
            &[
                system_instruction::advance_nonce_account(&missing_pubkey, &nonce_pubkey),
                system_instruction::transfer(&custodian_pubkey, &nonce_pubkey, 100_000),
            ],
            Some(&custodian_pubkey),
            &[&custodian_keypair, &nonce_keypair],
            nonce_hash,
        );
        assert!(bank.check_tx_durable_nonce(&tx).is_none());
    }

    #[test]
    fn test_check_tx_durable_nonce_bad_tx_hash_fail() {
        let (bank, _mint_keypair, custodian_keypair, nonce_keypair) =
            setup_nonce_with_bank(10_000_000, |_| {}, 5_000_000, 250_000, None).unwrap();
        let custodian_pubkey = custodian_keypair.pubkey();
        let nonce_pubkey = nonce_keypair.pubkey();

        let tx = Transaction::new_signed_with_payer(
            &[
                system_instruction::advance_nonce_account(&nonce_pubkey, &nonce_pubkey),
                system_instruction::transfer(&custodian_pubkey, &nonce_pubkey, 100_000),
            ],
            Some(&custodian_pubkey),
            &[&custodian_keypair, &nonce_keypair],
            Hash::default(),
        );
        assert!(bank.check_tx_durable_nonce(&tx).is_none());
    }

    #[test]
    fn test_assign_from_nonce_account_fail() {
        let (genesis_config, _mint_keypair) = create_genesis_config(100_000_000);
        let bank = Arc::new(Bank::new(&genesis_config));
        let nonce = Keypair::new();
        let nonce_account = Account::new_data(
            42_424_242,
            &nonce::state::Versions::new_current(nonce::State::Initialized(
                nonce::state::Data::default(),
            )),
            &system_program::id(),
        )
        .unwrap();
        let blockhash = bank.last_blockhash();
        bank.store_account(&nonce.pubkey(), &nonce_account);

        let ix = system_instruction::assign(&nonce.pubkey(), &Pubkey::new(&[9u8; 32]));
        let message = Message::new(&[ix], Some(&nonce.pubkey()));
        let tx = Transaction::new(&[&nonce], message, blockhash);

        let expect = Err(TransactionError::InstructionError(
            0,
            InstructionError::ModifiedProgramId,
        ));
        assert_eq!(bank.process_transaction(&tx), expect);
    }

    #[test]
    fn test_durable_nonce_transaction() {
        let (mut bank, _mint_keypair, custodian_keypair, nonce_keypair) =
            setup_nonce_with_bank(10_000_000, |_| {}, 5_000_000, 250_000, None).unwrap();
        let alice_keypair = Keypair::new();
        let alice_pubkey = alice_keypair.pubkey();
        let custodian_pubkey = custodian_keypair.pubkey();
        let nonce_pubkey = nonce_keypair.pubkey();

        assert_eq!(bank.get_balance(&custodian_pubkey), 4_750_000);
        assert_eq!(bank.get_balance(&nonce_pubkey), 250_000);

        /* Grab the hash stored in the nonce account */
        let nonce_hash = get_nonce_account(&bank, &nonce_pubkey).unwrap();

        /* Kick nonce hash off the blockhash_queue */
        for _ in 0..MAX_RECENT_BLOCKHASHES + 1 {
            goto_end_of_slot(Arc::get_mut(&mut bank).unwrap());
            bank = Arc::new(new_from_parent(&bank));
        }

        /* Expect a non-Durable Nonce transfer to fail */
        assert_eq!(
            bank.process_transaction(&system_transaction::transfer(
                &custodian_keypair,
                &alice_pubkey,
                100_000,
                nonce_hash
            ),),
            Err(TransactionError::BlockhashNotFound),
        );
        /* Check fee not charged */
        assert_eq!(bank.get_balance(&custodian_pubkey), 4_750_000);

        /* Durable Nonce transfer */
        let durable_tx = Transaction::new_signed_with_payer(
            &[
                system_instruction::advance_nonce_account(&nonce_pubkey, &nonce_pubkey),
                system_instruction::transfer(&custodian_pubkey, &alice_pubkey, 100_000),
            ],
            Some(&custodian_pubkey),
            &[&custodian_keypair, &nonce_keypair],
            nonce_hash,
        );
        assert_eq!(bank.process_transaction(&durable_tx), Ok(()));

        /* Check balances */
        assert_eq!(bank.get_balance(&custodian_pubkey), 4_640_000);
        assert_eq!(bank.get_balance(&nonce_pubkey), 250_000);
        assert_eq!(bank.get_balance(&alice_pubkey), 100_000);

        /* Confirm stored nonce has advanced */
        let new_nonce = get_nonce_account(&bank, &nonce_pubkey).unwrap();
        assert_ne!(nonce_hash, new_nonce);

        /* Durable Nonce re-use fails */
        let durable_tx = Transaction::new_signed_with_payer(
            &[
                system_instruction::advance_nonce_account(&nonce_pubkey, &nonce_pubkey),
                system_instruction::transfer(&custodian_pubkey, &alice_pubkey, 100_000),
            ],
            Some(&custodian_pubkey),
            &[&custodian_keypair, &nonce_keypair],
            nonce_hash,
        );
        assert_eq!(
            bank.process_transaction(&durable_tx),
            Err(TransactionError::BlockhashNotFound)
        );
        /* Check fee not charged and nonce not advanced */
        assert_eq!(bank.get_balance(&custodian_pubkey), 4_640_000);
        assert_eq!(new_nonce, get_nonce_account(&bank, &nonce_pubkey).unwrap());

        let nonce_hash = new_nonce;

        /* Kick nonce hash off the blockhash_queue */
        for _ in 0..MAX_RECENT_BLOCKHASHES + 1 {
            goto_end_of_slot(Arc::get_mut(&mut bank).unwrap());
            bank = Arc::new(new_from_parent(&bank));
        }

        let durable_tx = Transaction::new_signed_with_payer(
            &[
                system_instruction::advance_nonce_account(&nonce_pubkey, &nonce_pubkey),
                system_instruction::transfer(&custodian_pubkey, &alice_pubkey, 100_000_000),
            ],
            Some(&custodian_pubkey),
            &[&custodian_keypair, &nonce_keypair],
            nonce_hash,
        );
        assert_eq!(
            bank.process_transaction(&durable_tx),
            Err(TransactionError::InstructionError(
                1,
                system_instruction::SystemError::ResultWithNegativeLamports.into(),
            ))
        );
        /* Check fee charged and nonce has advanced */
        assert_eq!(bank.get_balance(&custodian_pubkey), 4_630_000);
        assert_ne!(nonce_hash, get_nonce_account(&bank, &nonce_pubkey).unwrap());
        /* Confirm replaying a TX that failed with InstructionError::* now
         * fails with TransactionError::BlockhashNotFound
         */
        assert_eq!(
            bank.process_transaction(&durable_tx),
            Err(TransactionError::BlockhashNotFound),
        );
    }

    #[test]
    fn test_nonce_payer() {
        solana_logger::setup();
        let (mut bank, _mint_keypair, custodian_keypair, nonce_keypair) =
            setup_nonce_with_bank(10_000_000, |_| {}, 5_000_000, 250_000, None).unwrap();
        let alice_keypair = Keypair::new();
        let alice_pubkey = alice_keypair.pubkey();
        let custodian_pubkey = custodian_keypair.pubkey();
        let nonce_pubkey = nonce_keypair.pubkey();

        debug!("alice: {}", alice_pubkey);
        debug!("custodian: {}", custodian_pubkey);
        debug!("nonce: {}", nonce_pubkey);
        debug!("nonce account: {:?}", bank.get_account(&nonce_pubkey));
        debug!("cust: {:?}", bank.get_account(&custodian_pubkey));
        let nonce_hash = get_nonce_account(&bank, &nonce_pubkey).unwrap();

        for _ in 0..MAX_RECENT_BLOCKHASHES + 1 {
            goto_end_of_slot(Arc::get_mut(&mut bank).unwrap());
            bank = Arc::new(new_from_parent(&bank));
        }

        let durable_tx = Transaction::new_signed_with_payer(
            &[
                system_instruction::advance_nonce_account(&nonce_pubkey, &nonce_pubkey),
                system_instruction::transfer(&custodian_pubkey, &alice_pubkey, 100_000_000),
            ],
            Some(&nonce_pubkey),
            &[&custodian_keypair, &nonce_keypair],
            nonce_hash,
        );
        debug!("{:?}", durable_tx);
        assert_eq!(
            bank.process_transaction(&durable_tx),
            Err(TransactionError::InstructionError(
                1,
                system_instruction::SystemError::ResultWithNegativeLamports.into(),
            ))
        );
        /* Check fee charged and nonce has advanced */
        assert_eq!(bank.get_balance(&nonce_pubkey), 240_000);
        assert_ne!(nonce_hash, get_nonce_account(&bank, &nonce_pubkey).unwrap());
    }

    #[test]
    fn test_nonce_fee_calculator_updates() {
        let (mut genesis_config, mint_keypair) = create_genesis_config(1_000_000);
        genesis_config.rent.lamports_per_byte_year = 0;
        let mut bank = Arc::new(Bank::new(&genesis_config));

        // Deliberately use bank 0 to initialize nonce account, so that nonce account fee_calculator indicates 0 fees
        let (custodian_keypair, nonce_keypair) =
            nonce_setup(&mut bank, &mint_keypair, 500_000, 100_000, None).unwrap();
        let custodian_pubkey = custodian_keypair.pubkey();
        let nonce_pubkey = nonce_keypair.pubkey();

        // Grab the hash and fee_calculator stored in the nonce account
        let (stored_nonce_hash, stored_fee_calculator) = bank
            .get_account(&nonce_pubkey)
            .and_then(|acc| {
                let state =
                    StateMut::<nonce::state::Versions>::state(&acc).map(|v| v.convert_to_current());
                match state {
                    Ok(nonce::State::Initialized(ref data)) => {
                        Some((data.blockhash, data.fee_calculator.clone()))
                    }
                    _ => None,
                }
            })
            .unwrap();

        // Kick nonce hash off the blockhash_queue
        for _ in 0..MAX_RECENT_BLOCKHASHES + 1 {
            goto_end_of_slot(Arc::get_mut(&mut bank).unwrap());
            bank = Arc::new(new_from_parent(&bank));
        }

        // Durable Nonce transfer
        let nonce_tx = Transaction::new_signed_with_payer(
            &[
                system_instruction::advance_nonce_account(&nonce_pubkey, &nonce_pubkey),
                system_instruction::transfer(
                    &custodian_pubkey,
                    &solana_sdk::pubkey::new_rand(),
                    100_000,
                ),
            ],
            Some(&custodian_pubkey),
            &[&custodian_keypair, &nonce_keypair],
            stored_nonce_hash,
        );
        bank.process_transaction(&nonce_tx).unwrap();

        // Grab the new hash and fee_calculator; both should be updated
        let (nonce_hash, fee_calculator) = bank
            .get_account(&nonce_pubkey)
            .and_then(|acc| {
                let state =
                    StateMut::<nonce::state::Versions>::state(&acc).map(|v| v.convert_to_current());
                match state {
                    Ok(nonce::State::Initialized(ref data)) => {
                        Some((data.blockhash, data.fee_calculator.clone()))
                    }
                    _ => None,
                }
            })
            .unwrap();

        assert_ne!(stored_nonce_hash, nonce_hash);
        assert_ne!(stored_fee_calculator, fee_calculator);
    }

    #[test]
    fn test_collect_balances() {
        let (genesis_config, _mint_keypair) = create_genesis_config(500);
        let parent = Arc::new(Bank::new(&genesis_config));
        let bank0 = Arc::new(new_from_parent(&parent));

        let keypair = Keypair::new();
        let pubkey0 = solana_sdk::pubkey::new_rand();
        let pubkey1 = solana_sdk::pubkey::new_rand();
        let program_id = Pubkey::new(&[2; 32]);
        let keypair_account = Account::new(8, 0, &program_id);
        let account0 = Account::new(11, 0, &program_id);
        let program_account = Account::new(1, 10, &Pubkey::default());
        bank0.store_account(&keypair.pubkey(), &keypair_account);
        bank0.store_account(&pubkey0, &account0);
        bank0.store_account(&program_id, &program_account);

        let instructions = vec![CompiledInstruction::new(1, &(), vec![0])];
        let tx0 = Transaction::new_with_compiled_instructions(
            &[&keypair],
            &[pubkey0],
            Hash::default(),
            vec![program_id],
            instructions,
        );
        let instructions = vec![CompiledInstruction::new(1, &(), vec![0])];
        let tx1 = Transaction::new_with_compiled_instructions(
            &[&keypair],
            &[pubkey1],
            Hash::default(),
            vec![program_id],
            instructions,
        );
        let txs = vec![tx0, tx1];
        let iteration_order: Vec<usize> = vec![0, 1];
        let batch = bank0.prepare_batch(&txs, Some(iteration_order));
        let balances = bank0.collect_balances(&batch);
        assert_eq!(balances.len(), 2);
        assert_eq!(balances[0], vec![8, 11, 1]);
        assert_eq!(balances[1], vec![8, 0, 1]);

        let iteration_order: Vec<usize> = vec![1, 0];
        let batch = bank0.prepare_batch(&txs, Some(iteration_order));
        let balances = bank0.collect_balances(&batch);
        assert_eq!(balances.len(), 2);
        assert_eq!(balances[0], vec![8, 0, 1]);
        assert_eq!(balances[1], vec![8, 11, 1]);
    }

    #[test]
    fn test_pre_post_transaction_balances() {
        let (mut genesis_config, _mint_keypair) = create_genesis_config(500);
        let fee_rate_governor = FeeRateGovernor::new(1, 0);
        genesis_config.fee_rate_governor = fee_rate_governor;
        let parent = Arc::new(Bank::new(&genesis_config));
        let bank0 = Arc::new(new_from_parent(&parent));

        let keypair0 = Keypair::new();
        let keypair1 = Keypair::new();
        let pubkey0 = solana_sdk::pubkey::new_rand();
        let pubkey1 = solana_sdk::pubkey::new_rand();
        let pubkey2 = solana_sdk::pubkey::new_rand();
        let keypair0_account = Account::new(8, 0, &Pubkey::default());
        let keypair1_account = Account::new(9, 0, &Pubkey::default());
        let account0 = Account::new(11, 0, &&Pubkey::default());
        bank0.store_account(&keypair0.pubkey(), &keypair0_account);
        bank0.store_account(&keypair1.pubkey(), &keypair1_account);
        bank0.store_account(&pubkey0, &account0);

        let blockhash = bank0.last_blockhash();

        let tx0 = system_transaction::transfer(&keypair0, &pubkey0, 2, blockhash);
        let tx1 = system_transaction::transfer(&Keypair::new(), &pubkey1, 2, blockhash);
        let tx2 = system_transaction::transfer(&keypair1, &pubkey2, 12, blockhash);
        let txs = vec![tx0, tx1, tx2];

        let lock_result = bank0.prepare_batch(&txs, None);
        let (transaction_results, transaction_balances_set, inner_instructions, transaction_logs) =
            bank0.load_execute_and_commit_transactions(
                &lock_result,
                MAX_PROCESSING_AGE,
                true,
                false,
                false,
                &mut ExecuteTimings::default(),
            );

        assert!(inner_instructions[0].iter().all(|ix| ix.is_empty()));
        assert_eq!(transaction_logs.len(), 0);

        assert_eq!(transaction_balances_set.pre_balances.len(), 3);
        assert_eq!(transaction_balances_set.post_balances.len(), 3);

        assert!(transaction_results.execution_results[0].0.is_ok());
        assert_eq!(transaction_balances_set.pre_balances[0], vec![8, 11, 1]);
        assert_eq!(transaction_balances_set.post_balances[0], vec![5, 13, 1]);

        // Failed transactions still produce balance sets
        // This is a TransactionError - not possible to charge fees
        assert!(transaction_results.execution_results[1].0.is_err());
        assert_eq!(transaction_balances_set.pre_balances[1], vec![0, 0, 1]);
        assert_eq!(transaction_balances_set.post_balances[1], vec![0, 0, 1]);

        // Failed transactions still produce balance sets
        // This is an InstructionError - fees charged
        assert!(transaction_results.execution_results[2].0.is_err());
        assert_eq!(transaction_balances_set.pre_balances[2], vec![9, 0, 1]);
        assert_eq!(transaction_balances_set.post_balances[2], vec![8, 0, 1]);
    }

    #[test]
    fn test_transaction_with_duplicate_accounts_in_instruction() {
        let (genesis_config, mint_keypair) = create_genesis_config(500);
        let mut bank = Bank::new(&genesis_config);

        fn mock_process_instruction(
            _program_id: &Pubkey,
            keyed_accounts: &[KeyedAccount],
            data: &[u8],
            _invoke_context: &mut dyn InvokeContext,
        ) -> result::Result<(), InstructionError> {
            let lamports = data[0] as u64;
            {
                let mut to_account = keyed_accounts[1].try_account_ref_mut()?;
                let mut dup_account = keyed_accounts[2].try_account_ref_mut()?;
                dup_account.lamports -= lamports;
                to_account.lamports += lamports;
            }
            keyed_accounts[0].try_account_ref_mut()?.lamports -= lamports;
            keyed_accounts[1].try_account_ref_mut()?.lamports += lamports;
            Ok(())
        }

        let mock_program_id = Pubkey::new(&[2u8; 32]);
        bank.add_builtin("mock_program", mock_program_id, mock_process_instruction);

        let from_pubkey = solana_sdk::pubkey::new_rand();
        let to_pubkey = solana_sdk::pubkey::new_rand();
        let dup_pubkey = from_pubkey;
        let from_account = Account::new(100, 1, &mock_program_id);
        let to_account = Account::new(0, 1, &mock_program_id);
        bank.store_account(&from_pubkey, &from_account);
        bank.store_account(&to_pubkey, &to_account);

        let account_metas = vec![
            AccountMeta::new(from_pubkey, false),
            AccountMeta::new(to_pubkey, false),
            AccountMeta::new(dup_pubkey, false),
        ];
        let instruction = Instruction::new(mock_program_id, &10, account_metas);
        let tx = Transaction::new_signed_with_payer(
            &[instruction],
            Some(&mint_keypair.pubkey()),
            &[&mint_keypair],
            bank.last_blockhash(),
        );

        let result = bank.process_transaction(&tx);
        assert_eq!(result, Ok(()));
        assert_eq!(bank.get_balance(&from_pubkey), 80);
        assert_eq!(bank.get_balance(&to_pubkey), 20);
    }

    #[test]
    fn test_transaction_with_program_ids_passed_to_programs() {
        let (genesis_config, mint_keypair) = create_genesis_config(500);
        let mut bank = Bank::new(&genesis_config);

        #[allow(clippy::unnecessary_wraps)]
        fn mock_process_instruction(
            _program_id: &Pubkey,
            _keyed_accounts: &[KeyedAccount],
            _data: &[u8],
            _invoke_context: &mut dyn InvokeContext,
        ) -> result::Result<(), InstructionError> {
            Ok(())
        }

        let mock_program_id = Pubkey::new(&[2u8; 32]);
        bank.add_builtin("mock_program", mock_program_id, mock_process_instruction);

        let from_pubkey = solana_sdk::pubkey::new_rand();
        let to_pubkey = solana_sdk::pubkey::new_rand();
        let dup_pubkey = from_pubkey;
        let from_account = Account::new(100, 1, &mock_program_id);
        let to_account = Account::new(0, 1, &mock_program_id);
        bank.store_account(&from_pubkey, &from_account);
        bank.store_account(&to_pubkey, &to_account);

        let account_metas = vec![
            AccountMeta::new(from_pubkey, false),
            AccountMeta::new(to_pubkey, false),
            AccountMeta::new(dup_pubkey, false),
            AccountMeta::new(mock_program_id, false),
        ];
        let instruction = Instruction::new(mock_program_id, &10, account_metas);
        let tx = Transaction::new_signed_with_payer(
            &[instruction],
            Some(&mint_keypair.pubkey()),
            &[&mint_keypair],
            bank.last_blockhash(),
        );

        let result = bank.process_transaction(&tx);
        assert_eq!(result, Ok(()));
    }

    #[test]
    fn test_account_ids_after_program_ids() {
        solana_logger::setup();
        let (genesis_config, mint_keypair) = create_genesis_config(500);
        let mut bank = Bank::new(&genesis_config);

        let from_pubkey = solana_sdk::pubkey::new_rand();
        let to_pubkey = solana_sdk::pubkey::new_rand();

        let account_metas = vec![
            AccountMeta::new(from_pubkey, false),
            AccountMeta::new(to_pubkey, false),
        ];

        let instruction = Instruction::new(solana_vote_program::id(), &10, account_metas);
        let mut tx = Transaction::new_signed_with_payer(
            &[instruction],
            Some(&mint_keypair.pubkey()),
            &[&mint_keypair],
            bank.last_blockhash(),
        );

        tx.message.account_keys.push(solana_sdk::pubkey::new_rand());

        bank.add_builtin(
            "mock_vote",
            solana_vote_program::id(),
            mock_ok_vote_processor,
        );
        let result = bank.process_transaction(&tx);
        assert_eq!(result, Ok(()));
        let account = bank.get_account(&solana_vote_program::id()).unwrap();
        info!("account: {:?}", account);
        assert!(account.executable);
    }

    #[test]
    fn test_incinerator() {
        let (genesis_config, mint_keypair) = create_genesis_config(1_000_000_000_000);
        let bank0 = Arc::new(Bank::new(&genesis_config));

        // Move to the first normal slot so normal rent behaviour applies
        let bank = Bank::new_from_parent(
            &bank0,
            &Pubkey::default(),
            genesis_config.epoch_schedule.first_normal_slot,
        );
        let pre_capitalization = bank.capitalization();

        // Burn a non-rent exempt amount
        let burn_amount = bank.get_minimum_balance_for_rent_exemption(0) - 1;

        assert_eq!(bank.get_balance(&incinerator::id()), 0);
        bank.transfer(burn_amount, &mint_keypair, &incinerator::id())
            .unwrap();
        assert_eq!(bank.get_balance(&incinerator::id()), burn_amount);
        bank.freeze();
        assert_eq!(bank.get_balance(&incinerator::id()), 0);

        // Ensure that no rent was collected, and the entire burn amount was removed from bank
        // capitalization
        assert_eq!(bank.capitalization(), pre_capitalization - burn_amount);
    }

    #[test]
    fn test_duplicate_account_key() {
        solana_logger::setup();
        let (genesis_config, mint_keypair) = create_genesis_config(500);
        let mut bank = Bank::new(&genesis_config);

        let from_pubkey = solana_sdk::pubkey::new_rand();
        let to_pubkey = solana_sdk::pubkey::new_rand();

        let account_metas = vec![
            AccountMeta::new(from_pubkey, false),
            AccountMeta::new(to_pubkey, false),
        ];

        bank.add_builtin(
            "mock_vote",
            solana_vote_program::id(),
            mock_ok_vote_processor,
        );

        let instruction = Instruction::new(solana_vote_program::id(), &10, account_metas);
        let mut tx = Transaction::new_signed_with_payer(
            &[instruction],
            Some(&mint_keypair.pubkey()),
            &[&mint_keypair],
            bank.last_blockhash(),
        );
        tx.message.account_keys.push(from_pubkey);

        let result = bank.process_transaction(&tx);
        assert_eq!(result, Err(TransactionError::AccountLoadedTwice));
    }

    #[test]
    fn test_program_id_as_payer() {
        solana_logger::setup();
        let (genesis_config, mint_keypair) = create_genesis_config(500);
        let mut bank = Bank::new(&genesis_config);

        let from_pubkey = solana_sdk::pubkey::new_rand();
        let to_pubkey = solana_sdk::pubkey::new_rand();

        let account_metas = vec![
            AccountMeta::new(from_pubkey, false),
            AccountMeta::new(to_pubkey, false),
        ];

        bank.add_builtin(
            "mock_vote",
            solana_vote_program::id(),
            mock_ok_vote_processor,
        );

        let instruction = Instruction::new(solana_vote_program::id(), &10, account_metas);
        let mut tx = Transaction::new_signed_with_payer(
            &[instruction],
            Some(&mint_keypair.pubkey()),
            &[&mint_keypair],
            bank.last_blockhash(),
        );

        info!(
            "mint: {} account keys: {:?}",
            mint_keypair.pubkey(),
            tx.message.account_keys
        );
        assert_eq!(tx.message.account_keys.len(), 4);
        tx.message.account_keys.clear();
        tx.message.account_keys.push(solana_vote_program::id());
        tx.message.account_keys.push(mint_keypair.pubkey());
        tx.message.account_keys.push(from_pubkey);
        tx.message.account_keys.push(to_pubkey);
        tx.message.instructions[0].program_id_index = 0;
        tx.message.instructions[0].accounts.clear();
        tx.message.instructions[0].accounts.push(2);
        tx.message.instructions[0].accounts.push(3);

        let result = bank.process_transaction(&tx);
        assert_eq!(result, Err(TransactionError::SanitizeFailure));
    }

    #[allow(clippy::unnecessary_wraps)]
    fn mock_ok_vote_processor(
        _pubkey: &Pubkey,
        _ka: &[KeyedAccount],
        _data: &[u8],
        _invoke_context: &mut dyn InvokeContext,
    ) -> std::result::Result<(), InstructionError> {
        Ok(())
    }

    #[test]
    fn test_ref_account_key_after_program_id() {
        let (genesis_config, mint_keypair) = create_genesis_config(500);
        let mut bank = Bank::new(&genesis_config);

        let from_pubkey = solana_sdk::pubkey::new_rand();
        let to_pubkey = solana_sdk::pubkey::new_rand();

        let account_metas = vec![
            AccountMeta::new(from_pubkey, false),
            AccountMeta::new(to_pubkey, false),
        ];

        bank.add_builtin(
            "mock_vote",
            solana_vote_program::id(),
            mock_ok_vote_processor,
        );

        let instruction = Instruction::new(solana_vote_program::id(), &10, account_metas);
        let mut tx = Transaction::new_signed_with_payer(
            &[instruction],
            Some(&mint_keypair.pubkey()),
            &[&mint_keypair],
            bank.last_blockhash(),
        );

        tx.message.account_keys.push(solana_sdk::pubkey::new_rand());
        assert_eq!(tx.message.account_keys.len(), 5);
        tx.message.instructions[0].accounts.remove(0);
        tx.message.instructions[0].accounts.push(4);

        let result = bank.process_transaction(&tx);
        assert_eq!(result, Ok(()));
    }

    #[test]
    fn test_fuzz_instructions() {
        solana_logger::setup();
        use rand::{thread_rng, Rng};
        let (genesis_config, _mint_keypair) = create_genesis_config(1_000_000_000);
        let mut bank = Bank::new(&genesis_config);

        let max_programs = 5;
        let program_keys: Vec<_> = (0..max_programs)
            .enumerate()
            .map(|i| {
                let key = solana_sdk::pubkey::new_rand();
                let name = format!("program{:?}", i);
                bank.add_builtin(&name, key, mock_ok_vote_processor);
                (key, name.as_bytes().to_vec())
            })
            .collect();
        let max_keys = 100;
        let keys: Vec<_> = (0..max_keys)
            .enumerate()
            .map(|_| {
                let key = solana_sdk::pubkey::new_rand();
                let balance = if thread_rng().gen_ratio(9, 10) {
                    let lamports = if thread_rng().gen_ratio(1, 5) {
                        thread_rng().gen_range(0, 10)
                    } else {
                        thread_rng().gen_range(20, 100)
                    };
                    let space = thread_rng().gen_range(0, 10);
                    let owner = Pubkey::default();
                    let account = Account::new(lamports, space, &owner);
                    bank.store_account(&key, &account);
                    lamports
                } else {
                    0
                };
                (key, balance)
            })
            .collect();
        let mut results = HashMap::new();
        for _ in 0..2_000 {
            let num_keys = if thread_rng().gen_ratio(1, 5) {
                thread_rng().gen_range(0, max_keys)
            } else {
                thread_rng().gen_range(1, 4)
            };
            let num_instructions = thread_rng().gen_range(0, max_keys - num_keys);

            let mut account_keys: Vec<_> = if thread_rng().gen_ratio(1, 5) {
                (0..num_keys)
                    .map(|_| {
                        let idx = thread_rng().gen_range(0, keys.len());
                        keys[idx].0
                    })
                    .collect()
            } else {
                let mut inserted = HashSet::new();
                (0..num_keys)
                    .map(|_| {
                        let mut idx;
                        loop {
                            idx = thread_rng().gen_range(0, keys.len());
                            if !inserted.contains(&idx) {
                                break;
                            }
                        }
                        inserted.insert(idx);
                        keys[idx].0
                    })
                    .collect()
            };

            let instructions: Vec<_> = if num_keys > 0 {
                (0..num_instructions)
                    .map(|_| {
                        let num_accounts_to_pass = thread_rng().gen_range(0, num_keys);
                        let account_indexes = (0..num_accounts_to_pass)
                            .map(|_| thread_rng().gen_range(0, num_keys))
                            .collect();
                        let program_index: u8 = thread_rng().gen_range(0, num_keys) as u8;
                        if thread_rng().gen_ratio(4, 5) {
                            let programs_index = thread_rng().gen_range(0, program_keys.len());
                            account_keys[program_index as usize] = program_keys[programs_index].0;
                        }
                        CompiledInstruction::new(program_index, &10, account_indexes)
                    })
                    .collect()
            } else {
                vec![]
            };

            let account_keys_len = std::cmp::max(account_keys.len(), 2);
            let num_signatures = if thread_rng().gen_ratio(1, 5) {
                thread_rng().gen_range(0, account_keys_len + 10)
            } else {
                thread_rng().gen_range(1, account_keys_len)
            };

            let num_required_signatures = if thread_rng().gen_ratio(1, 5) {
                thread_rng().gen_range(0, account_keys_len + 10) as u8
            } else {
                thread_rng().gen_range(1, std::cmp::max(2, num_signatures)) as u8
            };
            let num_readonly_signed_accounts = if thread_rng().gen_ratio(1, 5) {
                thread_rng().gen_range(0, account_keys_len) as u8
            } else {
                let max = if num_required_signatures > 1 {
                    num_required_signatures - 1
                } else {
                    1
                };
                thread_rng().gen_range(0, max) as u8
            };

            let num_readonly_unsigned_accounts = if thread_rng().gen_ratio(1, 5)
                || (num_required_signatures as usize) >= account_keys_len
            {
                thread_rng().gen_range(0, account_keys_len) as u8
            } else {
                thread_rng().gen_range(0, account_keys_len - num_required_signatures as usize) as u8
            };

            let header = MessageHeader {
                num_required_signatures,
                num_readonly_signed_accounts,
                num_readonly_unsigned_accounts,
            };
            let message = Message {
                header,
                account_keys,
                recent_blockhash: bank.last_blockhash(),
                instructions,
            };

            let tx = Transaction {
                signatures: vec![Signature::default(); num_signatures],
                message,
            };

            let result = bank.process_transaction(&tx);
            for (key, balance) in &keys {
                assert_eq!(bank.get_balance(key), *balance);
            }
            for (key, name) in &program_keys {
                let account = bank.get_account(key).unwrap();
                assert!(account.executable);
                assert_eq!(account.data, *name);
            }
            info!("result: {:?}", result);
            let result_key = format!("{:?}", result);
            *results.entry(result_key).or_insert(0) += 1;
        }
        info!("results: {:?}", results);
    }

    #[test]
    fn test_bank_hash_consistency() {
        solana_logger::setup();

        let mut genesis_config = GenesisConfig::new(
            &[(
                Pubkey::new(&[42; 32]),
                Account::new(1_000_000_000_000, 0, &system_program::id()),
            )],
            &[],
        );
        genesis_config.creation_time = 0;
        genesis_config.cluster_type = ClusterType::MainnetBeta;
        genesis_config.rent.burn_percent = 100;
        let mut bank = Arc::new(Bank::new(&genesis_config));
        // Check a few slots, cross an epoch boundary
        assert_eq!(bank.get_slots_in_epoch(0), 32);
        loop {
            goto_end_of_slot(Arc::get_mut(&mut bank).unwrap());
            if bank.slot == 0 {
                assert_eq!(
                    bank.hash().to_string(),
                    "2QDA1Ehyt8uEziVPXyCQphXicEDJsyvb1HbyCEtrUe2K"
                );
                assert_eq!(
                    bank.evm_state.read().unwrap().last_root(),
                    evm_state::empty_trie_hash()
                )
            }
            if bank.slot == 32 {
                assert_eq!(
                    bank.hash().to_string(),
                    "7x879deKLA5jAVpFTTV7w8wThuePdi1vzHwd5M3tgF83"
                );
            }
            if bank.slot == 64 {
                assert_eq!(
                    bank.hash().to_string(),
                    "2hDcZFBGCyXbBshR9VfcvFUZpXu3noDiW3L5X2oFX93E"
                );
            }
            if bank.slot == 128 {
                assert_eq!(
                    bank.hash().to_string(),
                    "6o6RvvLmmF2xQgX8THLyYGz9S11xpmoVvZmFBXeN1bk8"
                );
                break;
            }
            bank = Arc::new(new_from_parent(&bank));
        }
    }

    #[test]
    fn test_same_program_id_uses_unqiue_executable_accounts() {
        fn nested_processor(
            _program_id: &Pubkey,
            keyed_accounts: &[KeyedAccount],
            _data: &[u8],
            _invoke_context: &mut dyn InvokeContext,
        ) -> result::Result<(), InstructionError> {
            assert_eq!(42, keyed_accounts[0].lamports().unwrap());
            let mut account = keyed_accounts[0].try_account_ref_mut()?;
            account.lamports += 1;
            Ok(())
        }

        let (genesis_config, mint_keypair) = create_genesis_config(50000);
        let mut bank = Bank::new(&genesis_config);

        // Add a new program
        let program1_pubkey = solana_sdk::pubkey::new_rand();
        bank.add_builtin("program", program1_pubkey, nested_processor);

        // Add a new program owned by the first
        let program2_pubkey = solana_sdk::pubkey::new_rand();
        let mut program2_account = Account::new(42, 1, &program1_pubkey);
        program2_account.executable = true;
        bank.store_account(&program2_pubkey, &program2_account);

        let instruction = Instruction::new(program2_pubkey, &10, vec![]);
        let tx = Transaction::new_signed_with_payer(
            &[instruction.clone(), instruction],
            Some(&mint_keypair.pubkey()),
            &[&mint_keypair],
            bank.last_blockhash(),
        );
        assert!(bank.process_transaction(&tx).is_ok());
        assert_eq!(1, bank.get_balance(&program1_pubkey));
        assert_eq!(42, bank.get_balance(&program2_pubkey));
    }

    fn get_shrink_account_size() -> usize {
        let (genesis_config, _mint_keypair) = create_genesis_config(1_000_000_000);

        // Set root for bank 0, with caching disabled so we can get the size
        // of the storage for this slot
        let mut bank0 = Arc::new(Bank::new_with_config(
            &genesis_config,
            HashSet::new(),
            false,
        ));
        bank0.restore_old_behavior_for_fragile_tests();
        goto_end_of_slot(Arc::<Bank>::get_mut(&mut bank0).unwrap());
        bank0.freeze();
        bank0.squash();

        let sizes = bank0
            .rc
            .accounts
            .scan_slot(0, |stored_account| Some(stored_account.stored_size()));

        // Create an account such that it takes SHRINK_RATIO of the total account space for
        // the slot, so when it gets pruned, the storage entry will become a shrink candidate.
        let bank0_total_size: usize = sizes.into_iter().sum();
        let pubkey0_size = (bank0_total_size as f64 / (1.0 - SHRINK_RATIO)).ceil();
        assert!(pubkey0_size / (pubkey0_size + bank0_total_size as f64) > SHRINK_RATIO);
        pubkey0_size as usize
    }

    #[test]
    fn test_shrink_candidate_slots_cached() {
        solana_logger::setup();

        let (genesis_config, _mint_keypair) = create_genesis_config(1_000_000_000);
        let pubkey0 = solana_sdk::pubkey::new_rand();
        let pubkey1 = solana_sdk::pubkey::new_rand();
        let pubkey2 = solana_sdk::pubkey::new_rand();

        // Set root for bank 0, with caching enabled
        let mut bank0 = Arc::new(Bank::new_with_config(&genesis_config, HashSet::new(), true));
        bank0.restore_old_behavior_for_fragile_tests();

        let pubkey0_size = get_shrink_account_size();

        let account0 = Account::new(1000, pubkey0_size as usize, &Pubkey::new_unique());
        bank0.store_account(&pubkey0, &account0);

        goto_end_of_slot(Arc::<Bank>::get_mut(&mut bank0).unwrap());
        bank0.freeze();
        bank0.squash();
        // Flush now so that accounts cache cleaning doesn't clean up bank 0 when later
        // slots add updates to the cache
        bank0.force_flush_accounts_cache();

        // Store some lamports in bank 1
        let some_lamports = 123;
        let mut bank1 = Arc::new(new_from_parent(&bank0));
        bank1.deposit(&pubkey1, some_lamports);
        bank1.deposit(&pubkey2, some_lamports);
        goto_end_of_slot(Arc::<Bank>::get_mut(&mut bank1).unwrap());
        bank1.freeze();
        bank1.squash();
        // Flush now so that accounts cache cleaning doesn't clean up bank 0 when later
        // slots add updates to the cache
        bank1.force_flush_accounts_cache();

        // Store some lamports for pubkey1 in bank 2, root bank 2
        let mut bank2 = Arc::new(new_from_parent(&bank1));
        bank2.deposit(&pubkey1, some_lamports);
        bank2.store_account(&pubkey0, &account0);
        goto_end_of_slot(Arc::<Bank>::get_mut(&mut bank2).unwrap());
        bank2.freeze();
        bank2.squash();
        bank2.force_flush_accounts_cache();

        // Clean accounts, which should add earlier slots to the shrink
        // candidate set
        bank2.clean_accounts(false);

        // Slots 0 and 1 should be candidates for shrinking, but slot 2
        // shouldn't because none of its accounts are outdated by a later
        // root
        assert_eq!(bank2.shrink_candidate_slots(), 2);
        let alive_counts: Vec<usize> = (0..3)
            .map(|slot| {
                bank2
                    .rc
                    .accounts
                    .accounts_db
                    .alive_account_count_in_slot(slot)
            })
            .collect();

        // No more slots should be shrunk
        assert_eq!(bank2.shrink_candidate_slots(), 0);
        // alive_counts represents the count of alive accounts in the three slots 0,1,2
        assert_eq!(alive_counts, vec![11, 1, 7]);
    }

    #[test]
    fn test_process_stale_slot_with_budget() {
        solana_logger::setup();

        let (genesis_config, _mint_keypair) = create_genesis_config(1_000_000_000);
        let pubkey1 = solana_sdk::pubkey::new_rand();
        let pubkey2 = solana_sdk::pubkey::new_rand();

        let mut bank = Arc::new(Bank::new(&genesis_config));
        bank.restore_old_behavior_for_fragile_tests();
        assert_eq!(bank.process_stale_slot_with_budget(0, 0), 0);
        assert_eq!(bank.process_stale_slot_with_budget(133, 0), 133);

        assert_eq!(bank.process_stale_slot_with_budget(0, 100), 0);
        assert_eq!(bank.process_stale_slot_with_budget(33, 100), 0);
        assert_eq!(bank.process_stale_slot_with_budget(133, 100), 33);

        goto_end_of_slot(Arc::<Bank>::get_mut(&mut bank).unwrap());

        bank.squash();

        let some_lamports = 123;
        let mut bank = Arc::new(new_from_parent(&bank));
        bank.deposit(&pubkey1, some_lamports);
        bank.deposit(&pubkey2, some_lamports);

        goto_end_of_slot(Arc::<Bank>::get_mut(&mut bank).unwrap());

        let mut bank = Arc::new(new_from_parent(&bank));
        bank.deposit(&pubkey1, some_lamports);

        goto_end_of_slot(Arc::<Bank>::get_mut(&mut bank).unwrap());

        bank.squash();
        bank.clean_accounts(false);
        let force_to_return_alive_account = 0;
        assert_eq!(
            bank.process_stale_slot_with_budget(22, force_to_return_alive_account),
            22
        );

        let consumed_budgets: usize = (0..3)
            .map(|_| bank.process_stale_slot_with_budget(0, force_to_return_alive_account))
            .sum();
        // consumed_budgets represents the count of alive accounts in the three slots 0,1,2
        assert_eq!(consumed_budgets, 12);
    }

    #[test]
    fn test_upgrade_epoch() {
        let GenesisConfigInfo {
            mut genesis_config,
            mint_keypair,
            ..
        } = create_genesis_config_with_leader(500, &solana_sdk::pubkey::new_rand(), 0);
        genesis_config.fee_rate_governor = FeeRateGovernor::new(1, 0);
        let bank = Arc::new(Bank::new(&genesis_config));

        // Jump to the test-only upgrade epoch -- see `Bank::upgrade_epoch()`
        let bank = Bank::new_from_parent(
            &bank,
            &Pubkey::default(),
            genesis_config
                .epoch_schedule
                .get_first_slot_in_epoch(0xdead),
        );

        assert_eq!(bank.get_balance(&mint_keypair.pubkey()), 500);

        // Normal transfers are not allowed
        assert_eq!(
            bank.transfer(2, &mint_keypair, &mint_keypair.pubkey()),
            Err(TransactionError::ClusterMaintenance)
        );
        assert_eq!(bank.get_balance(&mint_keypair.pubkey()), 500); // no transaction fee charged

        let vote_pubkey = solana_sdk::pubkey::new_rand();
        let authorized_voter = Keypair::new();

        // VoteInstruction::Vote is allowed.  The transaction fails with a vote program instruction
        // error because the vote account is not actually setup
        let tx = Transaction::new_signed_with_payer(
            &[vote_instruction::vote(
                &vote_pubkey,
                &authorized_voter.pubkey(),
                Vote::new(vec![1], Hash::default()),
            )],
            Some(&mint_keypair.pubkey()),
            &[&mint_keypair, &authorized_voter],
            bank.last_blockhash(),
        );
        assert_eq!(
            bank.process_transaction(&tx),
            Err(TransactionError::InstructionError(
                0,
                InstructionError::InvalidAccountOwner
            ))
        );
        assert_eq!(bank.get_balance(&mint_keypair.pubkey()), 498); // transaction fee charged

        // VoteInstruction::VoteSwitch is allowed.  The transaction fails with a vote program
        // instruction error because the vote account is not actually setup
        let tx = Transaction::new_signed_with_payer(
            &[vote_instruction::vote_switch(
                &vote_pubkey,
                &authorized_voter.pubkey(),
                Vote::new(vec![1], Hash::default()),
                Hash::default(),
            )],
            Some(&mint_keypair.pubkey()),
            &[&mint_keypair, &authorized_voter],
            bank.last_blockhash(),
        );
        assert_eq!(
            bank.process_transaction(&tx),
            Err(TransactionError::InstructionError(
                0,
                InstructionError::InvalidAccountOwner
            ))
        );
        assert_eq!(bank.get_balance(&mint_keypair.pubkey()), 496); // transaction fee charged

        // Other vote program instructions, like VoteInstruction::UpdateCommission are not allowed
        let tx = Transaction::new_signed_with_payer(
            &[vote_instruction::update_commission(
                &vote_pubkey,
                &authorized_voter.pubkey(),
                123,
            )],
            Some(&mint_keypair.pubkey()),
            &[&mint_keypair, &authorized_voter],
            bank.last_blockhash(),
        );
        assert_eq!(
            bank.process_transaction(&tx),
            Err(TransactionError::ClusterMaintenance)
        );
        assert_eq!(bank.get_balance(&mint_keypair.pubkey()), 496); // no transaction fee charged
    }

    #[test]
    fn test_add_builtin_no_overwrite() {
        let (genesis_config, _mint_keypair) = create_genesis_config(100_000);

        #[allow(clippy::unnecessary_wraps)]
        fn mock_ix_processor(
            _pubkey: &Pubkey,
            _ka: &[KeyedAccount],
            _data: &[u8],
            _invoke_context: &mut dyn InvokeContext,
        ) -> std::result::Result<(), InstructionError> {
            Ok(())
        }

        let slot = 123;
        let program_id = solana_sdk::pubkey::new_rand();

        let mut bank = Arc::new(Bank::new_from_parent(
            &Arc::new(Bank::new(&genesis_config)),
            &Pubkey::default(),
            slot,
        ));
        assert_eq!(bank.get_account_modified_slot(&program_id), None);

        Arc::get_mut(&mut bank)
            .unwrap()
            .add_builtin("mock_program", program_id, mock_ix_processor);
        assert_eq!(bank.get_account_modified_slot(&program_id).unwrap().1, slot);

        let mut bank = Arc::new(new_from_parent(&bank));
        Arc::get_mut(&mut bank)
            .unwrap()
            .add_builtin("mock_program", program_id, mock_ix_processor);
        assert_eq!(bank.get_account_modified_slot(&program_id).unwrap().1, slot);

        Arc::get_mut(&mut bank).unwrap().replace_builtin(
            "mock_program v2",
            program_id,
            mock_ix_processor,
        );
        assert_eq!(
            bank.get_account_modified_slot(&program_id).unwrap().1,
            bank.slot()
        );
    }

    #[test]
    fn test_add_builtin_loader_no_overwrite() {
        let (genesis_config, _mint_keypair) = create_genesis_config(100_000);

        #[allow(clippy::unnecessary_wraps)]
        fn mock_ix_processor(
            _pubkey: &Pubkey,
            _ka: &[KeyedAccount],
            _data: &[u8],
            _context: &mut dyn InvokeContext,
        ) -> std::result::Result<(), InstructionError> {
            Ok(())
        }

        let slot = 123;
        let loader_id = solana_sdk::pubkey::new_rand();

        let mut bank = Arc::new(Bank::new_from_parent(
            &Arc::new(Bank::new(&genesis_config)),
            &Pubkey::default(),
            slot,
        ));
        assert_eq!(bank.get_account_modified_slot(&loader_id), None);

        Arc::get_mut(&mut bank)
            .unwrap()
            .add_builtin("mock_program", loader_id, mock_ix_processor);
        assert_eq!(bank.get_account_modified_slot(&loader_id).unwrap().1, slot);

        let mut bank = Arc::new(new_from_parent(&bank));
        Arc::get_mut(&mut bank)
            .unwrap()
            .add_builtin("mock_program", loader_id, mock_ix_processor);
        assert_eq!(bank.get_account_modified_slot(&loader_id).unwrap().1, slot);
    }

    #[test]
    fn test_add_native_program() {
        let (mut genesis_config, _mint_keypair) = create_genesis_config(100_000);
        activate_all_features(&mut genesis_config);

        let slot = 123;
        let program_id = solana_sdk::pubkey::new_rand();

        let bank = Arc::new(Bank::new_from_parent(
            &Arc::new(Bank::new(&genesis_config)),
            &Pubkey::default(),
            slot,
        ));
        assert_eq!(bank.get_account_modified_slot(&program_id), None);

        assert_capitalization_diff(
            &bank,
            || bank.add_native_program("mock_program", &program_id, false),
            |old, new| {
                assert_eq!(old + 1, new);
            },
        );

        assert_eq!(bank.get_account_modified_slot(&program_id).unwrap().1, slot);

        let bank = Arc::new(new_from_parent(&bank));
        assert_capitalization_diff(
            &bank,
            || bank.add_native_program("mock_program", &program_id, false),
            |old, new| assert_eq!(old, new),
        );

        assert_eq!(bank.get_account_modified_slot(&program_id).unwrap().1, slot);

        let bank = Arc::new(new_from_parent(&bank));
        // When replacing native_program, name must change to disambiguate from repeated
        // invocations.
        assert_capitalization_diff(
            &bank,
            || bank.add_native_program("mock_program v2", &program_id, true),
            |old, new| assert_eq!(old, new),
        );

        assert_eq!(
            bank.get_account_modified_slot(&program_id).unwrap().1,
            bank.slot()
        );

        let bank = Arc::new(new_from_parent(&bank));
        assert_capitalization_diff(
            &bank,
            || bank.add_native_program("mock_program v2", &program_id, true),
            |old, new| assert_eq!(old, new),
        );

        // replacing with same name shouldn't update account
        assert_eq!(
            bank.get_account_modified_slot(&program_id).unwrap().1,
            bank.parent_slot()
        );
    }

    #[test]
    fn test_add_native_program_inherited_cap_while_replacing() {
        let (genesis_config, mint_keypair) = create_genesis_config(100_000);
        let bank = Bank::new(&genesis_config);
        let program_id = solana_sdk::pubkey::new_rand();

        bank.add_native_program("mock_program", &program_id, false);
        assert_eq!(bank.capitalization(), bank.calculate_capitalization());

        // someone mess with program_id's balance
        bank.withdraw(&mint_keypair.pubkey(), 10).unwrap();
        assert_ne!(bank.capitalization(), bank.calculate_capitalization());
        bank.deposit(&program_id, 10);
        assert_eq!(bank.capitalization(), bank.calculate_capitalization());

        bank.add_native_program("mock_program v2", &program_id, true);
        assert_eq!(bank.capitalization(), bank.calculate_capitalization());
    }

    #[test]
    fn test_add_native_program_squatted_while_not_replacing() {
        let (genesis_config, mint_keypair) = create_genesis_config(100_000);
        let bank = Bank::new(&genesis_config);
        let program_id = solana_sdk::pubkey::new_rand();

        // someone managed to squat at program_id!
        bank.withdraw(&mint_keypair.pubkey(), 10).unwrap();
        assert_ne!(bank.capitalization(), bank.calculate_capitalization());
        bank.deposit(&program_id, 10);
        assert_eq!(bank.capitalization(), bank.calculate_capitalization());

        bank.add_native_program("mock_program", &program_id, false);
        assert_eq!(bank.capitalization(), bank.calculate_capitalization());
    }

    #[test]
    #[should_panic(
        expected = "Can't change frozen bank by adding not-existing new native \
                   program (mock_program, CiXgo2KHKSDmDnV1F6B69eWFgNAPiSBjjYvfB4cvRNre). \
                   Maybe, inconsistent program activation is detected on snapshot restore?"
    )]
    fn test_add_native_program_after_frozen() {
        use std::str::FromStr;
        let (genesis_config, _mint_keypair) = create_genesis_config(100_000);

        let slot = 123;
        let program_id = Pubkey::from_str("CiXgo2KHKSDmDnV1F6B69eWFgNAPiSBjjYvfB4cvRNre").unwrap();

        let bank = Bank::new_from_parent(
            &Arc::new(Bank::new(&genesis_config)),
            &Pubkey::default(),
            slot,
        );
        bank.freeze();

        bank.add_native_program("mock_program", &program_id, false);
    }

    #[test]
    #[should_panic(
        expected = "There is no account to replace with native program (mock_program, \
                    CiXgo2KHKSDmDnV1F6B69eWFgNAPiSBjjYvfB4cvRNre)."
    )]
    fn test_add_native_program_replace_none() {
        use std::str::FromStr;
        let (genesis_config, _mint_keypair) = create_genesis_config(100_000);

        let slot = 123;
        let program_id = Pubkey::from_str("CiXgo2KHKSDmDnV1F6B69eWFgNAPiSBjjYvfB4cvRNre").unwrap();

        let bank = Bank::new_from_parent(
            &Arc::new(Bank::new(&genesis_config)),
            &Pubkey::default(),
            slot,
        );

        bank.add_native_program("mock_program", &program_id, true);
    }

    #[test]
    fn test_reconfigure_token2_native_mint() {
        solana_logger::setup();

        let mut genesis_config =
            create_genesis_config_with_leader(5, &solana_sdk::pubkey::new_rand(), 0).genesis_config;

        // ClusterType::Development - Native mint exists immediately
        assert_eq!(genesis_config.cluster_type, ClusterType::Development);
        let bank = Arc::new(Bank::new(&genesis_config));
        assert_eq!(
            bank.get_balance(&inline_spl_token_v2_0::native_mint::id()),
            1000000000
        );

        // Testnet - Native mint blinks into existence at epoch 93
        genesis_config.cluster_type = ClusterType::Testnet;
        let bank = Arc::new(Bank::new(&genesis_config));
        assert_eq!(
            bank.get_balance(&inline_spl_token_v2_0::native_mint::id()),
            0
        );
        bank.deposit(&inline_spl_token_v2_0::native_mint::id(), 4200000000);

        let bank = Bank::new_from_parent(
            &bank,
            &Pubkey::default(),
            genesis_config.epoch_schedule.get_first_slot_in_epoch(93),
        );

        let native_mint_account = bank
            .get_account(&inline_spl_token_v2_0::native_mint::id())
            .unwrap();
        assert_eq!(native_mint_account.data.len(), 82);
        assert_eq!(
            bank.get_balance(&inline_spl_token_v2_0::native_mint::id()),
            4200000000
        );
        assert_eq!(native_mint_account.owner, inline_spl_token_v2_0::id());

        // MainnetBeta - Native mint blinks into existence at epoch 75
        genesis_config.cluster_type = ClusterType::MainnetBeta;
        let bank = Arc::new(Bank::new(&genesis_config));
        assert_eq!(
            bank.get_balance(&inline_spl_token_v2_0::native_mint::id()),
            0
        );
        bank.deposit(&inline_spl_token_v2_0::native_mint::id(), 4200000000);

        let bank = Bank::new_from_parent(
            &bank,
            &Pubkey::default(),
            genesis_config.epoch_schedule.get_first_slot_in_epoch(75),
        );

        let native_mint_account = bank
            .get_account(&inline_spl_token_v2_0::native_mint::id())
            .unwrap();
        assert_eq!(native_mint_account.data.len(), 82);
        assert_eq!(
            bank.get_balance(&inline_spl_token_v2_0::native_mint::id()),
            4200000000
        );
        assert_eq!(native_mint_account.owner, inline_spl_token_v2_0::id());

        // MainnetBeta - native mint with feature
        genesis_config.cluster_type = ClusterType::MainnetBeta;

        let feature_balance =
            std::cmp::max(genesis_config.rent.minimum_balance(Feature::size_of()), 1);
        let bank = Arc::new(Bank::new(&genesis_config));
        assert_eq!(
            bank.get_balance(&inline_spl_token_v2_0::native_mint::id()),
            0
        );
<<<<<<< HEAD
        bank.deposit(&inline_spl_token_v2_0::native_mint::id(), 4200000000);
=======
        let bank0 = Bank::new(&genesis_config);
        // because capitalization has been reset with bogus capitalization calculation allowing overflows,
        // deliberately substract 1 lamport to simulate it
        bank0.capitalization.fetch_sub(1, Relaxed);
        let bank0 = Arc::new(bank0);
        assert_eq!(bank0.get_balance(&reward_pubkey), u64::MAX,);
>>>>>>> 7e480df9

        // schedule activation of velas_hardfork_pack which contain spl token reconfigure patch
        bank.store_account_and_update_capitalization(
            &feature_set::velas_hardfork_pack::id(),
            &feature::create_account(&Feature { activated_at: None }, feature_balance),
        );
        let bank = Bank::new_from_parent(
            &bank,
            &Pubkey::default(),
            genesis_config.epoch_schedule.get_first_slot_in_epoch(56), //arbitrary value less than 75 epoch
        );

<<<<<<< HEAD
        let native_mint_account = bank
            .get_account(&inline_spl_token_v2_0::native_mint::id())
            .unwrap();
        assert_eq!(native_mint_account.data.len(), 0);
        assert_eq!(
            bank.get_balance(&inline_spl_token_v2_0::native_mint::id()),
            4200000000
        );
        assert_ne!(native_mint_account.owner, inline_spl_token_v2_0::id());
        let bank = Bank::new_from_parent(
            &Arc::new(bank),
            &Pubkey::default(),
            genesis_config.epoch_schedule.get_first_slot_in_epoch(75),
=======
        // assert that everything gets in order....
        assert!(bank1.get_account(&reward_pubkey).is_none());
        let sysvar_and_native_proram_delta = 1;
        assert_eq!(
            bank0.capitalization() + 1 + 1_000_000_000 + sysvar_and_native_proram_delta,
            bank1.capitalization()
>>>>>>> 7e480df9
        );

        let native_mint_account = bank
            .get_account(&inline_spl_token_v2_0::native_mint::id())
            .unwrap();
        assert_eq!(native_mint_account.data.len(), 82);
        assert_eq!(
            bank.get_balance(&inline_spl_token_v2_0::native_mint::id()),
            4200000000
        );
        assert_eq!(native_mint_account.owner, inline_spl_token_v2_0::id());
    }

    #[derive(Debug)]
    struct TestExecutor {}
    impl Executor for TestExecutor {
        fn execute(
            &self,
            _loader_id: &Pubkey,
            _program_id: &Pubkey,
            _keyed_accounts: &[KeyedAccount],
            _instruction_data: &[u8],
            _invoke_context: &mut dyn InvokeContext,
            _use_jit: bool,
        ) -> std::result::Result<(), InstructionError> {
            Ok(())
        }
    }

    #[test]
    fn test_cached_executors() {
        let key1 = solana_sdk::pubkey::new_rand();
        let key2 = solana_sdk::pubkey::new_rand();
        let key3 = solana_sdk::pubkey::new_rand();
        let key4 = solana_sdk::pubkey::new_rand();
        let executor: Arc<dyn Executor> = Arc::new(TestExecutor {});
        let mut cache = CachedExecutors::new(3);

        cache.put(&key1, executor.clone());
        cache.put(&key2, executor.clone());
        cache.put(&key3, executor.clone());
        assert!(cache.get(&key1).is_some());
        assert!(cache.get(&key2).is_some());
        assert!(cache.get(&key3).is_some());

        assert!(cache.get(&key1).is_some());
        assert!(cache.get(&key1).is_some());
        assert!(cache.get(&key2).is_some());
        cache.put(&key4, executor.clone());
        assert!(cache.get(&key1).is_some());
        assert!(cache.get(&key2).is_some());
        assert!(cache.get(&key3).is_none());
        assert!(cache.get(&key4).is_some());

        assert!(cache.get(&key4).is_some());
        assert!(cache.get(&key4).is_some());
        assert!(cache.get(&key4).is_some());
        cache.put(&key3, executor.clone());
        assert!(cache.get(&key1).is_some());
        assert!(cache.get(&key2).is_none());
        assert!(cache.get(&key3).is_some());
        assert!(cache.get(&key4).is_some());
    }

    #[test]
    fn test_bank_executor_cache() {
        solana_logger::setup();

        let (genesis_config, _) = create_genesis_config(1);
        let bank = Bank::new(&genesis_config);

        let key1 = solana_sdk::pubkey::new_rand();
        let key2 = solana_sdk::pubkey::new_rand();
        let key3 = solana_sdk::pubkey::new_rand();
        let key4 = solana_sdk::pubkey::new_rand();
        let executor: Arc<dyn Executor> = Arc::new(TestExecutor {});

        let message = Message {
            header: MessageHeader {
                num_required_signatures: 1,
                num_readonly_signed_accounts: 0,
                num_readonly_unsigned_accounts: 1,
            },
            account_keys: vec![key1, key2],
            recent_blockhash: Hash::default(),
            instructions: vec![],
        };

        let loaders = &[
            vec![(key3, Account::default()), (key4, Account::default())],
            vec![(key1, Account::default())],
        ];

        // don't do any work if not dirty
        let mut executors = Executors::default();
        executors.insert(key1, executor.clone());
        executors.insert(key2, executor.clone());
        executors.insert(key3, executor.clone());
        executors.insert(key4, executor.clone());
        let executors = Rc::new(RefCell::new(executors));
        executors.borrow_mut().is_dirty = false;
        bank.update_executors(executors);
        let executors = bank.get_executors(&message, loaders);
        assert_eq!(executors.borrow().executors.len(), 0);

        // do work
        let mut executors = Executors::default();
        executors.insert(key1, executor.clone());
        executors.insert(key2, executor.clone());
        executors.insert(key3, executor.clone());
        executors.insert(key4, executor.clone());
        let executors = Rc::new(RefCell::new(executors));
        bank.update_executors(executors);
        let executors = bank.get_executors(&message, loaders);
        assert_eq!(executors.borrow().executors.len(), 4);
        assert!(executors.borrow().executors.contains_key(&key1));
        assert!(executors.borrow().executors.contains_key(&key2));
        assert!(executors.borrow().executors.contains_key(&key3));
        assert!(executors.borrow().executors.contains_key(&key4));

        // Check inheritance
        let bank = Bank::new_from_parent(&Arc::new(bank), &solana_sdk::pubkey::new_rand(), 1);
        let executors = bank.get_executors(&message, loaders);
        assert_eq!(executors.borrow().executors.len(), 4);
        assert!(executors.borrow().executors.contains_key(&key1));
        assert!(executors.borrow().executors.contains_key(&key2));
        assert!(executors.borrow().executors.contains_key(&key3));
        assert!(executors.borrow().executors.contains_key(&key4));

        bank.remove_executor(&key1);
        bank.remove_executor(&key2);
        bank.remove_executor(&key3);
        bank.remove_executor(&key4);
        let executors = bank.get_executors(&message, loaders);
        assert_eq!(executors.borrow().executors.len(), 0);
        assert!(!executors.borrow().executors.contains_key(&key1));
        assert!(!executors.borrow().executors.contains_key(&key2));
        assert!(!executors.borrow().executors.contains_key(&key3));
        assert!(!executors.borrow().executors.contains_key(&key4));
    }

    #[test]
    fn test_bank_executor_cow() {
        solana_logger::setup();

        let (genesis_config, _) = create_genesis_config(1);
        let root = Arc::new(Bank::new(&genesis_config));

        let key1 = solana_sdk::pubkey::new_rand();
        let key2 = solana_sdk::pubkey::new_rand();
        let executor: Arc<dyn Executor> = Arc::new(TestExecutor {});

        let loaders = &[vec![(key1, Account::default()), (key2, Account::default())]];

        // add one to root bank
        let mut executors = Executors::default();
        executors.insert(key1, executor.clone());
        let executors = Rc::new(RefCell::new(executors));
        root.update_executors(executors);
        let executors = root.get_executors(&Message::default(), loaders);
        assert_eq!(executors.borrow().executors.len(), 1);

        let fork1 = Bank::new_from_parent(&root, &Pubkey::default(), 1);
        let fork2 = Bank::new_from_parent(&root, &Pubkey::default(), 1);

        let executors = fork1.get_executors(&Message::default(), loaders);
        assert_eq!(executors.borrow().executors.len(), 1);
        let executors = fork2.get_executors(&Message::default(), loaders);
        assert_eq!(executors.borrow().executors.len(), 1);

        let mut executors = Executors::default();
        executors.insert(key2, executor.clone());
        let executors = Rc::new(RefCell::new(executors));
        fork1.update_executors(executors);

        let executors = fork1.get_executors(&Message::default(), loaders);
        assert_eq!(executors.borrow().executors.len(), 2);
        let executors = fork2.get_executors(&Message::default(), loaders);
        assert_eq!(executors.borrow().executors.len(), 1);

        fork1.remove_executor(&key1);

        let executors = fork1.get_executors(&Message::default(), loaders);
        assert_eq!(executors.borrow().executors.len(), 1);
        let executors = fork2.get_executors(&Message::default(), loaders);
        assert_eq!(executors.borrow().executors.len(), 1);
    }

    #[test]
    fn test_compute_active_feature_set() {
        let (genesis_config, _mint_keypair) = create_genesis_config(100_000);
        let bank0 = Arc::new(Bank::new(&genesis_config));
        let mut bank = Bank::new_from_parent(&bank0, &Pubkey::default(), 1);

        let test_feature = "TestFeature11111111111111111111111111111111"
            .parse::<Pubkey>()
            .unwrap();
        let mut feature_set = FeatureSet::default();
        feature_set.inactive.insert(test_feature);
        bank.feature_set = Arc::new(feature_set.clone());

        let new_activations = bank.compute_active_feature_set(true);
        assert!(new_activations.is_empty());
        assert!(!bank.feature_set.is_active(&test_feature));

        // Depositing into the `test_feature` account should do nothing
        bank.deposit(&test_feature, 42);
        let new_activations = bank.compute_active_feature_set(true);
        assert!(new_activations.is_empty());
        assert!(!bank.feature_set.is_active(&test_feature));

        // Request `test_feature` activation
        let feature = Feature::default();
        assert_eq!(feature.activated_at, None);
        bank.store_account(&test_feature, &feature::create_account(&feature, 42));

        // Run `compute_active_feature_set` disallowing new activations
        let new_activations = bank.compute_active_feature_set(false);
        assert!(new_activations.is_empty());
        assert!(!bank.feature_set.is_active(&test_feature));
        let feature = feature::from_account(&bank.get_account(&test_feature).expect("get_account"))
            .expect("from_account");
        assert_eq!(feature.activated_at, None);

        // Run `compute_active_feature_set` allowing new activations
        let new_activations = bank.compute_active_feature_set(true);
        assert_eq!(new_activations.len(), 1);
        assert!(bank.feature_set.is_active(&test_feature));
        let feature = feature::from_account(&bank.get_account(&test_feature).expect("get_account"))
            .expect("from_account");
        assert_eq!(feature.activated_at, Some(1));

        // Reset the bank's feature set
        bank.feature_set = Arc::new(feature_set);
        assert!(!bank.feature_set.is_active(&test_feature));

        // Running `compute_active_feature_set` will not cause new activations, but
        // `test_feature` is now be active
        let new_activations = bank.compute_active_feature_set(true);
        assert!(new_activations.is_empty());
        assert!(bank.feature_set.is_active(&test_feature));
    }

    #[test]
    fn test_spl_token_v2_self_transfer_fix() {
        let (genesis_config, _mint_keypair) = create_genesis_config(0);
        let mut bank = Bank::new(&genesis_config);

        // Setup original token account
        bank.store_account_and_update_capitalization(
            &inline_spl_token_v2_0::id(),
            &Account {
                lamports: 100,
                ..Account::default()
            },
        );
        assert_eq!(bank.get_balance(&inline_spl_token_v2_0::id()), 100);

        // Setup new token account
        let new_token_account = Account {
            lamports: 123,
            data: vec![1, 2, 3],
            executable: true,
            ..Account::default()
        };
        bank.store_account_and_update_capitalization(
            &inline_spl_token_v2_0::new_token_program::id(),
            &new_token_account,
        );
        assert_eq!(
            bank.get_balance(&inline_spl_token_v2_0::new_token_program::id()),
            123
        );

        let original_capitalization = bank.capitalization();

        bank.apply_spl_token_v2_self_transfer_fix();

        // New token account is now empty
        assert_eq!(
            bank.get_balance(&inline_spl_token_v2_0::new_token_program::id()),
            0
        );

        // Old token account holds the new token account
        assert_eq!(
            bank.get_account(&inline_spl_token_v2_0::id()),
            Some(new_token_account)
        );

        // Lamports in the old token account were burnt
        assert_eq!(bank.capitalization(), original_capitalization - 100);
    }

    pub fn update_vote_account_timestamp(
        timestamp: BlockTimestamp,
        bank: &Bank,
        vote_pubkey: &Pubkey,
    ) {
        let mut vote_account = bank.get_account(vote_pubkey).unwrap_or_default();
        let mut vote_state = VoteState::from(&vote_account).unwrap_or_default();
        vote_state.last_timestamp = timestamp;
        let versioned = VoteStateVersions::new_current(vote_state);
        VoteState::to(&versioned, &mut vote_account).unwrap();
        bank.store_account(vote_pubkey, &vote_account);
    }

    #[test]
<<<<<<< HEAD
    fn test_simple_capitalization_adjustment_minimum_genesis_set() {
        solana_logger::setup();

        let (mut genesis_config, _mint_keypair) = create_genesis_config(0);
        let feature_balance =
            std::cmp::max(genesis_config.rent.minimum_balance(Feature::size_of()), 1);

        // inhibit deprecated rewards sysvar creation altogether
        genesis_config.accounts.insert(
            feature_set::deprecate_rewards_sysvar::id(),
            feature::create_account(
                &Feature {
                    activated_at: Some(0),
                },
                feature_balance,
            ),
        );

        let bank0 = Bank::new(&genesis_config);
        let bank1 = Arc::new(new_from_parent(&Arc::new(bank0)));

        // schedule activation of simple capitalization
        bank1.store_account_and_update_capitalization(
            &feature_set::simple_capitalization::id(),
            &feature::create_account(&Feature { activated_at: None }, feature_balance),
        );

        // 14 is minimum adjusted cap increase in adjust_capitalization_for_existing_specially_retained_accounts
        assert_capitalization_diff_with_new_bank(
            &bank1,
            || Bank::new_from_parent(&bank1, &Pubkey::default(), bank1.first_slot_in_next_epoch()),
            |old, new| assert_eq!(old + 14, new),
        );
    }

    #[test]
    fn test_simple_capitalization_adjustment_full_set() {
        solana_logger::setup();

        let (mut genesis_config, _mint_keypair) = create_genesis_config(0);
        let feature_balance =
            std::cmp::max(genesis_config.rent.minimum_balance(Feature::size_of()), 1);

        // activate all features but simple capitalization
        activate_all_features(&mut genesis_config);
        genesis_config
            .accounts
            .remove(&feature_set::simple_capitalization::id());
        // intentionally create deprecated rewards sysvar creation
        genesis_config
            .accounts
            .remove(&feature_set::deprecate_rewards_sysvar::id());

        // intentionally create bogus native programs
        #[allow(clippy::unnecessary_wraps)]
        fn mock_process_instruction(
            _program_id: &Pubkey,
            _keyed_accounts: &[KeyedAccount],
            _data: &[u8],
            _invoke_context: &mut dyn InvokeContext,
        ) -> std::result::Result<(), solana_sdk::instruction::InstructionError> {
            Ok(())
        }
        let builtins = Builtins {
            genesis_builtins: vec![
                Builtin::new(
                    "mock bpf",
                    solana_sdk::bpf_loader::id(),
                    mock_process_instruction,
                ),
                Builtin::new(
                    "mock bpf",
                    solana_sdk::bpf_loader_deprecated::id(),
                    mock_process_instruction,
                ),
            ],
            feature_builtins: (vec![]),
        };
        let evm_state_path = tempfile::TempDir::new().unwrap();

        let ledger_path = tempfile::TempDir::new().unwrap();
        let evm_genesis_path = ledger_path
            .path()
            .join(solana_sdk::genesis_config::EVM_GENESIS);
        genesis_config
            .generate_evm_state(ledger_path.path(), None)
            .unwrap();

        let bank0 = Arc::new(Bank::new_with_paths(
            &genesis_config,
            Some((evm_state_path.path(), &evm_genesis_path)),
            Vec::new(),
            &[],
            None,
            Some(&builtins),
            HashSet::new(),
            false,
        ));
        // move to next epoch to create now deprecated rewards sysvar intentionally
        let bank1 = Arc::new(Bank::new_from_parent(
            &bank0,
            &Pubkey::default(),
            bank0.first_slot_in_next_epoch(),
        ));

        // schedule activation of simple capitalization
        bank1.store_account_and_update_capitalization(
            &feature_set::simple_capitalization::id(),
            &feature::create_account(&Feature { activated_at: None }, feature_balance),
        );

        // 18 is maximum adjusted cap increase in adjust_capitalization_for_existing_specially_retained_accounts
        assert_capitalization_diff_with_new_bank(
            &bank1,
            || Bank::new_from_parent(&bank1, &Pubkey::default(), bank1.first_slot_in_next_epoch()),
            |old, new| assert_eq!(old + 17, new),
        );
    }

    #[test]
=======
>>>>>>> 7e480df9
    fn test_update_clock_timestamp() {
        let leader_pubkey = solana_sdk::pubkey::new_rand();
        let GenesisConfigInfo {
            genesis_config,
            voting_keypair,
            ..
        } = create_genesis_config_with_leader(5, &leader_pubkey, 3);
        let mut bank = Bank::new(&genesis_config);
        // Advance past slot 0, which has special handling.
        bank = new_from_parent(&Arc::new(bank));
        bank = new_from_parent(&Arc::new(bank));
        assert_eq!(
            bank.clock().unix_timestamp,
            bank.unix_timestamp_from_genesis()
        );

        bank.update_clock(None);
        assert_eq!(
            bank.clock().unix_timestamp,
            bank.unix_timestamp_from_genesis()
        );

        update_vote_account_timestamp(
            BlockTimestamp {
                slot: bank.slot(),
                timestamp: bank.unix_timestamp_from_genesis() - 1,
            },
            &bank,
            &voting_keypair.pubkey(),
        );
        bank.update_clock(None);
        assert_eq!(
            bank.clock().unix_timestamp,
            bank.unix_timestamp_from_genesis()
        );

        update_vote_account_timestamp(
            BlockTimestamp {
                slot: bank.slot(),
                timestamp: bank.unix_timestamp_from_genesis(),
            },
            &bank,
            &voting_keypair.pubkey(),
        );
        bank.update_clock(None);
        assert_eq!(
            bank.clock().unix_timestamp,
            bank.unix_timestamp_from_genesis()
        );

        update_vote_account_timestamp(
            BlockTimestamp {
                slot: bank.slot(),
                timestamp: bank.unix_timestamp_from_genesis() + 1,
            },
            &bank,
            &voting_keypair.pubkey(),
        );
        bank.update_clock(None);
        assert_eq!(
            bank.clock().unix_timestamp,
            bank.unix_timestamp_from_genesis() + 1
        );

        // Timestamp cannot go backward from ancestor Bank to child
        bank = new_from_parent(&Arc::new(bank));
        update_vote_account_timestamp(
            BlockTimestamp {
                slot: bank.slot(),
                timestamp: bank.unix_timestamp_from_genesis() - 1,
            },
            &bank,
            &voting_keypair.pubkey(),
        );
        bank.update_clock(None);
        assert_eq!(
            bank.clock().unix_timestamp,
            bank.unix_timestamp_from_genesis()
        );
    }

    fn poh_estimate_offset(bank: &Bank) -> Duration {
        let mut epoch_start_slot = bank.epoch_schedule.get_first_slot_in_epoch(bank.epoch());
        if epoch_start_slot == bank.slot() {
            epoch_start_slot = bank
                .epoch_schedule
                .get_first_slot_in_epoch(bank.epoch() - 1);
        }
        bank.slot().saturating_sub(epoch_start_slot) as u32
            * Duration::from_nanos(bank.ns_per_slot as u64)
    }

    #[test]
    fn test_warp_timestamp_again_feature_slow() {
        fn max_allowable_delta_since_epoch(bank: &Bank, max_allowable_drift: u32) -> i64 {
            let poh_estimate_offset = poh_estimate_offset(bank);
            (poh_estimate_offset.as_secs()
                + (poh_estimate_offset * max_allowable_drift / 100).as_secs()) as i64
        }

        let leader_pubkey = solana_sdk::pubkey::new_rand();
        let GenesisConfigInfo {
            mut genesis_config,
            voting_keypair,
            ..
        } = create_genesis_config_with_leader(5, &leader_pubkey, 3);
        let slots_in_epoch = 32;
        genesis_config
            .accounts
            .remove(&feature_set::warp_timestamp_again::id())
            .unwrap();
        genesis_config.epoch_schedule = EpochSchedule::new(slots_in_epoch);
        let mut bank = Bank::new(&genesis_config);

        let recent_timestamp: UnixTimestamp = bank.unix_timestamp_from_genesis();
        let additional_secs = 8; // Greater than MAX_ALLOWABLE_DRIFT_PERCENTAGE for full epoch
        update_vote_account_timestamp(
            BlockTimestamp {
                slot: bank.slot(),
                timestamp: recent_timestamp + additional_secs,
            },
            &bank,
            &voting_keypair.pubkey(),
        );

        // additional_secs greater than MAX_ALLOWABLE_DRIFT_PERCENTAGE for an epoch
        // timestamp bounded to 50% deviation
        for _ in 0..31 {
            bank = new_from_parent(&Arc::new(bank));
            assert_eq!(
                bank.clock().unix_timestamp,
                bank.clock().epoch_start_timestamp
                    + max_allowable_delta_since_epoch(&bank, MAX_ALLOWABLE_DRIFT_PERCENTAGE),
            );
            assert_eq!(bank.clock().epoch_start_timestamp, recent_timestamp);
        }

        // Request `warp_timestamp_again` activation
        let feature = Feature { activated_at: None };
        bank.store_account(
            &feature_set::warp_timestamp_again::id(),
            &feature::create_account(&feature, 42),
        );
        let previous_epoch_timestamp = bank.clock().epoch_start_timestamp;
        let previous_timestamp = bank.clock().unix_timestamp;

        // Advance to epoch boundary to activate; time is warped to estimate with no bounding
        bank = new_from_parent(&Arc::new(bank));
        assert_ne!(bank.clock().epoch_start_timestamp, previous_timestamp);
        assert!(
            bank.clock().epoch_start_timestamp
                > previous_epoch_timestamp
                    + max_allowable_delta_since_epoch(&bank, MAX_ALLOWABLE_DRIFT_PERCENTAGE)
        );

        // Refresh vote timestamp
        let recent_timestamp: UnixTimestamp = bank.clock().unix_timestamp;
        let additional_secs = 8;
        update_vote_account_timestamp(
            BlockTimestamp {
                slot: bank.slot(),
                timestamp: recent_timestamp + additional_secs,
            },
            &bank,
            &voting_keypair.pubkey(),
        );

        // additional_secs greater than MAX_ALLOWABLE_DRIFT_PERCENTAGE for 22 slots
        // timestamp bounded to 80% deviation
        for _ in 0..23 {
            bank = new_from_parent(&Arc::new(bank));
            assert_eq!(
                bank.clock().unix_timestamp,
                bank.clock().epoch_start_timestamp
                    + max_allowable_delta_since_epoch(&bank, MAX_ALLOWABLE_DRIFT_PERCENTAGE_SLOW),
            );
            assert_eq!(bank.clock().epoch_start_timestamp, recent_timestamp);
        }
        for _ in 0..8 {
            bank = new_from_parent(&Arc::new(bank));
            assert_eq!(
                bank.clock().unix_timestamp,
                bank.clock().epoch_start_timestamp
                    + poh_estimate_offset(&bank).as_secs() as i64
                    + additional_secs,
            );
            assert_eq!(bank.clock().epoch_start_timestamp, recent_timestamp);
        }
    }

    #[test]
    fn test_timestamp_fast() {
        fn max_allowable_delta_since_epoch(bank: &Bank, max_allowable_drift: u32) -> i64 {
            let poh_estimate_offset = poh_estimate_offset(bank);
            (poh_estimate_offset.as_secs()
                - (poh_estimate_offset * max_allowable_drift / 100).as_secs()) as i64
        }

        let leader_pubkey = solana_sdk::pubkey::new_rand();
        let GenesisConfigInfo {
            mut genesis_config,
            voting_keypair,
            ..
        } = create_genesis_config_with_leader(5, &leader_pubkey, 3);
        let slots_in_epoch = 32;
        genesis_config.epoch_schedule = EpochSchedule::new(slots_in_epoch);
        let mut bank = Bank::new(&genesis_config);

        let recent_timestamp: UnixTimestamp = bank.unix_timestamp_from_genesis();
        let additional_secs = 5; // Greater than MAX_ALLOWABLE_DRIFT_PERCENTAGE_FAST for full epoch
        update_vote_account_timestamp(
            BlockTimestamp {
                slot: bank.slot(),
                timestamp: recent_timestamp - additional_secs,
            },
            &bank,
            &voting_keypair.pubkey(),
        );

        // additional_secs greater than MAX_ALLOWABLE_DRIFT_PERCENTAGE_FAST for an epoch
        // timestamp bounded to 25% deviation
        for _ in 0..31 {
            bank = new_from_parent(&Arc::new(bank));
            assert_eq!(
                bank.clock().unix_timestamp,
                bank.clock().epoch_start_timestamp
                    + max_allowable_delta_since_epoch(&bank, MAX_ALLOWABLE_DRIFT_PERCENTAGE_FAST),
            );
            assert_eq!(bank.clock().epoch_start_timestamp, recent_timestamp);
        }
    }

    #[test]
    fn test_program_is_native_loader() {
        let (genesis_config, mint_keypair) = create_genesis_config(50000);
        let bank = Bank::new(&genesis_config);

        let tx = Transaction::new_signed_with_payer(
            &[Instruction::new(native_loader::id(), &(), vec![])],
            Some(&mint_keypair.pubkey()),
            &[&mint_keypair],
            bank.last_blockhash(),
        );
        assert_eq!(
            bank.process_transaction(&tx),
            Err(TransactionError::InstructionError(
                0,
                InstructionError::UnsupportedProgramId
            ))
        );
    }

    #[test]
    fn test_bad_native_loader() {
        let (genesis_config, mint_keypair) = create_genesis_config(50000);
        let bank = Bank::new(&genesis_config);
        let to_keypair = Keypair::new();

        let tx = Transaction::new_signed_with_payer(
            &[
                system_instruction::create_account(
                    &mint_keypair.pubkey(),
                    &to_keypair.pubkey(),
                    10000,
                    0,
                    &native_loader::id(),
                ),
                Instruction::new(
                    native_loader::id(),
                    &(),
                    vec![AccountMeta::new(to_keypair.pubkey(), false)],
                ),
            ],
            Some(&mint_keypair.pubkey()),
            &[&mint_keypair, &to_keypair],
            bank.last_blockhash(),
        );
        assert_eq!(
            bank.process_transaction(&tx),
            Err(TransactionError::InstructionError(
                1,
                InstructionError::Custom(NativeLoaderError::InvalidAccountData as u32)
            ))
        );

        let tx = Transaction::new_signed_with_payer(
            &[
                system_instruction::create_account(
                    &mint_keypair.pubkey(),
                    &to_keypair.pubkey(),
                    10000,
                    100,
                    &native_loader::id(),
                ),
                Instruction::new(
                    native_loader::id(),
                    &(),
                    vec![AccountMeta::new(to_keypair.pubkey(), false)],
                ),
            ],
            Some(&mint_keypair.pubkey()),
            &[&mint_keypair, &to_keypair],
            bank.last_blockhash(),
        );
        assert_eq!(
            bank.process_transaction(&tx),
            Err(TransactionError::InstructionError(
                1,
                InstructionError::Custom(NativeLoaderError::InvalidAccountData as u32)
            ))
        );
    }

    #[test]
    fn test_debug_bank() {
        let (genesis_config, _mint_keypair) = create_genesis_config(50000);
        let mut bank = Bank::new(&genesis_config);
        bank.finish_init(&genesis_config, None);
        let debug = format!("{:#?}", bank);
        assert!(!debug.is_empty());
    }

    fn test_store_scan_consistency<F: 'static>(accounts_db_caching_enabled: bool, update_f: F)
    where
        F: Fn(Arc<Bank>, crossbeam_channel::Sender<Arc<Bank>>, Arc<HashSet<Pubkey>>, Pubkey, u64)
            + std::marker::Send,
    {
        // Set up initial bank
        let mut genesis_config = create_genesis_config_with_leader(
            10,
            &solana_sdk::pubkey::new_rand(),
            374_999_998_287_840,
        )
        .genesis_config;
        genesis_config.rent = Rent::free();
        let bank0 = Arc::new(Bank::new_with_config(
            &genesis_config,
            HashSet::new(),
            accounts_db_caching_enabled,
        ));

        // Set up pubkeys to write to
        let total_pubkeys = ITER_BATCH_SIZE * 10;
        let total_pubkeys_to_modify = 10;
        let all_pubkeys: Vec<Pubkey> = std::iter::repeat_with(solana_sdk::pubkey::new_rand)
            .take(total_pubkeys)
            .collect();
        let program_id = system_program::id();
        let starting_lamports = 1;
        let starting_account = Account::new(starting_lamports, 0, &program_id);

        // Write accounts to the store
        for key in &all_pubkeys {
            bank0.store_account(&key, &starting_account);
        }

        // Set aside a subset of accounts to modify
        let pubkeys_to_modify: Arc<HashSet<Pubkey>> = Arc::new(
            all_pubkeys
                .into_iter()
                .take(total_pubkeys_to_modify)
                .collect(),
        );
        let exit = Arc::new(AtomicBool::new(false));

        // Thread that runs scan and constantly checks for
        // consistency
        let pubkeys_to_modify_ = pubkeys_to_modify.clone();
        let exit_ = exit.clone();

        // Channel over which the bank to scan is sent
        let (bank_to_scan_sender, bank_to_scan_receiver): (
            crossbeam_channel::Sender<Arc<Bank>>,
            crossbeam_channel::Receiver<Arc<Bank>>,
        ) = bounded(1);
        let scan_thread = Builder::new()
            .name("scan".to_string())
            .spawn(move || loop {
                if exit_.load(Relaxed) {
                    return;
                }
                if let Ok(bank_to_scan) =
                    bank_to_scan_receiver.recv_timeout(Duration::from_millis(10))
                {
                    let accounts = bank_to_scan.get_program_accounts(&program_id);
                    // Should never see empty accounts because no slot ever deleted
                    // any of the original accounts, and the scan should reflect the
                    // account state at some frozen slot `X` (no partial updates).
                    assert!(!accounts.is_empty());
                    let mut expected_lamports = None;
                    let mut target_accounts_found = HashSet::new();
                    for (pubkey, account) in accounts {
                        let account_balance = account.lamports;
                        if pubkeys_to_modify_.contains(&pubkey) {
                            target_accounts_found.insert(pubkey);
                            if let Some(expected_lamports) = expected_lamports {
                                assert_eq!(account_balance, expected_lamports);
                            } else {
                                // All pubkeys in the specified set should have the same balance
                                expected_lamports = Some(account_balance);
                            }
                        }
                    }

                    // Should've found all the accounts, i.e. no partial cleans should
                    // be detected
                    assert_eq!(target_accounts_found.len(), total_pubkeys_to_modify);
                }
            })
            .unwrap();

        // Thread that constantly updates the accounts, sets
        // roots, and cleans
        let update_thread = Builder::new()
            .name("update".to_string())
            .spawn(move || {
                update_f(
                    bank0,
                    bank_to_scan_sender,
                    pubkeys_to_modify,
                    program_id,
                    starting_lamports,
                );
            })
            .unwrap();

        // Let threads run for a while, check the scans didn't see any mixed slots
        std::thread::sleep(Duration::new(5, 0));
        exit.store(true, Relaxed);
        scan_thread.join().unwrap();
        update_thread.join().unwrap();
    }

    #[test]
    fn test_store_scan_consistency_unrooted() {
        for accounts_db_caching_enabled in &[false, true] {
            test_store_scan_consistency(
                *accounts_db_caching_enabled,
                |bank0, bank_to_scan_sender, pubkeys_to_modify, program_id, starting_lamports| {
                    let mut current_major_fork_bank = bank0;
                    loop {
                        let mut current_minor_fork_bank = current_major_fork_bank.clone();
                        let num_new_banks = 2;
                        let lamports = current_minor_fork_bank.slot() + starting_lamports + 1;
                        // Modify banks on the two banks on the minor fork
                        for pubkeys_to_modify in &pubkeys_to_modify
                            .iter()
                            .chunks(pubkeys_to_modify.len() / num_new_banks)
                        {
                            current_minor_fork_bank = Arc::new(Bank::new_from_parent(
                                &current_minor_fork_bank,
                                &solana_sdk::pubkey::new_rand(),
                                current_minor_fork_bank.slot() + 2,
                            ));
                            let account = Account::new(lamports, 0, &program_id);
                            // Write partial updates to each of the banks in the minor fork so if any of them
                            // get cleaned up, there will be keys with the wrong account value/missing.
                            for key in pubkeys_to_modify {
                                current_minor_fork_bank.store_account(key, &account);
                            }
                            current_minor_fork_bank.freeze();
                        }

                        // All the parent banks made in this iteration of the loop
                        // are currently discoverable, previous parents should have
                        // been squashed
                        assert_eq!(
                            current_minor_fork_bank.clone().parents_inclusive().len(),
                            num_new_banks + 1,
                        );

                        // `next_major_bank` needs to be sandwiched between the minor fork banks
                        // That way, after the squash(), the minor fork has the potential to see a
                        // *partial* clean of the banks < `next_major_bank`.
                        current_major_fork_bank = Arc::new(Bank::new_from_parent(
                            &current_major_fork_bank,
                            &solana_sdk::pubkey::new_rand(),
                            current_minor_fork_bank.slot() - 1,
                        ));
                        let lamports = current_major_fork_bank.slot() + starting_lamports + 1;
                        let account = Account::new(lamports, 0, &program_id);
                        for key in pubkeys_to_modify.iter() {
                            // Store rooted updates to these pubkeys such that the minor
                            // fork updates to the same keys will be deleted by clean
                            current_major_fork_bank.store_account(key, &account);
                        }

                        // Send the last new bank to the scan thread to perform the scan.
                        // Meanwhile this thread will continually set roots on a separate fork
                        // and squash.
                        /*
                                    bank 0
                                /         \
                        minor bank 1       \
                            /         current_major_fork_bank
                        minor bank 2

                        */
                        // The capacity of the channel is 1 so that this thread will wait for the scan to finish before starting
                        // the next iteration, allowing the scan to stay in sync with these updates
                        // such that every scan will see this interruption.
                        if bank_to_scan_sender.send(current_minor_fork_bank).is_err() {
                            // Channel was disconnected, exit
                            return;
                        }
                        current_major_fork_bank.freeze();
                        current_major_fork_bank.squash();
                        // Try to get cache flush/clean to overlap with the scan
                        current_major_fork_bank.force_flush_accounts_cache();
                        current_major_fork_bank.clean_accounts(false);
                    }
                },
            )
        }
    }

    #[test]
    fn test_store_scan_consistency_root() {
        for accounts_db_caching_enabled in &[false, true] {
            test_store_scan_consistency(
                *accounts_db_caching_enabled,
                |bank0, bank_to_scan_sender, pubkeys_to_modify, program_id, starting_lamports| {
                    let mut current_bank = bank0.clone();
                    let mut prev_bank = bank0;
                    loop {
                        let lamports_this_round = current_bank.slot() + starting_lamports + 1;
                        let account = Account::new(lamports_this_round, 0, &program_id);
                        for key in pubkeys_to_modify.iter() {
                            current_bank.store_account(key, &account);
                        }
                        current_bank.freeze();
                        // Send the previous bank to the scan thread to perform the scan.
                        // Meanwhile this thread will squash and update roots immediately after
                        // so the roots will update while scanning.
                        //
                        // The capacity of the channel is 1 so that this thread will wait for the scan to finish before starting
                        // the next iteration, allowing the scan to stay in sync with these updates
                        // such that every scan will see this interruption.
                        if bank_to_scan_sender.send(prev_bank).is_err() {
                            // Channel was disconnected, exit
                            return;
                        }
                        current_bank.squash();
                        if current_bank.slot() % 2 == 0 {
                            current_bank.force_flush_accounts_cache();
                            current_bank.clean_accounts(true);
                        }
                        prev_bank = current_bank.clone();
                        current_bank = Arc::new(Bank::new_from_parent(
                            &current_bank,
                            &solana_sdk::pubkey::new_rand(),
                            current_bank.slot() + 1,
                        ));
                    }
                },
            );
        }
    }

    #[test]
    fn test_stake_rewrite() {
        let GenesisConfigInfo { genesis_config, .. } =
            create_genesis_config_with_leader(500, &solana_sdk::pubkey::new_rand(), 1);
        let bank = Arc::new(Bank::new(&genesis_config));

        // quickest way of creting bad stake account
        let bootstrap_stake_pubkey = bank
            .cloned_stake_delegations()
            .keys()
            .next()
            .copied()
            .unwrap();
        let mut bootstrap_stake_account = bank.get_account(&bootstrap_stake_pubkey).unwrap();
        bootstrap_stake_account.lamports = 10000000;
        bank.store_account(&bootstrap_stake_pubkey, &bootstrap_stake_account);

        assert_eq!(bank.rewrite_stakes(), (1, 1));
    }

    #[test]
    fn test_get_inflation_start_slot() {
        let GenesisConfigInfo {
            mut genesis_config, ..
        } = create_genesis_config_with_leader(42, &solana_sdk::pubkey::new_rand(), 42);
        genesis_config
            .accounts
            .remove(&feature_set::pico_inflation::id())
            .unwrap();
        genesis_config
            .accounts
            .remove(&feature_set::full_inflation::devnet_and_testnet_velas_mainnet::id())
            .unwrap();
        for pair in feature_set::FULL_INFLATION_FEATURE_PAIRS.iter() {
            let _ = genesis_config.accounts.remove(&pair.vote_id);
            let _ = genesis_config.accounts.remove(&pair.enable_id);
        }

        let bank = Bank::new(&genesis_config);

        // Advance slot
        let mut bank = new_from_parent(&Arc::new(bank));
        bank = new_from_parent(&Arc::new(bank));
        assert_eq!(bank.get_inflation_start_slot(), 0);
        assert_eq!(bank.slot(), 2);

        // Request `pico_inflation` activation
        bank.store_account(
            &feature_set::pico_inflation::id(),
            &feature::create_account(
                &Feature {
                    activated_at: Some(1),
                },
                42,
            ),
        );
        bank.compute_active_feature_set(true);
        assert_eq!(bank.get_inflation_start_slot(), 1);

        // Advance slot
        bank = new_from_parent(&Arc::new(bank));
        assert_eq!(bank.slot(), 3);

        // Request `full_inflation::devnet_and_testnet_velas_mainnet` activation,
        // which takes priority over pico_inflation
        bank.store_account(
            &feature_set::full_inflation::devnet_and_testnet_velas_mainnet::id(),
            &feature::create_account(
                &Feature {
                    activated_at: Some(2),
                },
                42,
            ),
        );
        bank.compute_active_feature_set(true);
        assert_eq!(bank.get_inflation_start_slot(), 2);

        // Request `full_inflation::mainnet::certusone` activation,
        // which should have no effect on `get_inflation_start_slot`
        bank.store_account(
            &feature_set::full_inflation::mainnet::certusone::vote::id(),
            &feature::create_account(
                &Feature {
                    activated_at: Some(3),
                },
                42,
            ),
        );
        bank.store_account(
            &feature_set::full_inflation::mainnet::certusone::enable::id(),
            &feature::create_account(
                &Feature {
                    activated_at: Some(3),
                },
                42,
            ),
        );
        bank.compute_active_feature_set(true);
        assert_eq!(bank.get_inflation_start_slot(), 2);
    }

    #[test]
    fn test_get_inflation_num_slots_with_activations() {
        let GenesisConfigInfo {
            mut genesis_config, ..
        } = create_genesis_config_with_leader(42, &solana_sdk::pubkey::new_rand(), 42);
        let slots_per_epoch = 32;
        genesis_config.epoch_schedule = EpochSchedule::new(slots_per_epoch);
        genesis_config
            .accounts
            .remove(&feature_set::pico_inflation::id())
            .unwrap();
        genesis_config
            .accounts
            .remove(&feature_set::full_inflation::devnet_and_testnet_velas_mainnet::id())
            .unwrap();
        for pair in feature_set::FULL_INFLATION_FEATURE_PAIRS.iter() {
            let _ = genesis_config.accounts.remove(&pair.vote_id);
            let _ = genesis_config.accounts.remove(&pair.enable_id);
        }

        let mut bank = Bank::new(&genesis_config);
        assert_eq!(bank.get_inflation_num_slots(), 0);
        for _ in 0..2 * slots_per_epoch {
            bank = new_from_parent(&Arc::new(bank));
        }
        assert_eq!(bank.get_inflation_num_slots(), 2 * slots_per_epoch);

        // Activate pico_inflation
        let pico_inflation_activation_slot = bank.slot();
        bank.store_account(
            &feature_set::pico_inflation::id(),
            &feature::create_account(
                &Feature {
                    activated_at: Some(pico_inflation_activation_slot),
                },
                42,
            ),
        );
        bank.compute_active_feature_set(true);
        assert_eq!(bank.get_inflation_num_slots(), slots_per_epoch);
        for _ in 0..slots_per_epoch {
            bank = new_from_parent(&Arc::new(bank));
        }
        assert_eq!(bank.get_inflation_num_slots(), 2 * slots_per_epoch);

        // Activate full_inflation::devnet_and_testnet_velas_mainnet
        let full_inflation_activation_slot = bank.slot();
        bank.store_account(
            &feature_set::full_inflation::devnet_and_testnet_velas_mainnet::id(),
            &feature::create_account(
                &Feature {
                    activated_at: Some(full_inflation_activation_slot),
                },
                42,
            ),
        );
        bank.compute_active_feature_set(true);
        assert_eq!(bank.get_inflation_num_slots(), slots_per_epoch);
        for _ in 0..slots_per_epoch {
            bank = new_from_parent(&Arc::new(bank));
        }
        assert_eq!(bank.get_inflation_num_slots(), 2 * slots_per_epoch);
    }

    #[test]
    fn test_get_inflation_num_slots_already_activated() {
        let GenesisConfigInfo {
            mut genesis_config, ..
        } = create_genesis_config_with_leader(42, &solana_sdk::pubkey::new_rand(), 42);
        let slots_per_epoch = 32;
        genesis_config.epoch_schedule = EpochSchedule::new(slots_per_epoch);
        let mut bank = Bank::new(&genesis_config);
        assert_eq!(bank.get_inflation_num_slots(), 0);
        for _ in 0..slots_per_epoch {
            bank = new_from_parent(&Arc::new(bank));
        }
        assert_eq!(bank.get_inflation_num_slots(), slots_per_epoch);
        for _ in 0..slots_per_epoch {
            bank = new_from_parent(&Arc::new(bank));
        }
        assert_eq!(bank.get_inflation_num_slots(), 2 * slots_per_epoch);
    }

    #[test]
    fn test_stake_vote_account_validity() {
        let validator_vote_keypairs0 = ValidatorVoteKeypairs::new_rand();
        let validator_vote_keypairs1 = ValidatorVoteKeypairs::new_rand();
        let validator_keypairs = vec![&validator_vote_keypairs0, &validator_vote_keypairs1];
        let GenesisConfigInfo {
            genesis_config,
            mint_keypair: _,
            voting_keypair: _,
        } = create_genesis_config_with_vote_accounts(
            1_000_000_000,
            &validator_keypairs,
            vec![10_000; 2],
        );
        let bank = Arc::new(Bank::new(&genesis_config));
        let stake_delegation_accounts = bank.stake_delegation_accounts(&mut null_tracer());
        assert_eq!(stake_delegation_accounts.len(), 2);

        let mut vote_account = bank
            .get_account(&validator_vote_keypairs0.vote_keypair.pubkey())
            .unwrap_or_default();
        let original_lamports = vote_account.lamports;
        vote_account.lamports = 0;
        // Simulate vote account removal via full withdrawal
        bank.store_account(
            &validator_vote_keypairs0.vote_keypair.pubkey(),
            &vote_account,
        );

        // Modify staked vote account owner; a vote account owned by another program could be
        // freely modified with malicious data
        let bogus_vote_program = Pubkey::new_unique();
        vote_account.lamports = original_lamports;
        vote_account.owner = bogus_vote_program;
        bank.store_account(
            &validator_vote_keypairs0.vote_keypair.pubkey(),
            &vote_account,
        );

        assert_eq!(bank.vote_accounts().len(), 1);

        // Modify stake account owner; a stake account owned by another program could be freely
        // modified with malicious data
        let bogus_stake_program = Pubkey::new_unique();
        let mut stake_account = bank
            .get_account(&validator_vote_keypairs1.stake_keypair.pubkey())
            .unwrap_or_default();
        stake_account.owner = bogus_stake_program;
        bank.store_account(
            &validator_vote_keypairs1.stake_keypair.pubkey(),
            &stake_account,
        );

        // Accounts must be valid stake and vote accounts
        let stake_delegation_accounts = bank.stake_delegation_accounts(&mut null_tracer());
        assert_eq!(stake_delegation_accounts.len(), 0);
    }

    #[test]
    fn test_vote_epoch_panic() {
        let min_stake = bootstrap_validator_stake_lamports();
        let GenesisConfigInfo {
            genesis_config,
            mint_keypair,
            ..
        } = create_genesis_config_with_leader(
            1_000_000_000_000_000 + 2 * min_stake,
            &Pubkey::new_unique(),
            min_stake,
        );
        let bank = Arc::new(Bank::new(&genesis_config));

        let vote_keypair = keypair_from_seed(&[1u8; 32]).unwrap();
        let stake_keypair = keypair_from_seed(&[2u8; 32]).unwrap();

        let mut setup_ixs = Vec::new();
        setup_ixs.extend(
            vote_instruction::create_account(
                &mint_keypair.pubkey(),
                &vote_keypair.pubkey(),
                &VoteInit {
                    node_pubkey: mint_keypair.pubkey(),
                    authorized_voter: vote_keypair.pubkey(),
                    authorized_withdrawer: mint_keypair.pubkey(),
                    commission: 0,
                },
                1_000_000_000,
            )
            .into_iter(),
        );
        setup_ixs.extend(
            stake_instruction::create_account_and_delegate_stake(
                &mint_keypair.pubkey(),
                &stake_keypair.pubkey(),
                &vote_keypair.pubkey(),
                &Authorized::auto(&mint_keypair.pubkey()),
                &Lockup::default(),
                min_stake,
            )
            .into_iter(),
        );
        setup_ixs.push(vote_instruction::withdraw(
            &vote_keypair.pubkey(),
            &mint_keypair.pubkey(),
            1_000_000_000,
            &mint_keypair.pubkey(),
        ));
        setup_ixs.push(system_instruction::transfer(
            &mint_keypair.pubkey(),
            &vote_keypair.pubkey(),
            1_000_000_000,
        ));

        let result = bank.process_transaction(&Transaction::new(
            &[&mint_keypair, &vote_keypair, &stake_keypair],
            Message::new(&setup_ixs, Some(&mint_keypair.pubkey())),
            bank.last_blockhash(),
        ));
        assert!(result.is_ok());

        let _bank = Bank::new_from_parent(
            &bank,
            &mint_keypair.pubkey(),
            genesis_config.epoch_schedule.get_first_slot_in_epoch(1),
        );
    }

    #[test]
    fn test_tx_log_order() {
        let GenesisConfigInfo {
            genesis_config,
            mint_keypair,
            ..
        } = create_genesis_config_with_leader(
            1_000_000_000_000_000,
            &Pubkey::new_unique(),
            bootstrap_validator_stake_lamports(),
        );
        let bank = Arc::new(Bank::new(&genesis_config));
        *bank.transaction_log_collector_config.write().unwrap() = TransactionLogCollectorConfig {
            mentioned_addresses: HashSet::new(),
            filter: TransactionLogCollectorFilter::All,
        };
        let blockhash = bank.last_blockhash();

        let sender0 = Keypair::new();
        let sender1 = Keypair::new();
        bank.transfer(100, &mint_keypair, &sender0.pubkey())
            .unwrap();
        bank.transfer(100, &mint_keypair, &sender1.pubkey())
            .unwrap();

        let recipient0 = Pubkey::new_unique();
        let recipient1 = Pubkey::new_unique();
        let tx0 = system_transaction::transfer(&sender0, &recipient0, 10, blockhash);
        let success_sig = tx0.signatures[0];
        let tx1 = system_transaction::transfer(&sender1, &recipient1, 110, blockhash); // Should produce insufficient funds log
        let failure_sig = tx1.signatures[0];
        let txs = vec![tx0, tx1];

        // Use non-sequential batch ordering
        let batch = bank.prepare_batch(&txs, Some(vec![1, 0]));

        let log_results = bank
            .load_execute_and_commit_transactions(
                &batch,
                MAX_PROCESSING_AGE,
                false,
                false,
                true,
                &mut ExecuteTimings::default(),
            )
            .3;
        assert_eq!(log_results.len(), 2);
        assert!(log_results[0]
            .clone()
            .pop()
            .unwrap()
            .contains(&"failed".to_string()));
        assert!(log_results[1]
            .clone()
            .pop()
            .unwrap()
            .contains(&"success".to_string()));

        let stored_logs = &bank.transaction_log_collector.read().unwrap().logs;
        let success_log_info = stored_logs
            .iter()
            .find(|transaction_log_info| transaction_log_info.signature == success_sig)
            .unwrap();
        assert!(success_log_info.result.is_ok());
        let success_log = success_log_info.log_messages.clone().pop().unwrap();
        assert!(success_log.contains(&"success".to_string()));
        let failure_log_info = stored_logs
            .iter()
            .find(|transaction_log_info| transaction_log_info.signature == failure_sig)
            .unwrap();
        assert!(failure_log_info.result.is_err());
        let failure_log = failure_log_info.log_messages.clone().pop().unwrap();
        assert!(failure_log.contains(&"failed".to_string()));
    }

    #[test]
    fn test_get_largest_accounts() {
        let GenesisConfigInfo { genesis_config, .. } =
            create_genesis_config_with_leader(42, &solana_sdk::pubkey::new_rand(), 42);
        let bank = Bank::new(&genesis_config);

        let pubkeys: Vec<_> = (0..5).map(|_| Pubkey::new_unique()).collect();
        let pubkeys_hashset: HashSet<_> = pubkeys.iter().cloned().collect();

        let pubkeys_balances: Vec<_> = pubkeys
            .iter()
            .cloned()
            .zip(vec![
                sol_to_lamports(2.0),
                sol_to_lamports(3.0),
                sol_to_lamports(3.0),
                sol_to_lamports(4.0),
                sol_to_lamports(5.0),
            ])
            .collect();

        // Initialize accounts; all have larger SOL balances than current Bank built-ins
        let account0 = Account::new(pubkeys_balances[0].1, 0, &Pubkey::default());
        bank.store_account(&pubkeys_balances[0].0, &account0);
        let account1 = Account::new(pubkeys_balances[1].1, 0, &Pubkey::default());
        bank.store_account(&pubkeys_balances[1].0, &account1);
        let account2 = Account::new(pubkeys_balances[2].1, 0, &Pubkey::default());
        bank.store_account(&pubkeys_balances[2].0, &account2);
        let account3 = Account::new(pubkeys_balances[3].1, 0, &Pubkey::default());
        bank.store_account(&pubkeys_balances[3].0, &account3);
        let account4 = Account::new(pubkeys_balances[4].1, 0, &Pubkey::default());
        bank.store_account(&pubkeys_balances[4].0, &account4);

        // Create HashSet to exclude an account
        let exclude4: HashSet<_> = pubkeys[4..].iter().cloned().collect();

        let mut sorted_accounts = pubkeys_balances.clone();
        sorted_accounts.sort_by(|a, b| a.1.cmp(&b.1).reverse());

        // Return only one largest account
        assert_eq!(
            bank.get_largest_accounts(1, &pubkeys_hashset, AccountAddressFilter::Include),
            vec![(pubkeys[4], sol_to_lamports(5.0))]
        );
        assert_eq!(
            bank.get_largest_accounts(1, &HashSet::new(), AccountAddressFilter::Exclude),
            vec![(pubkeys[4], sol_to_lamports(5.0))]
        );
        assert_eq!(
            bank.get_largest_accounts(1, &exclude4, AccountAddressFilter::Exclude),
            vec![(pubkeys[3], sol_to_lamports(4.0))]
        );

        // Return all added accounts
        let results =
            bank.get_largest_accounts(10, &pubkeys_hashset, AccountAddressFilter::Include);
        assert_eq!(results.len(), sorted_accounts.len());
        for pubkey_balance in sorted_accounts.iter() {
            assert!(results.contains(pubkey_balance));
        }
        let mut sorted_results = results.clone();
        sorted_results.sort_by(|a, b| a.1.cmp(&b.1).reverse());
        assert_eq!(sorted_results, results);

        let expected_accounts = sorted_accounts[1..].to_vec();
        let results = bank.get_largest_accounts(10, &exclude4, AccountAddressFilter::Exclude);
        // results include 5 Bank builtins
        assert_eq!(results.len(), 10);
        for pubkey_balance in expected_accounts.iter() {
            assert!(results.contains(pubkey_balance));
        }
        let mut sorted_results = results.clone();
        sorted_results.sort_by(|a, b| a.1.cmp(&b.1).reverse());
        assert_eq!(sorted_results, results);

        // Return 3 added accounts
        let expected_accounts = sorted_accounts[0..4].to_vec();
        let results = bank.get_largest_accounts(4, &pubkeys_hashset, AccountAddressFilter::Include);
        assert_eq!(results.len(), expected_accounts.len());
        for pubkey_balance in expected_accounts.iter() {
            assert!(results.contains(pubkey_balance));
        }

        let expected_accounts = expected_accounts[1..4].to_vec();
        let results = bank.get_largest_accounts(3, &exclude4, AccountAddressFilter::Exclude);
        assert_eq!(results.len(), expected_accounts.len());
        for pubkey_balance in expected_accounts.iter() {
            assert!(results.contains(pubkey_balance));
        }

        // Exclude more, and non-sequential, accounts
        let exclude: HashSet<_> = vec![pubkeys[0], pubkeys[2], pubkeys[4]]
            .iter()
            .cloned()
            .collect();
        assert_eq!(
            bank.get_largest_accounts(2, &exclude, AccountAddressFilter::Exclude),
            vec![pubkeys_balances[3], pubkeys_balances[1]]
        );
    }
}<|MERGE_RESOLUTION|>--- conflicted
+++ resolved
@@ -924,6 +924,7 @@
     pub fn new_no_wallclock_throttle(genesis_config: &GenesisConfig) -> Self {
         let mut bank = Self::new_with_paths(
             &genesis_config,
+            None,
             Vec::new(),
             &[],
             None,
@@ -1992,8 +1993,8 @@
             for (i, hash) in locked_blockhash_queue.get_hashes().iter().enumerate() {
                 hashes[i] = Hash::new_from_array(*hash.as_fixed_bytes())
             }
-            recent_evm_blockhashes_account::create_account_with_data(
-                self.inherit_specially_retained_account_balance(account),
+            recent_evm_blockhashes_account::create_account_with_data_and_fields(
+                self.inherit_specially_retained_account_fields(account),
                 hashes,
             )
         });
@@ -2304,16 +2305,15 @@
             self.add_native_program(name, program_id, false);
         }
         // Add account for evm.
-        let evm_executor_account = native_loader::create_loadable_account("Evm Processor", 1);
-
-        if !self.simple_capitalization_enabled() {
-            self.store_account(&solana_sdk::evm_loader::id(), &evm_executor_account);
-        } else {
-            self.store_account_and_update_capitalization(
-                &solana_sdk::evm_loader::id(),
-                &evm_executor_account,
-            );
-        }
+        let evm_executor_account = native_loader::create_loadable_account_with_fields(
+            "Evm Processor",
+            (1, INITIAL_RENT_EPOCH),
+        );
+
+        self.store_account_and_update_capitalization(
+            &solana_sdk::evm_loader::id(),
+            &evm_executor_account,
+        );
     }
 
     // NOTE: must hold idempotent for the same set of arguments
@@ -4991,12 +4991,6 @@
             self.rewrite_stakes();
         }
 
-<<<<<<< HEAD
-        if new_feature_activations.contains(&feature_set::simple_capitalization::id()) {
-            self.adjust_capitalization_for_existing_specially_retained_accounts();
-        }
-=======
->>>>>>> 7e480df9
         self.ensure_feature_builtins(init_finish_or_warp, &new_feature_activations);
         self.reconfigure_token2_native_mint(
             new_feature_activations.contains(&feature_set::velas_hardfork_pack::id()),
@@ -5100,58 +5094,9 @@
             }
         }
     }
-<<<<<<< HEAD
-
-    fn adjust_capitalization_for_existing_specially_retained_accounts(&self) {
-        use solana_sdk::{bpf_loader, bpf_loader_deprecated, evm_loader, secp256k1_program};
-        let mut existing_sysvar_account_count = 8;
-        let mut existing_native_program_account_count = 4;
-
-        if self.get_account(&sysvar::rewards::id()).is_some() {
-            existing_sysvar_account_count += 1;
-        }
-
-        if self
-            .get_account(&sysvar::recent_evm_blockhashes::id())
-            .is_some()
-        {
-            existing_sysvar_account_count += 1;
-        }
-
-        if self.get_account(&evm_loader::id()).is_some() {
-            existing_native_program_account_count += 1;
-        }
-
-        if self.get_account(&bpf_loader::id()).is_some() {
-            existing_native_program_account_count += 1;
-        }
-
-        if self.get_account(&bpf_loader_deprecated::id()).is_some() {
-            existing_native_program_account_count += 1;
-        }
-
-        if self.get_account(&secp256k1_program::id()).is_some() {
-            existing_native_program_account_count += 1;
-        }
-
-        info!(
-            "Adjusted capitalization for existing {} sysvars and {} native programs from {}",
-            existing_sysvar_account_count,
-            existing_native_program_account_count,
-            self.capitalization()
-        );
-        self.capitalization.fetch_add(
-            existing_sysvar_account_count + existing_native_program_account_count,
-            Relaxed,
-        );
-    }
 
     fn reconfigure_token2_native_mint(&mut self, reconfigure_token2_native_mint_velas: bool) {
         let reconfigure_token2_native_mint_old = match self.cluster_type() {
-=======
-    fn reconfigure_token2_native_mint(&mut self) {
-        let reconfigure_token2_native_mint = match self.cluster_type() {
->>>>>>> 7e480df9
             ClusterType::Development => true,
             ClusterType::Devnet => true,
             ClusterType::Testnet => self.epoch() == 93,
@@ -11359,16 +11304,22 @@
             bank.get_balance(&inline_spl_token_v2_0::native_mint::id()),
             0
         );
-<<<<<<< HEAD
-        bank.deposit(&inline_spl_token_v2_0::native_mint::id(), 4200000000);
-=======
         let bank0 = Bank::new(&genesis_config);
         // because capitalization has been reset with bogus capitalization calculation allowing overflows,
         // deliberately substract 1 lamport to simulate it
         bank0.capitalization.fetch_sub(1, Relaxed);
         let bank0 = Arc::new(bank0);
         assert_eq!(bank0.get_balance(&reward_pubkey), u64::MAX,);
->>>>>>> 7e480df9
+
+        // assert that everything gets in order....
+        assert!(bank1.get_account(&reward_pubkey).is_none());
+        let sysvar_and_native_proram_delta = 1;
+        assert_eq!(
+            bank0.capitalization() + 1 + 1_000_000_000 + sysvar_and_native_proram_delta,
+            bank1.capitalization()
+        );
+
+        bank.deposit(&inline_spl_token_v2_0::native_mint::id(), 4200000000);
 
         // schedule activation of velas_hardfork_pack which contain spl token reconfigure patch
         bank.store_account_and_update_capitalization(
@@ -11381,7 +11332,6 @@
             genesis_config.epoch_schedule.get_first_slot_in_epoch(56), //arbitrary value less than 75 epoch
         );
 
-<<<<<<< HEAD
         let native_mint_account = bank
             .get_account(&inline_spl_token_v2_0::native_mint::id())
             .unwrap();
@@ -11395,14 +11345,6 @@
             &Arc::new(bank),
             &Pubkey::default(),
             genesis_config.epoch_schedule.get_first_slot_in_epoch(75),
-=======
-        // assert that everything gets in order....
-        assert!(bank1.get_account(&reward_pubkey).is_none());
-        let sysvar_and_native_proram_delta = 1;
-        assert_eq!(
-            bank0.capitalization() + 1 + 1_000_000_000 + sysvar_and_native_proram_delta,
-            bank1.capitalization()
->>>>>>> 7e480df9
         );
 
         let native_mint_account = bank
@@ -11711,129 +11653,6 @@
     }
 
     #[test]
-<<<<<<< HEAD
-    fn test_simple_capitalization_adjustment_minimum_genesis_set() {
-        solana_logger::setup();
-
-        let (mut genesis_config, _mint_keypair) = create_genesis_config(0);
-        let feature_balance =
-            std::cmp::max(genesis_config.rent.minimum_balance(Feature::size_of()), 1);
-
-        // inhibit deprecated rewards sysvar creation altogether
-        genesis_config.accounts.insert(
-            feature_set::deprecate_rewards_sysvar::id(),
-            feature::create_account(
-                &Feature {
-                    activated_at: Some(0),
-                },
-                feature_balance,
-            ),
-        );
-
-        let bank0 = Bank::new(&genesis_config);
-        let bank1 = Arc::new(new_from_parent(&Arc::new(bank0)));
-
-        // schedule activation of simple capitalization
-        bank1.store_account_and_update_capitalization(
-            &feature_set::simple_capitalization::id(),
-            &feature::create_account(&Feature { activated_at: None }, feature_balance),
-        );
-
-        // 14 is minimum adjusted cap increase in adjust_capitalization_for_existing_specially_retained_accounts
-        assert_capitalization_diff_with_new_bank(
-            &bank1,
-            || Bank::new_from_parent(&bank1, &Pubkey::default(), bank1.first_slot_in_next_epoch()),
-            |old, new| assert_eq!(old + 14, new),
-        );
-    }
-
-    #[test]
-    fn test_simple_capitalization_adjustment_full_set() {
-        solana_logger::setup();
-
-        let (mut genesis_config, _mint_keypair) = create_genesis_config(0);
-        let feature_balance =
-            std::cmp::max(genesis_config.rent.minimum_balance(Feature::size_of()), 1);
-
-        // activate all features but simple capitalization
-        activate_all_features(&mut genesis_config);
-        genesis_config
-            .accounts
-            .remove(&feature_set::simple_capitalization::id());
-        // intentionally create deprecated rewards sysvar creation
-        genesis_config
-            .accounts
-            .remove(&feature_set::deprecate_rewards_sysvar::id());
-
-        // intentionally create bogus native programs
-        #[allow(clippy::unnecessary_wraps)]
-        fn mock_process_instruction(
-            _program_id: &Pubkey,
-            _keyed_accounts: &[KeyedAccount],
-            _data: &[u8],
-            _invoke_context: &mut dyn InvokeContext,
-        ) -> std::result::Result<(), solana_sdk::instruction::InstructionError> {
-            Ok(())
-        }
-        let builtins = Builtins {
-            genesis_builtins: vec![
-                Builtin::new(
-                    "mock bpf",
-                    solana_sdk::bpf_loader::id(),
-                    mock_process_instruction,
-                ),
-                Builtin::new(
-                    "mock bpf",
-                    solana_sdk::bpf_loader_deprecated::id(),
-                    mock_process_instruction,
-                ),
-            ],
-            feature_builtins: (vec![]),
-        };
-        let evm_state_path = tempfile::TempDir::new().unwrap();
-
-        let ledger_path = tempfile::TempDir::new().unwrap();
-        let evm_genesis_path = ledger_path
-            .path()
-            .join(solana_sdk::genesis_config::EVM_GENESIS);
-        genesis_config
-            .generate_evm_state(ledger_path.path(), None)
-            .unwrap();
-
-        let bank0 = Arc::new(Bank::new_with_paths(
-            &genesis_config,
-            Some((evm_state_path.path(), &evm_genesis_path)),
-            Vec::new(),
-            &[],
-            None,
-            Some(&builtins),
-            HashSet::new(),
-            false,
-        ));
-        // move to next epoch to create now deprecated rewards sysvar intentionally
-        let bank1 = Arc::new(Bank::new_from_parent(
-            &bank0,
-            &Pubkey::default(),
-            bank0.first_slot_in_next_epoch(),
-        ));
-
-        // schedule activation of simple capitalization
-        bank1.store_account_and_update_capitalization(
-            &feature_set::simple_capitalization::id(),
-            &feature::create_account(&Feature { activated_at: None }, feature_balance),
-        );
-
-        // 18 is maximum adjusted cap increase in adjust_capitalization_for_existing_specially_retained_accounts
-        assert_capitalization_diff_with_new_bank(
-            &bank1,
-            || Bank::new_from_parent(&bank1, &Pubkey::default(), bank1.first_slot_in_next_epoch()),
-            |old, new| assert_eq!(old + 17, new),
-        );
-    }
-
-    #[test]
-=======
->>>>>>> 7e480df9
     fn test_update_clock_timestamp() {
         let leader_pubkey = solana_sdk::pubkey::new_rand();
         let GenesisConfigInfo {
