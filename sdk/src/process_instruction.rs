use solana_sdk::{
<<<<<<< HEAD
    account::Account,
    feature_set::{
        bpf_compute_budget_balancing, max_cpi_instruction_size_ipv6_mtu, max_invoke_depth_4,
        max_program_call_depth_64, pubkey_log_syscall_enabled, FeatureSet,
    },
=======
    account::AccountSharedData,
>>>>>>> 7759210f
    instruction::{CompiledInstruction, Instruction, InstructionError},
    keyed_account::KeyedAccount,
    message::Message,
    pubkey::Pubkey,
    sysvar::Sysvar,
};
use std::{cell::RefCell, fmt::Debug, rc::Rc, sync::Arc};

/// Prototype of a native loader entry point
///
/// program_id: Program ID of the currently executing program
/// keyed_accounts: Accounts passed as part of the instruction
/// instruction_data: Instruction data
/// invoke_context: Invocation context
pub type LoaderEntrypoint = unsafe extern "C" fn(
    program_id: &Pubkey,
    keyed_accounts: &[KeyedAccount],
    instruction_data: &[u8],
    invoke_context: &dyn InvokeContext,
) -> Result<(), InstructionError>;

pub type ProcessInstructionWithContext =
    fn(&Pubkey, &[KeyedAccount], &[u8], &mut dyn InvokeContext) -> Result<(), InstructionError>;

/// Invocation context passed to loaders
pub trait InvokeContext {
    /// Push a program ID on to the invocation stack
    fn push(&mut self, key: &Pubkey) -> Result<(), InstructionError>;
    /// Pop a program ID off of the invocation stack
    fn pop(&mut self);
    /// Current depth of the invocation stake
    fn invoke_depth(&self) -> usize;
    /// Verify and update PreAccount state based on program execution
    fn verify_and_update(
        &mut self,
        message: &Message,
        instruction: &CompiledInstruction,
<<<<<<< HEAD
        accounts: &[Rc<RefCell<Account>>],
=======
        accounts: &[Rc<RefCell<AccountSharedData>>],
>>>>>>> 7759210f
        caller_pivileges: Option<&[bool]>,
    ) -> Result<(), InstructionError>;
    /// Get the program ID of the currently executing program
    fn get_caller(&self) -> Result<&Pubkey, InstructionError>;
    /// Get a list of built-in programs
    fn get_programs(&self) -> &[(Pubkey, ProcessInstructionWithContext)];
    /// Get this invocation's logger
    fn get_logger(&self) -> Rc<RefCell<dyn Logger>>;
    /// Get this invocation's compute budget
    fn get_bpf_compute_budget(&self) -> &BpfComputeBudget;
    /// Get this invocation's compute meter
    fn get_compute_meter(&self) -> Rc<RefCell<dyn ComputeMeter>>;
    /// Loaders may need to do work in order to execute a program.  Cache
    /// the work that can be re-used across executions
    fn add_executor(&self, pubkey: &Pubkey, executor: Arc<dyn Executor>);
    /// Get the completed loader work that can be re-used across executions
    fn get_executor(&self, pubkey: &Pubkey) -> Option<Arc<dyn Executor>>;
    /// Record invoked instruction
    fn record_instruction(&self, instruction: &Instruction);
    /// Get the bank's active feature set
    fn is_feature_active(&self, feature_id: &Pubkey) -> bool;
    /// Get an account from a pre-account
<<<<<<< HEAD
    fn get_account(&self, pubkey: &Pubkey) -> Option<RefCell<Account>>;
=======
    fn get_account(&self, pubkey: &Pubkey) -> Option<Rc<RefCell<AccountSharedData>>>;
    /// Update timing
    fn update_timing(
        &mut self,
        serialize_us: u64,
        create_vm_us: u64,
        execute_us: u64,
        deserialize_us: u64,
    );
    /// Get sysvar data
    fn get_sysvar_data(&self, id: &Pubkey) -> Option<Rc<Vec<u8>>>;
>>>>>>> 7759210f
}

/// Convenience macro to log a message with an `Rc<RefCell<dyn Logger>>`
#[macro_export]
macro_rules! ic_logger_msg {
    ($logger:expr, $message:expr) => {
        if let Ok(logger) = $logger.try_borrow_mut() {
            if logger.log_enabled() {
                logger.log($message);
            }
        }
    };
    ($logger:expr, $fmt:expr, $($arg:tt)*) => {
        if let Ok(logger) = $logger.try_borrow_mut() {
            if logger.log_enabled() {
                logger.log(&format!($fmt, $($arg)*));
            }
        }
    };
}

/// Convenience macro to log a message with an `InvokeContext`
#[macro_export]
macro_rules! ic_msg {
    ($invoke_context:expr, $message:expr) => {
        $crate::ic_logger_msg!($invoke_context.get_logger(), $message)
    };
    ($invoke_context:expr, $fmt:expr, $($arg:tt)*) => {
        $crate::ic_logger_msg!($invoke_context.get_logger(), $fmt, $($arg)*)
    };
<<<<<<< HEAD
=======
}

pub fn get_sysvar<T: Sysvar>(
    invoke_context: &dyn InvokeContext,
    id: &Pubkey,
) -> Result<T, InstructionError> {
    let sysvar_data = invoke_context.get_sysvar_data(id).ok_or_else(|| {
        ic_msg!(invoke_context, "Unable to get sysvar {}", id);
        InstructionError::UnsupportedSysvar
    })?;

    bincode::deserialize(&sysvar_data).map_err(|err| {
        ic_msg!(invoke_context, "Unable to get sysvar {}: {:?}", id, err);
        InstructionError::UnsupportedSysvar
    })
>>>>>>> 7759210f
}

#[derive(Clone, Copy, Debug, AbiExample)]
pub struct BpfComputeBudget {
    /// Number of compute units that an instruction is allowed.  Compute units
    /// are consumed by program execution, resources they use, etc...
    pub max_units: u64,
    /// Number of compute units consumed by a log call
    pub log_units: u64,
    /// Number of compute units consumed by a log_u64 call
    pub log_64_units: u64,
    /// Number of compute units consumed by a create_program_address call
    pub create_program_address_units: u64,
    /// Number of compute units consumed by an invoke call (not including the cost incurred by
    /// the called program)
    pub invoke_units: u64,
    /// Maximum cross-program invocation depth allowed including the original caller
    pub max_invoke_depth: usize,
    /// Base number of compute units consumed to call SHA256
    pub sha256_base_cost: u64,
    /// Incremental number of units consumed by SHA256 (based on bytes)
    pub sha256_byte_cost: u64,
    /// Maximum BPF to BPF call depth
    pub max_call_depth: usize,
    /// Size of a stack frame in bytes, must match the size specified in the LLVM BPF backend
    pub stack_frame_size: usize,
    /// Number of compute units consumed by logging a `Pubkey`
    pub log_pubkey_units: u64,
    /// Maximum cross-program invocation instruction size
    pub max_cpi_instruction_size: usize,
    /// Number of account data bytes per conpute unit charged during a cross-program invocation
    pub cpi_bytes_per_unit: u64,
<<<<<<< HEAD
=======
    /// Base number of compute units consumed to get a sysvar
    pub sysvar_base_cost: u64,
>>>>>>> 7759210f
}
impl Default for BpfComputeBudget {
    fn default() -> Self {
        Self::new()
    }
}
impl BpfComputeBudget {
    pub fn new() -> Self {
        BpfComputeBudget {
            max_units: 200_000,
            log_units: 100,
            log_64_units: 100,
            create_program_address_units: 1500,
            invoke_units: 1000,
            max_invoke_depth: 4,
            sha256_base_cost: 85,
            sha256_byte_cost: 1,
            max_call_depth: 64,
            stack_frame_size: 4_096,
<<<<<<< HEAD
            log_pubkey_units: 0,
            max_cpi_instruction_size: std::usize::MAX,
            cpi_bytes_per_unit: 250,
        };

        if feature_set.is_active(&bpf_compute_budget_balancing::id()) {
            bpf_compute_budget = BpfComputeBudget {
                max_units: 200_000,
                log_units: 100,
                log_64_units: 100,
                create_program_address_units: 1500,
                invoke_units: 1000,
                ..bpf_compute_budget
            };
        }
        if feature_set.is_active(&max_invoke_depth_4::id()) {
            bpf_compute_budget = BpfComputeBudget {
                max_invoke_depth: 4,
                ..bpf_compute_budget
            };
        }

        if feature_set.is_active(&max_program_call_depth_64::id()) {
            bpf_compute_budget = BpfComputeBudget {
                max_call_depth: 64,
                ..bpf_compute_budget
            };
        }
        if feature_set.is_active(&pubkey_log_syscall_enabled::id()) {
            bpf_compute_budget = BpfComputeBudget {
                log_pubkey_units: 100,
                ..bpf_compute_budget
            };
        }
        if feature_set.is_active(&max_cpi_instruction_size_ipv6_mtu::id()) {
            bpf_compute_budget = BpfComputeBudget {
                max_cpi_instruction_size: 1280, // IPv6 Min MTU size
                ..bpf_compute_budget
            };
        }
        bpf_compute_budget
=======
            log_pubkey_units: 100,
            max_cpi_instruction_size: 1280, // IPv6 Min MTU size
            cpi_bytes_per_unit: 250,        // ~50MB at 200,000 units
            sysvar_base_cost: 100,
        }
>>>>>>> 7759210f
    }
}

/// Compute meter
pub trait ComputeMeter {
    /// Consume compute units
    fn consume(&mut self, amount: u64) -> Result<(), InstructionError>;
    /// Get the number of remaining compute units
    fn get_remaining(&self) -> u64;
}

/// Log messages
pub trait Logger {
    fn log_enabled(&self) -> bool;

    /// Log a message.
    ///
    /// Unless explicitly stated, log messages are not considered stable and may change in the
    /// future as necessary
    fn log(&self, message: &str);
}

///
/// Stable program log messages
///
/// The format of these log messages should not be modified to avoid breaking downstream consumers
/// of program logging
///
pub mod stable_log {
    use super::*;

    /// Log a program invoke.
    ///
    /// The general form is:
    ///     "Program <address> invoke [<depth>]"
    pub fn program_invoke(
        logger: &Rc<RefCell<dyn Logger>>,
        program_id: &Pubkey,
        invoke_depth: usize,
    ) {
        ic_logger_msg!(logger, "Program {} invoke [{}]", program_id, invoke_depth);
    }

    /// Log a message from the program itself.
    ///
    /// The general form is:
    ///     "Program log: <program-generated output>"
    /// That is, any program-generated output is guaranteed to be prefixed by "Program log: "
    pub fn program_log(logger: &Rc<RefCell<dyn Logger>>, message: &str) {
        ic_logger_msg!(logger, "Program log: {}", message);
    }

    /// Log successful program execution.
    ///
    /// The general form is:
    ///     "Program <address> success"
    pub fn program_success(logger: &Rc<RefCell<dyn Logger>>, program_id: &Pubkey) {
        ic_logger_msg!(logger, "Program {} success", program_id);
    }

    /// Log program execution failure
    ///
    /// The general form is:
    ///     "Program <address> failed: <program error details>"
    pub fn program_failure(
        logger: &Rc<RefCell<dyn Logger>>,
        program_id: &Pubkey,
        err: &InstructionError,
    ) {
        ic_logger_msg!(logger, "Program {} failed: {}", program_id, err);
    }
}

/// Program executor
pub trait Executor: Debug + Send + Sync {
    /// Execute the program
    fn execute(
        &self,
        loader_id: &Pubkey,
        program_id: &Pubkey,
        keyed_accounts: &[KeyedAccount],
        instruction_data: &[u8],
        invoke_context: &mut dyn InvokeContext,
        use_jit: bool,
    ) -> Result<(), InstructionError>;
}

#[derive(Debug, Default, Clone)]
pub struct MockComputeMeter {
    pub remaining: u64,
}
impl ComputeMeter for MockComputeMeter {
    fn consume(&mut self, amount: u64) -> Result<(), InstructionError> {
        let exceeded = self.remaining < amount;
        self.remaining = self.remaining.saturating_sub(amount);
        if exceeded {
            return Err(InstructionError::ComputationalBudgetExceeded);
        }
        Ok(())
    }
    fn get_remaining(&self) -> u64 {
        self.remaining
    }
}

#[derive(Debug, Default, Clone)]
pub struct MockLogger {
    pub log: Rc<RefCell<Vec<String>>>,
}
impl Logger for MockLogger {
    fn log_enabled(&self) -> bool {
        true
    }
    fn log(&self, message: &str) {
        self.log.borrow_mut().push(message.to_string());
    }
}

pub struct MockInvokeContext {
    pub key: Pubkey,
    pub logger: MockLogger,
    pub bpf_compute_budget: BpfComputeBudget,
    pub compute_meter: MockComputeMeter,
    pub programs: Vec<(Pubkey, ProcessInstructionWithContext)>,
    pub accounts: Vec<(Pubkey, Rc<RefCell<AccountSharedData>>)>,
    pub invoke_depth: usize,
    pub sysvars: Vec<(Pubkey, Option<Rc<Vec<u8>>>)>,
}
impl Default for MockInvokeContext {
    fn default() -> Self {
        MockInvokeContext {
            key: Pubkey::default(),
            logger: MockLogger::default(),
            bpf_compute_budget: BpfComputeBudget::default(),
            compute_meter: MockComputeMeter {
                remaining: std::i64::MAX as u64,
            },
            programs: vec![],
            accounts: vec![],
            invoke_depth: 0,
            sysvars: vec![],
        }
    }
}

pub fn mock_set_sysvar<T: Sysvar>(
    mock_invoke_context: &mut MockInvokeContext,
    id: Pubkey,
    sysvar: T,
) -> Result<(), InstructionError> {
    let mut data = Vec::with_capacity(T::size_of());

    bincode::serialize_into(&mut data, &sysvar).map_err(|err| {
        ic_msg!(mock_invoke_context, "Unable to serialize sysvar: {:?}", err);
        InstructionError::GenericError
    })?;
    mock_invoke_context.sysvars.push((id, Some(Rc::new(data))));
    Ok(())
}

impl InvokeContext for MockInvokeContext {
    fn push(&mut self, _key: &Pubkey) -> Result<(), InstructionError> {
        self.invoke_depth = self.invoke_depth.saturating_add(1);
        Ok(())
    }
    fn pop(&mut self) {
        self.invoke_depth = self.invoke_depth.saturating_sub(1);
    }
    fn invoke_depth(&self) -> usize {
        self.invoke_depth
    }
    fn verify_and_update(
        &mut self,
        _message: &Message,
        _instruction: &CompiledInstruction,
<<<<<<< HEAD
        _accounts: &[Rc<RefCell<Account>>],
=======
        _accounts: &[Rc<RefCell<AccountSharedData>>],
>>>>>>> 7759210f
        _caller_pivileges: Option<&[bool]>,
    ) -> Result<(), InstructionError> {
        Ok(())
    }
    fn get_caller(&self) -> Result<&Pubkey, InstructionError> {
        Ok(&self.key)
    }
    fn get_programs(&self) -> &[(Pubkey, ProcessInstructionWithContext)] {
        &self.programs
    }
    fn get_logger(&self) -> Rc<RefCell<dyn Logger>> {
        Rc::new(RefCell::new(self.logger.clone()))
    }
    fn get_bpf_compute_budget(&self) -> &BpfComputeBudget {
        &self.bpf_compute_budget
    }
    fn get_compute_meter(&self) -> Rc<RefCell<dyn ComputeMeter>> {
        Rc::new(RefCell::new(self.compute_meter.clone()))
    }
    fn add_executor(&self, _pubkey: &Pubkey, _executor: Arc<dyn Executor>) {}
    fn get_executor(&self, _pubkey: &Pubkey) -> Option<Arc<dyn Executor>> {
        None
    }
    fn record_instruction(&self, _instruction: &Instruction) {}
    fn is_feature_active(&self, _feature_id: &Pubkey) -> bool {
        true
    }
<<<<<<< HEAD
    fn get_account(&self, _pubkey: &Pubkey) -> Option<RefCell<Account>> {
        None
    }
=======
    fn get_account(&self, pubkey: &Pubkey) -> Option<Rc<RefCell<AccountSharedData>>> {
        for (key, account) in self.accounts.iter() {
            if key == pubkey {
                return Some(account.clone());
            }
        }
        None
    }
    fn update_timing(
        &mut self,
        _serialize_us: u64,
        _create_vm_us: u64,
        _execute_us: u64,
        _deserialize_us: u64,
    ) {
    }
    fn get_sysvar_data(&self, id: &Pubkey) -> Option<Rc<Vec<u8>>> {
        self.sysvars
            .iter()
            .find_map(|(key, sysvar)| if id == key { sysvar.clone() } else { None })
    }
>>>>>>> 7759210f
}<|MERGE_RESOLUTION|>--- conflicted
+++ resolved
@@ -1,13 +1,5 @@
 use solana_sdk::{
-<<<<<<< HEAD
-    account::Account,
-    feature_set::{
-        bpf_compute_budget_balancing, max_cpi_instruction_size_ipv6_mtu, max_invoke_depth_4,
-        max_program_call_depth_64, pubkey_log_syscall_enabled, FeatureSet,
-    },
-=======
     account::AccountSharedData,
->>>>>>> 7759210f
     instruction::{CompiledInstruction, Instruction, InstructionError},
     keyed_account::KeyedAccount,
     message::Message,
@@ -45,11 +37,7 @@
         &mut self,
         message: &Message,
         instruction: &CompiledInstruction,
-<<<<<<< HEAD
-        accounts: &[Rc<RefCell<Account>>],
-=======
         accounts: &[Rc<RefCell<AccountSharedData>>],
->>>>>>> 7759210f
         caller_pivileges: Option<&[bool]>,
     ) -> Result<(), InstructionError>;
     /// Get the program ID of the currently executing program
@@ -72,9 +60,6 @@
     /// Get the bank's active feature set
     fn is_feature_active(&self, feature_id: &Pubkey) -> bool;
     /// Get an account from a pre-account
-<<<<<<< HEAD
-    fn get_account(&self, pubkey: &Pubkey) -> Option<RefCell<Account>>;
-=======
     fn get_account(&self, pubkey: &Pubkey) -> Option<Rc<RefCell<AccountSharedData>>>;
     /// Update timing
     fn update_timing(
@@ -86,7 +71,6 @@
     );
     /// Get sysvar data
     fn get_sysvar_data(&self, id: &Pubkey) -> Option<Rc<Vec<u8>>>;
->>>>>>> 7759210f
 }
 
 /// Convenience macro to log a message with an `Rc<RefCell<dyn Logger>>`
@@ -117,8 +101,6 @@
     ($invoke_context:expr, $fmt:expr, $($arg:tt)*) => {
         $crate::ic_logger_msg!($invoke_context.get_logger(), $fmt, $($arg)*)
     };
-<<<<<<< HEAD
-=======
 }
 
 pub fn get_sysvar<T: Sysvar>(
@@ -134,7 +116,6 @@
         ic_msg!(invoke_context, "Unable to get sysvar {}: {:?}", id, err);
         InstructionError::UnsupportedSysvar
     })
->>>>>>> 7759210f
 }
 
 #[derive(Clone, Copy, Debug, AbiExample)]
@@ -167,11 +148,8 @@
     pub max_cpi_instruction_size: usize,
     /// Number of account data bytes per conpute unit charged during a cross-program invocation
     pub cpi_bytes_per_unit: u64,
-<<<<<<< HEAD
-=======
     /// Base number of compute units consumed to get a sysvar
     pub sysvar_base_cost: u64,
->>>>>>> 7759210f
 }
 impl Default for BpfComputeBudget {
     fn default() -> Self {
@@ -191,55 +169,11 @@
             sha256_byte_cost: 1,
             max_call_depth: 64,
             stack_frame_size: 4_096,
-<<<<<<< HEAD
-            log_pubkey_units: 0,
-            max_cpi_instruction_size: std::usize::MAX,
-            cpi_bytes_per_unit: 250,
-        };
-
-        if feature_set.is_active(&bpf_compute_budget_balancing::id()) {
-            bpf_compute_budget = BpfComputeBudget {
-                max_units: 200_000,
-                log_units: 100,
-                log_64_units: 100,
-                create_program_address_units: 1500,
-                invoke_units: 1000,
-                ..bpf_compute_budget
-            };
-        }
-        if feature_set.is_active(&max_invoke_depth_4::id()) {
-            bpf_compute_budget = BpfComputeBudget {
-                max_invoke_depth: 4,
-                ..bpf_compute_budget
-            };
-        }
-
-        if feature_set.is_active(&max_program_call_depth_64::id()) {
-            bpf_compute_budget = BpfComputeBudget {
-                max_call_depth: 64,
-                ..bpf_compute_budget
-            };
-        }
-        if feature_set.is_active(&pubkey_log_syscall_enabled::id()) {
-            bpf_compute_budget = BpfComputeBudget {
-                log_pubkey_units: 100,
-                ..bpf_compute_budget
-            };
-        }
-        if feature_set.is_active(&max_cpi_instruction_size_ipv6_mtu::id()) {
-            bpf_compute_budget = BpfComputeBudget {
-                max_cpi_instruction_size: 1280, // IPv6 Min MTU size
-                ..bpf_compute_budget
-            };
-        }
-        bpf_compute_budget
-=======
             log_pubkey_units: 100,
             max_cpi_instruction_size: 1280, // IPv6 Min MTU size
             cpi_bytes_per_unit: 250,        // ~50MB at 200,000 units
             sysvar_base_cost: 100,
         }
->>>>>>> 7759210f
     }
 }
 
@@ -415,11 +349,7 @@
         &mut self,
         _message: &Message,
         _instruction: &CompiledInstruction,
-<<<<<<< HEAD
-        _accounts: &[Rc<RefCell<Account>>],
-=======
         _accounts: &[Rc<RefCell<AccountSharedData>>],
->>>>>>> 7759210f
         _caller_pivileges: Option<&[bool]>,
     ) -> Result<(), InstructionError> {
         Ok(())
@@ -447,11 +377,6 @@
     fn is_feature_active(&self, _feature_id: &Pubkey) -> bool {
         true
     }
-<<<<<<< HEAD
-    fn get_account(&self, _pubkey: &Pubkey) -> Option<RefCell<Account>> {
-        None
-    }
-=======
     fn get_account(&self, pubkey: &Pubkey) -> Option<Rc<RefCell<AccountSharedData>>> {
         for (key, account) in self.accounts.iter() {
             if key == pubkey {
@@ -473,5 +398,4 @@
             .iter()
             .find_map(|(key, sysvar)| if id == key { sysvar.clone() } else { None })
     }
->>>>>>> 7759210f
 }