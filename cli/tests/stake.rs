--- conflicted
+++ resolved
@@ -38,19 +38,13 @@
     config.json_rpc_url = test_validator.rpc_url();
     config.signers = vec![&default_signer];
 
-<<<<<<< HEAD
     request_and_confirm_airdrop(
         &rpc_client,
-        &faucet_addr,
+        &config,
         &config.signers[0].pubkey(),
         MIN_DELEGATE_STAKE_AMOUNT + 400 + 50_000,
-        &config,
     )
     .unwrap();
-=======
-    request_and_confirm_airdrop(&rpc_client, &config, &config.signers[0].pubkey(), 100_000)
-        .unwrap();
->>>>>>> 936ff742
 
     // Create vote account
     let vote_keypair = Keypair::new();
@@ -138,12 +132,7 @@
         &rpc_client,
         &config_validator,
         &config_validator.signers[0].pubkey(),
-<<<<<<< HEAD
         MIN_DELEGATE_STAKE_AMOUNT + 1_000,
-        &config_validator,
-=======
-        100_000,
->>>>>>> 936ff742
     )
     .unwrap();
     check_recent_balance(
@@ -230,12 +219,7 @@
         &rpc_client,
         &config_validator,
         &config_validator.signers[0].pubkey(),
-<<<<<<< HEAD
         MIN_DELEGATE_STAKE_AMOUNT + 1_000,
-        &config_validator,
-=======
-        100_000,
->>>>>>> 936ff742
     )
     .unwrap();
     check_recent_balance(
@@ -328,12 +312,7 @@
         &rpc_client,
         &config_validator,
         &config_validator.signers[0].pubkey(),
-<<<<<<< HEAD
         aproximate_min_stake * 2,
-        &config_offline,
-=======
-        100_000,
->>>>>>> 936ff742
     )
     .unwrap();
     check_recent_balance(
@@ -346,12 +325,7 @@
         &rpc_client,
         &config_offline,
         &config_offline.signers[0].pubkey(),
-<<<<<<< HEAD
         aproximate_min_stake * 2,
-        &config_validator,
-=======
-        100_000,
->>>>>>> 936ff742
     )
     .unwrap();
     check_recent_balance(
@@ -469,19 +443,13 @@
         .get_minimum_balance_for_rent_exemption(NonceState::size())
         .unwrap();
 
-<<<<<<< HEAD
     request_and_confirm_airdrop(
         &rpc_client,
-        &faucet_addr,
+        &config,
         &config.signers[0].pubkey(),
         aproximate_min_stake * 2,
-        &config,
     )
     .unwrap();
-=======
-    request_and_confirm_airdrop(&rpc_client, &config, &config.signers[0].pubkey(), 100_000)
-        .unwrap();
->>>>>>> 936ff742
 
     // Create stake account
     let stake_keypair = Keypair::new();
@@ -588,19 +556,13 @@
     config.json_rpc_url = test_validator.rpc_url();
     config.signers = vec![&default_signer];
 
-<<<<<<< HEAD
     request_and_confirm_airdrop(
         &rpc_client,
-        &faucet_addr,
+        &config,
         &config.signers[0].pubkey(),
         MIN_DELEGATE_STAKE_AMOUNT + 1_000,
-        &config,
     )
     .unwrap();
-=======
-    request_and_confirm_airdrop(&rpc_client, &config, &config.signers[0].pubkey(), 100_000)
-        .unwrap();
->>>>>>> 936ff742
 
     let offline_keypair = keypair_from_seed(&[0u8; 32]).unwrap();
     let mut config_offline = CliConfig::recent_for_tests();
@@ -615,12 +577,7 @@
         &rpc_client,
         &config_offline,
         &config_offline.signers[0].pubkey(),
-<<<<<<< HEAD
         MIN_DELEGATE_STAKE_AMOUNT + 1_000,
-        &config,
-=======
-        100_000,
->>>>>>> 936ff742
     )
     .unwrap();
 
@@ -877,13 +834,11 @@
     config_offline.command = CliCommand::ClusterVersion;
     process_command(&config_offline).unwrap_err();
 
-<<<<<<< HEAD
     request_and_confirm_airdrop(
         &rpc_client,
-        &faucet_addr,
+        &config,
         &default_pubkey,
         MIN_DELEGATE_STAKE_AMOUNT + 10_000,
-        &config,
     )
     .unwrap();
     check_recent_balance(
@@ -892,22 +847,11 @@
         &config.signers[0].pubkey(),
     );
 
-    request_and_confirm_airdrop(&rpc_client, &faucet_addr, &payer_pubkey, 50_000, &config).unwrap();
+    request_and_confirm_airdrop(&rpc_client, &config, &payer_pubkey, 50_000).unwrap();
     check_recent_balance(50_000, &rpc_client, &payer_pubkey);
 
-    request_and_confirm_airdrop(&rpc_client, &faucet_addr, &offline_pubkey, 50_000, &config)
-        .unwrap();
+    request_and_confirm_airdrop(&rpc_client, &config, &offline_pubkey, 50_000).unwrap();
     check_recent_balance(50_000, &rpc_client, &offline_pubkey);
-=======
-    request_and_confirm_airdrop(&rpc_client, &config, &default_pubkey, 100_000).unwrap();
-    check_recent_balance(100_000, &rpc_client, &config.signers[0].pubkey());
-
-    request_and_confirm_airdrop(&rpc_client, &config_payer, &payer_pubkey, 100_000).unwrap();
-    check_recent_balance(100_000, &rpc_client, &payer_pubkey);
-
-    request_and_confirm_airdrop(&rpc_client, &config_offline, &offline_pubkey, 100_000).unwrap();
-    check_recent_balance(100_000, &rpc_client, &offline_pubkey);
->>>>>>> 936ff742
 
     check_ready(&rpc_client);
 
@@ -1023,7 +967,6 @@
     config_offline.command = CliCommand::ClusterVersion;
     process_command(&config_offline).unwrap_err();
 
-<<<<<<< HEAD
     // Create stake account, identity is authority
     let minimum_stake_balance = MIN_DELEGATE_STAKE_AMOUNT
         + rpc_client
@@ -1041,10 +984,9 @@
 
     request_and_confirm_airdrop(
         &rpc_client,
-        &faucet_addr,
+        &config,
         &config.signers[0].pubkey(),
         minimum_stake_request_with_nonce,
-        &config,
     )
     .unwrap();
     check_recent_balance(
@@ -1055,21 +997,12 @@
 
     request_and_confirm_airdrop(
         &rpc_client,
-        &faucet_addr,
+        &config,
         &offline_pubkey,
         minimum_stake_balance_request,
-        &config,
     )
     .unwrap();
     check_recent_balance(minimum_stake_balance_request, &rpc_client, &offline_pubkey);
-=======
-    request_and_confirm_airdrop(&rpc_client, &config, &config.signers[0].pubkey(), 500_000)
-        .unwrap();
-    check_recent_balance(500_000, &rpc_client, &config.signers[0].pubkey());
-
-    request_and_confirm_airdrop(&rpc_client, &config_offline, &offline_pubkey, 100_000).unwrap();
-    check_recent_balance(100_000, &rpc_client, &offline_pubkey);
->>>>>>> 936ff742
 
     let stake_keypair = keypair_from_seed(&[0u8; 32]).unwrap();
     let stake_account_pubkey = stake_keypair.pubkey();
@@ -1189,13 +1122,11 @@
     config_offline.command = CliCommand::ClusterVersion;
     process_command(&config_offline).unwrap_err();
 
-<<<<<<< HEAD
     request_and_confirm_airdrop(
         &rpc_client,
-        &faucet_addr,
+        &config,
         &config.signers[0].pubkey(),
         20 * aproximate_min_stake,
-        &config,
     )
     .unwrap();
     check_recent_balance(
@@ -1203,11 +1134,6 @@
         &rpc_client,
         &config.signers[0].pubkey(),
     );
-=======
-    request_and_confirm_airdrop(&rpc_client, &config, &config.signers[0].pubkey(), 500_000)
-        .unwrap();
-    check_recent_balance(500_000, &rpc_client, &config.signers[0].pubkey());
->>>>>>> 936ff742
 
     request_and_confirm_airdrop(&rpc_client, &config_offline, &offline_pubkey, 100_000).unwrap();
     check_recent_balance(100_000, &rpc_client, &offline_pubkey);
@@ -1460,13 +1386,11 @@
         .unwrap();
     check_recent_balance(200_000, &rpc_client, &config.signers[0].pubkey());
 
-<<<<<<< HEAD
     request_and_confirm_airdrop(
         &rpc_client,
-        &faucet_addr,
+        &config,
         &offline_pubkey,
         2 * MIN_DELEGATE_STAKE_AMOUNT + 100_000,
-        &config,
     )
     .unwrap();
     check_recent_balance(
@@ -1474,10 +1398,6 @@
         &rpc_client,
         &offline_pubkey,
     );
-=======
-    request_and_confirm_airdrop(&rpc_client, &config_offline, &offline_pubkey, 100_000).unwrap();
-    check_recent_balance(100_000, &rpc_client, &offline_pubkey);
->>>>>>> 936ff742
 
     // Create nonce account
     let minimum_nonce_balance = rpc_client
