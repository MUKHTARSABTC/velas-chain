[package]
authors = ["Solana Maintainers <maintainers@solana.com>"]
edition = "2018"
name = "solana-log-analyzer"
description = "The solana cluster network analysis tool"
version = "1.5.18"
repository = "https://github.com/solana-labs/solana"
license = "Apache-2.0"
homepage = "https://solana.com/"
publish = false

[dependencies]
byte-unit = "4.0.8"
clap = "2.33.1"
serde = "1.0.118"
serde_json = "1.0.56"
<<<<<<< HEAD
solana-clap-utils = { path = "../clap-utils", version = "1.5.14" }
solana-logger = { path = "../logger", version = "1.5.14" }
solana-version = { path = "../version" }
=======
solana-clap-utils = { path = "../clap-utils", version = "=1.5.18" }
solana-logger = { path = "../logger", version = "=1.5.18" }
solana-version = { path = "../version", version = "=1.5.18" }
>>>>>>> 7e480df9

[[bin]]
name = "solana-log-analyzer"
path = "src/main.rs"

[package.metadata.docs.rs]
targets = ["x86_64-unknown-linux-gnu"]<|MERGE_RESOLUTION|>--- conflicted
+++ resolved
@@ -14,15 +14,9 @@
 clap = "2.33.1"
 serde = "1.0.118"
 serde_json = "1.0.56"
-<<<<<<< HEAD
-solana-clap-utils = { path = "../clap-utils", version = "1.5.14" }
-solana-logger = { path = "../logger", version = "1.5.14" }
-solana-version = { path = "../version" }
-=======
 solana-clap-utils = { path = "../clap-utils", version = "=1.5.18" }
 solana-logger = { path = "../logger", version = "=1.5.18" }
-solana-version = { path = "../version", version = "=1.5.18" }
->>>>>>> 7e480df9
+solana-version = { path = "../version" }
 
 [[bin]]
 name = "solana-log-analyzer"
