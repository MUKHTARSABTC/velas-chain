[package]
name = "solana-frozen-abi"
<<<<<<< HEAD
version = "1.5.19"
=======
version = "1.6.14"
>>>>>>> 7759210f
description = "Solana Frozen ABI"
authors = ["Solana Maintainers <maintainers@solana.foundation>"]
repository = "https://github.com/solana-labs/solana"
homepage = "https://solana.com/"
documentation = "https://docs.rs/solana-frozen-abi"
license = "Apache-2.0"
edition = "2018"

[dependencies]
bs58 = "0.3.1"
bv = { version = "0.11.1", features = ["serde"] }
log = "0.4.11"
<<<<<<< HEAD
serde = "1.0.118"
serde_derive = "1.0.103"
sha2 = "0.9.2"
solana-frozen-abi-macro = { path = "macro", version = "=1.5.19" }
thiserror = "1.0"

[target.'cfg(not(target_arch = "bpf"))'.dependencies]
solana-logger = { path = "../logger", version = "=1.5.19" }
=======
serde = "1.0.122"
serde_derive = "1.0.103"
sha2 = "0.9.2"
solana-frozen-abi-macro = { path = "macro", version = "=1.6.14" }
thiserror = "1.0"

[target.'cfg(not(target_arch = "bpf"))'.dependencies]
solana-logger = { path = "../logger", version = "=1.6.14" }
>>>>>>> 7759210f
generic-array = { version = "0.14.3", default-features = false, features = ["serde", "more_lengths"]}
memmap2 = "0.1.0"

[build-dependencies]
rustc_version = "0.2"<|MERGE_RESOLUTION|>--- conflicted
+++ resolved
@@ -1,10 +1,6 @@
 [package]
 name = "solana-frozen-abi"
-<<<<<<< HEAD
-version = "1.5.19"
-=======
 version = "1.6.14"
->>>>>>> 7759210f
 description = "Solana Frozen ABI"
 authors = ["Solana Maintainers <maintainers@solana.foundation>"]
 repository = "https://github.com/solana-labs/solana"
@@ -17,16 +13,6 @@
 bs58 = "0.3.1"
 bv = { version = "0.11.1", features = ["serde"] }
 log = "0.4.11"
-<<<<<<< HEAD
-serde = "1.0.118"
-serde_derive = "1.0.103"
-sha2 = "0.9.2"
-solana-frozen-abi-macro = { path = "macro", version = "=1.5.19" }
-thiserror = "1.0"
-
-[target.'cfg(not(target_arch = "bpf"))'.dependencies]
-solana-logger = { path = "../logger", version = "=1.5.19" }
-=======
 serde = "1.0.122"
 serde_derive = "1.0.103"
 sha2 = "0.9.2"
@@ -35,7 +21,6 @@
 
 [target.'cfg(not(target_arch = "bpf"))'.dependencies]
 solana-logger = { path = "../logger", version = "=1.6.14" }
->>>>>>> 7759210f
 generic-array = { version = "0.14.3", default-features = false, features = ["serde", "more_lengths"]}
 memmap2 = "0.1.0"
 
