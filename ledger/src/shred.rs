//! The `shred` module defines data structures and methods to pull MTU sized data frames from the network.
use crate::{
    blockstore::MAX_DATA_SHREDS_PER_SLOT,
    entry::{create_ticks, Entry},
    erasure::Session,
};
use bincode::config::Options;
use core::cell::RefCell;
use rayon::{
    iter::{IndexedParallelIterator, IntoParallelRefMutIterator, ParallelIterator},
    slice::ParallelSlice,
    ThreadPool,
};
use serde::{Deserialize, Serialize};
use solana_measure::measure::Measure;
use solana_perf::packet::{limited_deserialize, Packet};
use solana_rayon_threadlimit::get_thread_count;
use solana_sdk::{
    clock::Slot,
    hash::Hash,
    packet::PACKET_DATA_SIZE,
    pubkey::Pubkey,
    signature::{Keypair, Signature, Signer},
};
use std::{mem::size_of, ops::Deref, sync::Arc};

use thiserror::Error;

#[derive(Default, Clone)]
pub struct ProcessShredsStats {
    // Per-slot elapsed time
    pub shredding_elapsed: u64,
    pub receive_elapsed: u64,
    pub serialize_elapsed: u64,
    pub gen_data_elapsed: u64,
    pub gen_coding_elapsed: u64,
    pub sign_coding_elapsed: u64,
    pub coding_send_elapsed: u64,
    pub get_leader_schedule_elapsed: u64,
}
impl ProcessShredsStats {
    pub fn update(&mut self, new_stats: &ProcessShredsStats) {
        self.shredding_elapsed += new_stats.shredding_elapsed;
        self.receive_elapsed += new_stats.receive_elapsed;
        self.serialize_elapsed += new_stats.serialize_elapsed;
        self.gen_data_elapsed += new_stats.gen_data_elapsed;
        self.gen_coding_elapsed += new_stats.gen_coding_elapsed;
        self.sign_coding_elapsed += new_stats.sign_coding_elapsed;
        self.coding_send_elapsed += new_stats.gen_coding_elapsed;
        self.get_leader_schedule_elapsed += new_stats.get_leader_schedule_elapsed;
    }
    pub fn reset(&mut self) {
        *self = Self::default();
    }
}

pub type Nonce = u32;

/// The following constants are computed by hand, and hardcoded.
/// `test_shred_constants` ensures that the values are correct.
/// Constants are used over lazy_static for performance reasons.
pub const SIZE_OF_COMMON_SHRED_HEADER: usize = 83;
pub const SIZE_OF_DATA_SHRED_HEADER: usize = 5;
pub const SIZE_OF_CODING_SHRED_HEADER: usize = 6;
pub const SIZE_OF_SIGNATURE: usize = 64;
pub const SIZE_OF_SHRED_TYPE: usize = 1;
pub const SIZE_OF_SHRED_SLOT: usize = 8;
pub const SIZE_OF_SHRED_INDEX: usize = 4;
pub const SIZE_OF_NONCE: usize = 4;
pub const SIZE_OF_DATA_SHRED_IGNORED_TAIL: usize =
    SIZE_OF_COMMON_SHRED_HEADER + SIZE_OF_CODING_SHRED_HEADER;
pub const SIZE_OF_DATA_SHRED_PAYLOAD: usize = PACKET_DATA_SIZE
    - SIZE_OF_COMMON_SHRED_HEADER
    - SIZE_OF_DATA_SHRED_HEADER
    - SIZE_OF_DATA_SHRED_IGNORED_TAIL
    - SIZE_OF_NONCE;

pub const OFFSET_OF_SHRED_TYPE: usize = SIZE_OF_SIGNATURE;
pub const OFFSET_OF_SHRED_SLOT: usize = SIZE_OF_SIGNATURE + SIZE_OF_SHRED_TYPE;
pub const OFFSET_OF_SHRED_INDEX: usize = OFFSET_OF_SHRED_SLOT + SIZE_OF_SHRED_SLOT;
pub const SHRED_PAYLOAD_SIZE: usize = PACKET_DATA_SIZE - SIZE_OF_NONCE;

thread_local!(static PAR_THREAD_POOL: RefCell<ThreadPool> = RefCell::new(rayon::ThreadPoolBuilder::new()
                    .num_threads(get_thread_count())
                    .thread_name(|ix| format!("shredder_{}", ix))
                    .build()
                    .unwrap()));

/// The constants that define if a shred is data or coding
pub const DATA_SHRED: u8 = 0b1010_0101;
pub const CODING_SHRED: u8 = 0b0101_1010;

pub const MAX_DATA_SHREDS_PER_FEC_BLOCK: u32 = 32;

pub const SHRED_TICK_REFERENCE_MASK: u8 = 0b0011_1111;
const LAST_SHRED_IN_SLOT: u8 = 0b1000_0000;
pub const DATA_COMPLETE_SHRED: u8 = 0b0100_0000;

#[derive(Error, Debug)]
pub enum ShredError {
    #[error("invalid shred type")]
    InvalidShredType,

    #[error("invalid FEC rate; must be 0.0 < {0} < 1.0")]
    InvalidFecRate(f32),

    #[error("slot too low; current slot {slot} must be above parent slot {parent_slot}, but the difference must be below u16::MAX")]
    SlotTooLow { slot: Slot, parent_slot: Slot },

    #[error("serialization error")]
    Serialize(#[from] Box<bincode::ErrorKind>),

    #[error(
        "invalid parent offset; parent_offset {parent_offset} must be larger than slot {slot}"
    )]
    InvalidParentOffset { slot: Slot, parent_offset: u16 },
}

pub type Result<T> = std::result::Result<T, ShredError>;

#[derive(Clone, Copy, Debug, Eq, Hash, PartialEq, AbiExample, Deserialize, Serialize)]
pub struct ShredType(pub u8);
impl Default for ShredType {
    fn default() -> Self {
        ShredType(DATA_SHRED)
    }
}

/// A common header that is present in data and code shred headers
#[derive(Serialize, Clone, Deserialize, Default, PartialEq, Debug)]
pub struct ShredCommonHeader {
    pub signature: Signature,
    pub shred_type: ShredType,
    pub slot: Slot,
    pub index: u32,
    pub version: u16,
    pub fec_set_index: u32,
}

/// The data shred header has parent offset and flags
#[derive(Serialize, Clone, Default, Deserialize, PartialEq, Debug)]
pub struct DataShredHeader {
    pub parent_offset: u16,
    pub flags: u8,
    pub size: u16,
}

/// The coding shred header has FEC information
#[derive(Serialize, Clone, Default, Deserialize, PartialEq, Debug)]
pub struct CodingShredHeader {
    pub num_data_shreds: u16,
    pub num_coding_shreds: u16,
    pub position: u16,
}

#[derive(Clone, Debug, PartialEq)]
pub struct Shred {
    pub common_header: ShredCommonHeader,
    pub data_header: DataShredHeader,
    pub coding_header: CodingShredHeader,
    pub payload: Vec<u8>,
}

impl Shred {
    fn deserialize_obj<'de, T>(index: &mut usize, size: usize, buf: &'de [u8]) -> bincode::Result<T>
    where
        T: Deserialize<'de>,
    {
        let ret = bincode::options()
            .with_limit(PACKET_DATA_SIZE as u64)
            .with_fixint_encoding()
            .allow_trailing_bytes()
            .deserialize(&buf[*index..*index + size])?;
        *index += size;
        Ok(ret)
    }

    fn serialize_obj_into<'de, T>(
        index: &mut usize,
        size: usize,
        buf: &'de mut [u8],
        obj: &T,
    ) -> bincode::Result<()>
    where
        T: Serialize,
    {
        bincode::serialize_into(&mut buf[*index..*index + size], obj)?;
        *index += size;
        Ok(())
    }

    pub fn copy_to_packet(&self, packet: &mut Packet) {
        let len = self.payload.len();
        packet.data[..len].copy_from_slice(&self.payload[..]);
        packet.meta.size = len;
    }

    pub fn new_from_data(
        slot: Slot,
        index: u32,
        parent_offset: u16,
        data: Option<&[u8]>,
        is_last_data: bool,
        is_last_in_slot: bool,
        reference_tick: u8,
        version: u16,
        fec_set_index: u32,
    ) -> Self {
        let payload_size = SHRED_PAYLOAD_SIZE;
        let mut payload = vec![0; payload_size];
        let common_header = ShredCommonHeader {
            slot,
            index,
            version,
            fec_set_index,
            ..ShredCommonHeader::default()
        };

        let size = (data.map(|d| d.len()).unwrap_or(0)
            + SIZE_OF_DATA_SHRED_HEADER
            + SIZE_OF_COMMON_SHRED_HEADER) as u16;
        let mut data_header = DataShredHeader {
            parent_offset,
            flags: reference_tick.min(SHRED_TICK_REFERENCE_MASK),
            size,
        };

        if is_last_data {
            data_header.flags |= DATA_COMPLETE_SHRED
        }

        if is_last_in_slot {
            data_header.flags |= LAST_SHRED_IN_SLOT
        }

        let mut start = 0;
        Self::serialize_obj_into(
            &mut start,
            SIZE_OF_COMMON_SHRED_HEADER,
            &mut payload,
            &common_header,
        )
        .expect("Failed to write header into shred buffer");
        let size_of_data_shred_header = SIZE_OF_DATA_SHRED_HEADER;
        Self::serialize_obj_into(
            &mut start,
            size_of_data_shred_header,
            &mut payload,
            &data_header,
        )
        .expect("Failed to write data header into shred buffer");

        if let Some(data) = data {
            payload[start..start + data.len()].clone_from_slice(data);
        }

        Self {
            common_header,
            data_header,
            coding_header: CodingShredHeader::default(),
            payload,
        }
    }

    pub fn new_from_serialized_shred(mut payload: Vec<u8>) -> Result<Self> {
        // A shred can be deserialized in several cases; payload length will vary for these:
        //   payload.len() <= SHRED_PAYLOAD_SIZE when payload is retrieved from the blockstore
        //   payload.len() == SHRED_PAYLOAD_SIZE when payload is from a local shred (shred.payload)
        //   payload.len()  > PACKET_DATA_SIZE when payload comes from a packet (window serivce)
        // Resize here so the shreds always have the same length
        payload.resize(SHRED_PAYLOAD_SIZE, 0);

        let mut start = 0;
        let common_header: ShredCommonHeader =
            Self::deserialize_obj(&mut start, SIZE_OF_COMMON_SHRED_HEADER, &payload)?;

        let slot = common_header.slot;
        let shred = if common_header.shred_type == ShredType(CODING_SHRED) {
            let coding_header: CodingShredHeader =
                Self::deserialize_obj(&mut start, SIZE_OF_CODING_SHRED_HEADER, &payload)?;
            Self {
                common_header,
                data_header: DataShredHeader::default(),
                coding_header,
                payload,
            }
        } else if common_header.shred_type == ShredType(DATA_SHRED) {
            let size_of_data_shred_header = SIZE_OF_DATA_SHRED_HEADER;
            let data_header: DataShredHeader =
                Self::deserialize_obj(&mut start, size_of_data_shred_header, &payload)?;
            if u64::from(data_header.parent_offset) > common_header.slot {
                return Err(ShredError::InvalidParentOffset {
                    slot,
                    parent_offset: data_header.parent_offset,
                });
            }
            Self {
                common_header,
                data_header,
                coding_header: CodingShredHeader::default(),
                payload,
            }
        } else {
            return Err(ShredError::InvalidShredType);
        };

        Ok(shred)
    }

    pub fn new_empty_coding(
        slot: Slot,
        index: u32,
        fec_set_index: u32,
        num_data: usize,
        num_code: usize,
        position: usize,
        version: u16,
    ) -> Self {
        let (header, coding_header) = Shredder::new_coding_shred_header(
            slot,
            index,
            fec_set_index,
            num_data,
            num_code,
            position,
            version,
        );
        Shred::new_empty_from_header(header, DataShredHeader::default(), coding_header)
    }

    pub fn new_empty_from_header(
        common_header: ShredCommonHeader,
        data_header: DataShredHeader,
        coding_header: CodingShredHeader,
    ) -> Self {
        let mut payload = vec![0; SHRED_PAYLOAD_SIZE];
        let mut start = 0;
        Self::serialize_obj_into(
            &mut start,
            SIZE_OF_COMMON_SHRED_HEADER,
            &mut payload,
            &common_header,
        )
        .expect("Failed to write header into shred buffer");
        if common_header.shred_type == ShredType(DATA_SHRED) {
            Self::serialize_obj_into(
                &mut start,
                SIZE_OF_DATA_SHRED_HEADER,
                &mut payload,
                &data_header,
            )
            .expect("Failed to write data header into shred buffer");
        } else if common_header.shred_type == ShredType(CODING_SHRED) {
            Self::serialize_obj_into(
                &mut start,
                SIZE_OF_CODING_SHRED_HEADER,
                &mut payload,
                &coding_header,
            )
            .expect("Failed to write data header into shred buffer");
        }
        Shred {
            common_header,
            data_header,
            coding_header,
            payload,
        }
    }

    pub fn new_empty_data_shred() -> Self {
        Self::new_empty_from_header(
            ShredCommonHeader::default(),
            DataShredHeader::default(),
            CodingShredHeader::default(),
        )
    }

    pub fn slot(&self) -> Slot {
        self.common_header.slot
    }

    pub fn parent(&self) -> Slot {
        if self.is_data() {
            self.common_header.slot - u64::from(self.data_header.parent_offset)
        } else {
            std::u64::MAX
        }
    }

    pub fn index(&self) -> u32 {
        self.common_header.index
    }

    pub fn version(&self) -> u16 {
        self.common_header.version
    }

    pub fn set_index(&mut self, index: u32) {
        self.common_header.index = index;
        Self::serialize_obj_into(
            &mut 0,
            SIZE_OF_COMMON_SHRED_HEADER,
            &mut self.payload,
            &self.common_header,
        )
        .unwrap();
    }

    pub fn set_slot(&mut self, slot: Slot) {
        self.common_header.slot = slot;
        Self::serialize_obj_into(
            &mut 0,
            SIZE_OF_COMMON_SHRED_HEADER,
            &mut self.payload,
            &self.common_header,
        )
        .unwrap();
    }

    pub fn signature(&self) -> Signature {
        self.common_header.signature
    }

    pub fn seed(&self) -> [u8; 32] {
        let mut seed = [0; 32];
        let seed_len = seed.len();
        let sig = self.common_header.signature.as_ref();
        seed[0..seed_len].copy_from_slice(&sig[(sig.len() - seed_len)..]);
        seed
    }

    pub fn is_data(&self) -> bool {
        self.common_header.shred_type == ShredType(DATA_SHRED)
    }
    pub fn is_code(&self) -> bool {
        self.common_header.shred_type == ShredType(CODING_SHRED)
    }

    pub fn last_in_slot(&self) -> bool {
        if self.is_data() {
            self.data_header.flags & LAST_SHRED_IN_SLOT == LAST_SHRED_IN_SLOT
        } else {
            false
        }
    }

    /// This is not a safe function. It only changes the meta information.
    /// Use this only for test code which doesn't care about actual shred
    pub fn set_last_in_slot(&mut self) {
        if self.is_data() {
            self.data_header.flags |= LAST_SHRED_IN_SLOT
        }
    }

    #[cfg(test)]
    pub fn unset_data_complete(&mut self) {
        if self.is_data() {
            self.data_header.flags &= !DATA_COMPLETE_SHRED;
        }

        // Data header starts after the shred common header
        let mut start = SIZE_OF_COMMON_SHRED_HEADER;
        let size_of_data_shred_header = SIZE_OF_DATA_SHRED_HEADER;
        Self::serialize_obj_into(
            &mut start,
            size_of_data_shred_header,
            &mut self.payload,
            &self.data_header,
        )
        .expect("Failed to write data header into shred buffer");
    }

    pub fn data_complete(&self) -> bool {
        if self.is_data() {
            self.data_header.flags & DATA_COMPLETE_SHRED == DATA_COMPLETE_SHRED
        } else {
            false
        }
    }

    pub fn reference_tick(&self) -> u8 {
        if self.is_data() {
            self.data_header.flags & SHRED_TICK_REFERENCE_MASK
        } else {
            SHRED_TICK_REFERENCE_MASK
        }
    }

    // Get slot from a shred packet with partial deserialize
    pub fn get_slot_from_packet(p: &Packet) -> Option<Slot> {
        let slot_start = OFFSET_OF_SHRED_SLOT;
        let slot_end = slot_start + SIZE_OF_SHRED_SLOT;

        if slot_end > p.meta.size {
            return None;
        }

        limited_deserialize::<Slot>(&p.data[slot_start..slot_end]).ok()
    }

    pub fn reference_tick_from_data(data: &[u8]) -> u8 {
        let flags = data[SIZE_OF_COMMON_SHRED_HEADER + SIZE_OF_DATA_SHRED_HEADER
            - size_of::<u8>()
            - size_of::<u16>()];
        flags & SHRED_TICK_REFERENCE_MASK
    }

    pub fn verify(&self, pubkey: &Pubkey) -> bool {
        self.signature()
            .verify(pubkey.as_ref(), &self.payload[SIZE_OF_SIGNATURE..])
    }
}

#[derive(Debug)]
pub struct Shredder {
    pub slot: Slot,
    pub parent_slot: Slot,
    version: u16,
    keypair: Arc<Keypair>,
    pub signing_coding_time: u128,
    reference_tick: u8,
}

impl Shredder {
    pub fn new(
        slot: Slot,
        parent_slot: Slot,
        keypair: Arc<Keypair>,
        reference_tick: u8,
        version: u16,
    ) -> Result<Self> {
        if slot < parent_slot || slot - parent_slot > u64::from(std::u16::MAX) {
            Err(ShredError::SlotTooLow { slot, parent_slot })
        } else {
            Ok(Self {
                slot,
                parent_slot,
                keypair,
                signing_coding_time: 0,
                reference_tick,
                version,
            })
        }
    }

    pub fn entries_to_shreds(
        &self,
        entries: &[Entry],
        is_last_in_slot: bool,
        next_shred_index: u32,
    ) -> (Vec<Shred>, Vec<Shred>, u32) {
        let mut stats = ProcessShredsStats::default();
        let (data_shreds, last_shred_index) = self.entries_to_data_shreds(
            entries,
            is_last_in_slot,
            next_shred_index,
            next_shred_index, // fec_set_offset
            &mut stats,
        );
        let coding_shreds = Self::data_shreds_to_coding_shreds(
            self.keypair.deref(),
            &data_shreds,
<<<<<<< HEAD
            self.fec_rate,
=======
            is_last_in_slot,
>>>>>>> 7759210f
            &mut stats,
        )
        .unwrap();
        (data_shreds, coding_shreds, last_shred_index)
    }

    // Each FEC block has maximum MAX_DATA_SHREDS_PER_FEC_BLOCK shreds.
    // "FEC set index" is the index of first data shred in that FEC block.
    // Shred indices with the same value of:
    //   (shred_index - fec_set_offset) / MAX_DATA_SHREDS_PER_FEC_BLOCK
    // belong to the same FEC set.
    pub fn fec_set_index(shred_index: u32, fec_set_offset: u32) -> Option<u32> {
        let diff = shred_index.checked_sub(fec_set_offset)?;
        Some(shred_index - diff % MAX_DATA_SHREDS_PER_FEC_BLOCK)
    }

    pub fn entries_to_data_shreds(
        &self,
        entries: &[Entry],
        is_last_in_slot: bool,
        next_shred_index: u32,
        // Shred index offset at which FEC sets are generated.
        fec_set_offset: u32,
        process_stats: &mut ProcessShredsStats,
    ) -> (Vec<Shred>, u32) {
        let mut serialize_time = Measure::start("shred_serialize");
        let serialized_shreds =
            bincode::serialize(entries).expect("Expect to serialize all entries");
        serialize_time.stop();

        let mut gen_data_time = Measure::start("shred_gen_data_time");
        let no_header_size = SIZE_OF_DATA_SHRED_PAYLOAD;
        let num_shreds = (serialized_shreds.len() + no_header_size - 1) / no_header_size;
        let last_shred_index = next_shred_index + num_shreds as u32 - 1;
        // 1) Generate data shreds
        let make_data_shred = |shred_index: u32, data| {
            let is_last_data = shred_index == last_shred_index;
            let is_last_in_slot = is_last_data && is_last_in_slot;
            let parent_offset = self.slot - self.parent_slot;
            let fec_set_index = Self::fec_set_index(shred_index, fec_set_offset);
            let mut shred = Shred::new_from_data(
                self.slot,
                shred_index,
                parent_offset as u16,
                Some(data),
                is_last_data,
                is_last_in_slot,
                self.reference_tick,
                self.version,
                fec_set_index.unwrap(),
            );
            Shredder::sign_shred(self.keypair.deref(), &mut shred);
            shred
        };
        let data_shreds: Vec<Shred> = PAR_THREAD_POOL.with(|thread_pool| {
            thread_pool.borrow().install(|| {
                serialized_shreds
                    .par_chunks(no_header_size)
                    .enumerate()
                    .map(|(i, shred_data)| {
                        let shred_index = next_shred_index + i as u32;
                        make_data_shred(shred_index, shred_data)
                    })
                    .collect()
            })
        });
        gen_data_time.stop();

        process_stats.serialize_elapsed += serialize_time.as_us();
        process_stats.gen_data_elapsed += gen_data_time.as_us();

        (data_shreds, last_shred_index + 1)
    }

    pub fn data_shreds_to_coding_shreds(
        keypair: &Keypair,
        data_shreds: &[Shred],
<<<<<<< HEAD
        fec_rate: f32,
        process_stats: &mut ProcessShredsStats,
    ) -> Result<Vec<Shred>> {
        if !(0.0..=1.0).contains(&fec_rate) {
            return Err(ShredError::InvalidFecRate(fec_rate));
        }
=======
        is_last_in_slot: bool,
        process_stats: &mut ProcessShredsStats,
    ) -> Result<Vec<Shred>> {
>>>>>>> 7759210f
        if data_shreds.is_empty() {
            return Ok(Vec::default());
        }
        let mut gen_coding_time = Measure::start("gen_coding_shreds");
        // 2) Generate coding shreds
        let mut coding_shreds: Vec<_> = PAR_THREAD_POOL.with(|thread_pool| {
            thread_pool.borrow().install(|| {
                data_shreds
                    .par_chunks(MAX_DATA_SHREDS_PER_FEC_BLOCK as usize)
                    .flat_map(|shred_data_batch| {
<<<<<<< HEAD
                        Shredder::generate_coding_shreds(
                            fec_rate,
                            shred_data_batch,
                            shred_data_batch.len(), // max_coding_shreds
                        )
=======
                        Shredder::generate_coding_shreds(shred_data_batch, is_last_in_slot)
>>>>>>> 7759210f
                    })
                    .collect()
            })
        });
        gen_coding_time.stop();

        let mut sign_coding_time = Measure::start("sign_coding_shreds");
        // 3) Sign coding shreds
        PAR_THREAD_POOL.with(|thread_pool| {
            thread_pool.borrow().install(|| {
                coding_shreds.par_iter_mut().for_each(|mut coding_shred| {
                    Shredder::sign_shred(keypair, &mut coding_shred);
                })
            })
        });
        sign_coding_time.stop();

        process_stats.gen_coding_elapsed += gen_coding_time.as_us();
        process_stats.sign_coding_elapsed += sign_coding_time.as_us();
        Ok(coding_shreds)
    }

    pub fn sign_shred(signer: &Keypair, shred: &mut Shred) {
        let signature = signer.sign_message(&shred.payload[SIZE_OF_SIGNATURE..]);
        bincode::serialize_into(&mut shred.payload[..SIZE_OF_SIGNATURE], &signature)
            .expect("Failed to generate serialized signature");
        shred.common_header.signature = signature;
    }

    pub fn new_coding_shred_header(
        slot: Slot,
        index: u32,
        fec_set_index: u32,
        num_data: usize,
        num_code: usize,
        position: usize,
        version: u16,
    ) -> (ShredCommonHeader, CodingShredHeader) {
        let header = ShredCommonHeader {
            shred_type: ShredType(CODING_SHRED),
            index,
            slot,
            version,
            fec_set_index,
            ..ShredCommonHeader::default()
        };
        (
            header,
            CodingShredHeader {
                num_data_shreds: num_data as u16,
                num_coding_shreds: num_code as u16,
                position: position as u16,
            },
        )
    }

    /// Generates coding shreds for the data shreds in the current FEC set
<<<<<<< HEAD
    pub fn generate_coding_shreds(
        fec_rate: f32,
        data_shred_batch: &[Shred],
        max_coding_shreds: usize,
    ) -> Vec<Shred> {
        assert!(!data_shred_batch.is_empty());
        if fec_rate != 0.0 {
            let num_data = data_shred_batch.len();
            // always generate at least 1 coding shred even if the fec_rate doesn't allow it
            let num_coding =
                Self::calculate_num_coding_shreds(num_data, fec_rate, max_coding_shreds);
            let session =
                Session::new(num_data, num_coding).expect("Failed to create erasure session");
            let ShredCommonHeader {
                slot,
                index: start_index,
                version,
                fec_set_index,
                ..
            } = data_shred_batch[0].common_header;
            assert_eq!(fec_set_index, start_index);
            assert!(data_shred_batch
                .iter()
                .all(|shred| shred.common_header.slot == slot
                    && shred.common_header.version == version
                    && shred.common_header.fec_set_index == fec_set_index));
            // All information after coding shred field in a data shred is encoded
            let valid_data_len = SHRED_PAYLOAD_SIZE - SIZE_OF_DATA_SHRED_IGNORED_TAIL;
            let data_ptrs: Vec<_> = data_shred_batch
                .iter()
                .map(|data| &data.payload[..valid_data_len])
                .collect();

            // Create empty coding shreds, with correctly populated headers
            let mut coding_shreds: Vec<_> = (0..num_coding)
                .map(|i| {
                    Shred::new_empty_coding(
                        slot,
                        start_index + i as u32,
                        fec_set_index,
                        num_data,
                        num_coding,
                        i, // position
                        version,
                    )
                    .payload
                })
                .collect();

            // Grab pointers for the coding blocks
            let coding_block_offset = SIZE_OF_COMMON_SHRED_HEADER + SIZE_OF_CODING_SHRED_HEADER;
            let mut coding_ptrs: Vec<_> = coding_shreds
                .iter_mut()
                .map(|buffer| &mut buffer[coding_block_offset..])
                .collect();

            // Create coding blocks
            session
                .encode(&data_ptrs, coding_ptrs.as_mut_slice())
                .expect("Failed in erasure encode");

            // append to the shred list
            coding_shreds
                .into_iter()
                .enumerate()
                .map(|(i, payload)| {
                    let mut shred = Shred::new_empty_coding(
                        slot,
                        start_index + i as u32,
                        start_index,
                        num_data,
                        num_coding,
                        i,
                        version,
                    );
                    shred.payload = payload;
                    shred
                })
                .collect()
        } else {
            vec![]
        }
    }

    fn calculate_num_coding_shreds(
        num_data_shreds: usize,
        fec_rate: f32,
        max_coding_shreds: usize,
    ) -> usize {
        if num_data_shreds == 0 {
            0
        } else {
            max_coding_shreds.min(1.max((fec_rate * num_data_shreds as f32) as usize))
        }
=======
    pub fn generate_coding_shreds(data: &[Shred], is_last_in_slot: bool) -> Vec<Shred> {
        const PAYLOAD_ENCODE_SIZE: usize = SHRED_PAYLOAD_SIZE - SIZE_OF_DATA_SHRED_IGNORED_TAIL;
        let ShredCommonHeader {
            slot,
            index,
            version,
            fec_set_index,
            ..
        } = data.first().unwrap().common_header;
        assert_eq!(fec_set_index, index);
        assert!(data.iter().all(|shred| shred.common_header.slot == slot
            && shred.common_header.version == version
            && shred.common_header.fec_set_index == fec_set_index));
        let num_data = data.len();
        let num_coding = if is_last_in_slot {
            (2 * MAX_DATA_SHREDS_PER_FEC_BLOCK as usize)
                .saturating_sub(num_data)
                .max(num_data)
        } else {
            num_data
        };
        let data: Vec<_> = data
            .iter()
            .map(|shred| &shred.payload[..PAYLOAD_ENCODE_SIZE])
            .collect();
        let mut parity = vec![vec![0u8; PAYLOAD_ENCODE_SIZE]; num_coding];
        Session::new(num_data, num_coding)
            .unwrap()
            .encode(&data, &mut parity[..])
            .unwrap();
        parity
            .iter()
            .enumerate()
            .map(|(i, parity)| {
                let mut shred = Shred::new_empty_coding(
                    slot,
                    fec_set_index + i as u32, // shred index
                    fec_set_index,
                    num_data,
                    num_coding,
                    i, // position
                    version,
                );
                shred.payload[SIZE_OF_DATA_SHRED_IGNORED_TAIL..].copy_from_slice(parity);
                shred
            })
            .collect()
>>>>>>> 7759210f
    }

    fn fill_in_missing_shreds(
        num_data: usize,
        num_coding: usize,
        first_index_in_fec_set: usize,
        expected_index: usize,
        index_found: usize,
        present: &mut [bool],
    ) -> Vec<Vec<u8>> {
        let end_index = index_found.saturating_sub(1);
        // The index of current shred must be within the range of shreds that are being
        // recovered
        if !(first_index_in_fec_set..first_index_in_fec_set + num_data + num_coding)
            .contains(&end_index)
        {
            return vec![];
        }

        let missing_blocks: Vec<Vec<u8>> = (expected_index..index_found)
            .map(|missing| {
                present[missing.saturating_sub(first_index_in_fec_set)] = false;
                if missing < first_index_in_fec_set + num_data {
                    Shred::new_empty_data_shred().payload
                } else {
                    vec![0; SHRED_PAYLOAD_SIZE]
                }
            })
            .collect();
        missing_blocks
    }

    pub fn try_recovery(
        shreds: Vec<Shred>,
        num_data: usize,
        num_coding: usize,
        first_index: usize,
        slot: Slot,
    ) -> std::result::Result<Vec<Shred>, reed_solomon_erasure::Error> {
        Self::verify_consistent_shred_payload_sizes(&"try_recovery()", &shreds)?;
        let mut recovered_data = vec![];
        let fec_set_size = num_data + num_coding;

        if num_coding > 0 && shreds.len() < fec_set_size {
            // Let's try recovering missing shreds using erasure
            let mut present = &mut vec![true; fec_set_size];
            let mut next_expected_index = first_index;
            let mut shred_bufs: Vec<Vec<u8>> = shreds
                .into_iter()
                .flat_map(|shred| {
                    let offset = if shred.is_data() { 0 } else { num_data };
                    let index = offset + shred.index() as usize;
                    let mut blocks = Self::fill_in_missing_shreds(
                        num_data,
                        num_coding,
                        first_index,
                        next_expected_index,
                        index,
                        &mut present,
                    );
                    blocks.push(shred.payload);
                    next_expected_index = index + 1;
                    blocks
                })
                .collect();

            // Insert any other missing shreds after the last shred we have received in the
            // current FEC block
            let mut pending_shreds = Self::fill_in_missing_shreds(
                num_data,
                num_coding,
                first_index,
                next_expected_index,
                first_index + fec_set_size,
                &mut present,
            );

            shred_bufs.append(&mut pending_shreds);

            if shred_bufs.len() != fec_set_size {
                return Err(reed_solomon_erasure::Error::TooFewShardsPresent);
            }

            let session = Session::new(num_data, num_coding)?;

            let valid_data_len = SHRED_PAYLOAD_SIZE - SIZE_OF_DATA_SHRED_IGNORED_TAIL;
            let coding_block_offset = SIZE_OF_CODING_SHRED_HEADER + SIZE_OF_COMMON_SHRED_HEADER;
            let mut blocks: Vec<(&mut [u8], bool)> = shred_bufs
                .iter_mut()
                .enumerate()
                .map(|(position, x)| {
                    if position < num_data {
                        x[..valid_data_len].as_mut()
                    } else {
                        x[coding_block_offset..].as_mut()
                    }
                })
                .zip(present.clone())
                .collect();
            session.decode_blocks(&mut blocks)?;

            let mut num_drained = 0;
            present
                .iter()
                .enumerate()
                .for_each(|(position, was_present)| {
                    if !*was_present && position < num_data {
                        let drain_this = position - num_drained;
                        let shred_buf = shred_bufs.remove(drain_this);
                        num_drained += 1;
                        if let Ok(shred) = Shred::new_from_serialized_shred(shred_buf) {
                            let shred_index = shred.index() as usize;
                            // Valid shred must be in the same slot as the original shreds
                            if shred.slot() == slot {
                                // A valid data shred must be indexed between first_index and first+num_data index
                                if (first_index..first_index + num_data).contains(&shred_index) {
                                    recovered_data.push(shred)
                                }
                            }
                        }
                    }
                });
        }

        Ok(recovered_data)
    }

    /// Combines all shreds to recreate the original buffer
    pub fn deshred(shreds: &[Shred]) -> std::result::Result<Vec<u8>, reed_solomon_erasure::Error> {
        use reed_solomon_erasure::Error::TooFewDataShards;
        const SHRED_DATA_OFFSET: usize = SIZE_OF_COMMON_SHRED_HEADER + SIZE_OF_DATA_SHRED_HEADER;
        Self::verify_consistent_shred_payload_sizes(&"deshred()", shreds)?;
        let index = shreds.first().ok_or(TooFewDataShards)?.index();
        let aligned = shreds.iter().zip(index..).all(|(s, i)| s.index() == i);
        let data_complete = {
            let shred = shreds.last().unwrap();
            shred.data_complete() || shred.last_in_slot()
        };
        if !data_complete || !aligned {
            return Err(TooFewDataShards);
        }
        let data: Vec<_> = shreds
            .iter()
            .flat_map(|shred| {
                let size = shred.data_header.size as usize;
                let size = shred.payload.len().min(size);
                let offset = SHRED_DATA_OFFSET.min(size);
                shred.payload[offset..size].iter()
            })
            .copied()
            .collect();
        if data.is_empty() {
            // For backward compatibility. This is needed when the data shred
            // payload is None, so that deserializing to Vec<Entry> results in
            // an empty vector.
            Ok(vec![0u8; SIZE_OF_DATA_SHRED_PAYLOAD])
        } else {
            Ok(data)
        }
    }

    fn verify_consistent_shred_payload_sizes(
        caller: &str,
        shreds: &[Shred],
    ) -> std::result::Result<(), reed_solomon_erasure::Error> {
        if shreds.is_empty() {
            return Err(reed_solomon_erasure::Error::TooFewShardsPresent);
        }
        let slot = shreds[0].slot();
        for shred in shreds {
            if shred.payload.len() != SHRED_PAYLOAD_SIZE {
                error!(
                    "{} Shreds for slot: {} are inconsistent sizes. Expected: {} actual: {}",
                    caller,
                    slot,
                    SHRED_PAYLOAD_SIZE,
                    shred.payload.len()
                );
                return Err(reed_solomon_erasure::Error::IncorrectShardSize);
            }
        }

        Ok(())
    }
}

#[derive(Default, Debug, Eq, PartialEq)]
pub struct ShredFetchStats {
    pub index_overrun: usize,
    pub shred_count: usize,
    pub index_bad_deserialize: usize,
    pub index_out_of_bounds: usize,
    pub slot_bad_deserialize: usize,
    pub duplicate_shred: usize,
    pub slot_out_of_range: usize,
    pub bad_shred_type: usize,
}

// Get slot, index, and type from a packet with partial deserialize
pub fn get_shred_slot_index_type(
    p: &Packet,
    stats: &mut ShredFetchStats,
) -> Option<(Slot, u32, bool)> {
    let index_start = OFFSET_OF_SHRED_INDEX;
    let index_end = index_start + SIZE_OF_SHRED_INDEX;
    let slot_start = OFFSET_OF_SHRED_SLOT;
    let slot_end = slot_start + SIZE_OF_SHRED_SLOT;

    debug_assert!(index_end > slot_end);
    debug_assert!(index_end > OFFSET_OF_SHRED_TYPE);

    if index_end > p.meta.size {
        stats.index_overrun += 1;
        return None;
    }

    let index;
    match limited_deserialize::<u32>(&p.data[index_start..index_end]) {
        Ok(x) => index = x,
        Err(_e) => {
            stats.index_bad_deserialize += 1;
            return None;
        }
    }

    if index >= MAX_DATA_SHREDS_PER_SLOT as u32 {
        stats.index_out_of_bounds += 1;
        return None;
    }

    let slot;
    match limited_deserialize::<Slot>(&p.data[slot_start..slot_end]) {
        Ok(x) => {
            slot = x;
        }
        Err(_e) => {
            stats.slot_bad_deserialize += 1;
            return None;
        }
    }

    let shred_type = p.data[OFFSET_OF_SHRED_TYPE];
    if shred_type == DATA_SHRED || shred_type == CODING_SHRED {
        return Some((slot, index, shred_type == DATA_SHRED));
    } else {
        stats.bad_shred_type += 1;
    }

    None
}

pub fn max_ticks_per_n_shreds(num_shreds: u64, shred_data_size: Option<usize>) -> u64 {
    let ticks = create_ticks(1, 0, Hash::default());
    max_entries_per_n_shred(&ticks[0], num_shreds, shred_data_size)
}

pub fn max_entries_per_n_shred(
    entry: &Entry,
    num_shreds: u64,
    shred_data_size: Option<usize>,
) -> u64 {
    let shred_data_size = shred_data_size.unwrap_or(SIZE_OF_DATA_SHRED_PAYLOAD) as u64;
    let vec_size = bincode::serialized_size(&vec![entry]).unwrap();
    let entry_size = bincode::serialized_size(entry).unwrap();
    let count_size = vec_size - entry_size;

    (shred_data_size * num_shreds - count_size) / entry_size
}

pub fn verify_test_data_shred(
    shred: &Shred,
    index: u32,
    slot: Slot,
    parent: Slot,
    pk: &Pubkey,
    verify: bool,
    is_last_in_slot: bool,
    is_last_data: bool,
) {
    assert_eq!(shred.payload.len(), SHRED_PAYLOAD_SIZE);
    assert!(shred.is_data());
    assert_eq!(shred.index(), index);
    assert_eq!(shred.slot(), slot);
    assert_eq!(shred.parent(), parent);
    assert_eq!(verify, shred.verify(pk));
    if is_last_in_slot {
        assert!(shred.last_in_slot());
    } else {
        assert!(!shred.last_in_slot());
    }
    if is_last_data {
        assert!(shred.data_complete());
    } else {
        assert!(!shred.data_complete());
    }
}

#[cfg(test)]
pub mod tests {
    use super::*;
    use bincode::serialized_size;
    use matches::assert_matches;
    use rand::{seq::SliceRandom, Rng};
    use solana_sdk::{
        hash::{self, hash},
        shred_version, system_transaction,
    };
    use std::{collections::HashSet, convert::TryInto, iter::repeat_with};

    #[test]
    fn test_shred_constants() {
        assert_eq!(
            SIZE_OF_COMMON_SHRED_HEADER,
            serialized_size(&ShredCommonHeader::default()).unwrap() as usize
        );
        assert_eq!(
            SIZE_OF_CODING_SHRED_HEADER,
            serialized_size(&CodingShredHeader::default()).unwrap() as usize
        );
        assert_eq!(
            SIZE_OF_DATA_SHRED_HEADER,
            serialized_size(&DataShredHeader::default()).unwrap() as usize
        );
        let data_shred_header_with_size = DataShredHeader {
            size: 1000,
            ..DataShredHeader::default()
        };
        assert_eq!(
            SIZE_OF_DATA_SHRED_HEADER,
            serialized_size(&data_shred_header_with_size).unwrap() as usize
        );
        assert_eq!(
            SIZE_OF_SIGNATURE,
            bincode::serialized_size(&Signature::default()).unwrap() as usize
        );
        assert_eq!(
            SIZE_OF_SHRED_TYPE,
            bincode::serialized_size(&ShredType::default()).unwrap() as usize
        );
        assert_eq!(
            SIZE_OF_SHRED_SLOT,
            bincode::serialized_size(&Slot::default()).unwrap() as usize
        );
        assert_eq!(
            SIZE_OF_SHRED_INDEX,
            bincode::serialized_size(&ShredCommonHeader::default().index).unwrap() as usize
        );
    }

    fn verify_test_code_shred(shred: &Shred, index: u32, slot: Slot, pk: &Pubkey, verify: bool) {
        assert_eq!(shred.payload.len(), SHRED_PAYLOAD_SIZE);
        assert!(!shred.is_data());
        assert_eq!(shred.index(), index);
        assert_eq!(shred.slot(), slot);
        assert_eq!(verify, shred.verify(pk));
    }

    fn run_test_data_shredder(slot: Slot) {
        let keypair = Arc::new(Keypair::new());

        // Test that parent cannot be > current slot
        assert_matches!(
            Shredder::new(slot, slot + 1, keypair.clone(), 0, 0),
            Err(ShredError::SlotTooLow {
                slot: _,
                parent_slot: _,
            })
        );
        // Test that slot - parent cannot be > u16 MAX
        assert_matches!(
            Shredder::new(slot, slot - 1 - 0xffff, keypair.clone(), 0, 0),
            Err(ShredError::SlotTooLow {
                slot: _,
                parent_slot: _,
            })
        );
        let parent_slot = slot - 5;
        let shredder = Shredder::new(slot, parent_slot, keypair.clone(), 0, 0).unwrap();
        let entries: Vec<_> = (0..5)
            .map(|_| {
                let keypair0 = Keypair::new();
                let keypair1 = Keypair::new();
                let tx0 =
                    system_transaction::transfer(&keypair0, &keypair1.pubkey(), 1, Hash::default());
                Entry::new(&Hash::default(), 1, vec![tx0])
            })
            .collect();

        let size = serialized_size(&entries).unwrap();
        // Integer division to ensure we have enough shreds to fit all the data
        let payload_capacity = SIZE_OF_DATA_SHRED_PAYLOAD as u64;
        let num_expected_data_shreds = (size + payload_capacity - 1) / payload_capacity;
        let num_expected_coding_shreds = (2 * MAX_DATA_SHREDS_PER_FEC_BLOCK as usize)
            .saturating_sub(num_expected_data_shreds as usize)
            .max(num_expected_data_shreds as usize);
        let start_index = 0;
        let (data_shreds, coding_shreds, next_index) =
            shredder.entries_to_shreds(&entries, true, start_index);
        assert_eq!(next_index as u64, num_expected_data_shreds);

        let mut data_shred_indexes = HashSet::new();
        let mut coding_shred_indexes = HashSet::new();
        for shred in data_shreds.iter() {
            assert_eq!(shred.common_header.shred_type, ShredType(DATA_SHRED));
            let index = shred.common_header.index;
            let is_last = index as u64 == num_expected_data_shreds - 1;
            verify_test_data_shred(
                shred,
                index,
                slot,
                parent_slot,
                &keypair.pubkey(),
                true,
                is_last,
                is_last,
            );
            assert!(!data_shred_indexes.contains(&index));
            data_shred_indexes.insert(index);
        }

        for shred in coding_shreds.iter() {
            let index = shred.common_header.index;
            assert_eq!(shred.common_header.shred_type, ShredType(CODING_SHRED));
            verify_test_code_shred(shred, index, slot, &keypair.pubkey(), true);
            assert!(!coding_shred_indexes.contains(&index));
            coding_shred_indexes.insert(index);
        }

        for i in start_index..start_index + num_expected_data_shreds as u32 {
            assert!(data_shred_indexes.contains(&i));
        }

        for i in start_index..start_index + num_expected_coding_shreds as u32 {
            assert!(coding_shred_indexes.contains(&i));
        }

        assert_eq!(data_shred_indexes.len() as u64, num_expected_data_shreds);
        assert_eq!(coding_shred_indexes.len(), num_expected_coding_shreds);

        // Test reassembly
        let deshred_payload = Shredder::deshred(&data_shreds).unwrap();
        let deshred_entries: Vec<Entry> = bincode::deserialize(&deshred_payload).unwrap();
        assert_eq!(entries, deshred_entries);
    }

    #[test]
    fn test_data_shredder() {
        run_test_data_shredder(0x1234_5678_9abc_def0);
    }

    #[test]
    fn test_deserialize_shred_payload() {
        let keypair = Arc::new(Keypair::new());
        let slot = 1;
        let parent_slot = 0;
        let shredder = Shredder::new(slot, parent_slot, keypair, 0, 0).unwrap();
        let entries: Vec<_> = (0..5)
            .map(|_| {
                let keypair0 = Keypair::new();
                let keypair1 = Keypair::new();
                let tx0 =
                    system_transaction::transfer(&keypair0, &keypair1.pubkey(), 1, Hash::default());
                Entry::new(&Hash::default(), 1, vec![tx0])
            })
            .collect();

        let data_shreds = shredder.entries_to_shreds(&entries, true, 0).0;

        let deserialized_shred =
            Shred::new_from_serialized_shred(data_shreds.last().unwrap().payload.clone()).unwrap();
        assert_eq!(deserialized_shred, *data_shreds.last().unwrap());
    }

    #[test]
    fn test_shred_reference_tick() {
        let keypair = Arc::new(Keypair::new());
        let slot = 1;
        let parent_slot = 0;
        let shredder = Shredder::new(slot, parent_slot, keypair, 5, 0).unwrap();
        let entries: Vec<_> = (0..5)
            .map(|_| {
                let keypair0 = Keypair::new();
                let keypair1 = Keypair::new();
                let tx0 =
                    system_transaction::transfer(&keypair0, &keypair1.pubkey(), 1, Hash::default());
                Entry::new(&Hash::default(), 1, vec![tx0])
            })
            .collect();

        let data_shreds = shredder.entries_to_shreds(&entries, true, 0).0;
        data_shreds.iter().for_each(|s| {
            assert_eq!(s.reference_tick(), 5);
            assert_eq!(Shred::reference_tick_from_data(&s.payload), 5);
        });

        let deserialized_shred =
            Shred::new_from_serialized_shred(data_shreds.last().unwrap().payload.clone()).unwrap();
        assert_eq!(deserialized_shred.reference_tick(), 5);
    }

    #[test]
    fn test_shred_reference_tick_overflow() {
        let keypair = Arc::new(Keypair::new());
        let slot = 1;
        let parent_slot = 0;
        let shredder = Shredder::new(slot, parent_slot, keypair, u8::max_value(), 0).unwrap();
        let entries: Vec<_> = (0..5)
            .map(|_| {
                let keypair0 = Keypair::new();
                let keypair1 = Keypair::new();
                let tx0 =
                    system_transaction::transfer(&keypair0, &keypair1.pubkey(), 1, Hash::default());
                Entry::new(&Hash::default(), 1, vec![tx0])
            })
            .collect();

        let data_shreds = shredder.entries_to_shreds(&entries, true, 0).0;
        data_shreds.iter().for_each(|s| {
            assert_eq!(s.reference_tick(), SHRED_TICK_REFERENCE_MASK);
            assert_eq!(
                Shred::reference_tick_from_data(&s.payload),
                SHRED_TICK_REFERENCE_MASK
            );
        });

        let deserialized_shred =
            Shred::new_from_serialized_shred(data_shreds.last().unwrap().payload.clone()).unwrap();
        assert_eq!(
            deserialized_shred.reference_tick(),
            SHRED_TICK_REFERENCE_MASK
        );
    }

    fn run_test_data_and_code_shredder(slot: Slot) {
        let keypair = Arc::new(Keypair::new());
        let shredder = Shredder::new(slot, slot - 5, keypair.clone(), 0, 0).unwrap();
        // Create enough entries to make > 1 shred
        let no_header_size = SIZE_OF_DATA_SHRED_PAYLOAD;
        let num_entries = max_ticks_per_n_shreds(1, Some(no_header_size)) + 1;
        let entries: Vec<_> = (0..num_entries)
            .map(|_| {
                let keypair0 = Keypair::new();
                let keypair1 = Keypair::new();
                let tx0 =
                    system_transaction::transfer(&keypair0, &keypair1.pubkey(), 1, Hash::default());
                Entry::new(&Hash::default(), 1, vec![tx0])
            })
            .collect();

        let (data_shreds, coding_shreds, _) = shredder.entries_to_shreds(&entries, true, 0);

        for (i, s) in data_shreds.iter().enumerate() {
            verify_test_data_shred(
                s,
                s.index(),
                slot,
                slot - 5,
                &keypair.pubkey(),
                true,
                i == data_shreds.len() - 1,
                i == data_shreds.len() - 1,
            );
        }

        for s in coding_shreds {
            verify_test_code_shred(&s, s.index(), slot, &keypair.pubkey(), true);
        }
    }

    #[test]
    fn test_data_and_code_shredder() {
        run_test_data_and_code_shredder(0x1234_5678_9abc_def0);
    }

    fn run_test_recovery_and_reassembly(slot: Slot, is_last_in_slot: bool) {
        let keypair = Arc::new(Keypair::new());
        let shredder = Shredder::new(slot, slot - 5, keypair.clone(), 0, 0).unwrap();
        let keypair0 = Keypair::new();
        let keypair1 = Keypair::new();
        let tx0 = system_transaction::transfer(&keypair0, &keypair1.pubkey(), 1, Hash::default());
        let entry = Entry::new(&Hash::default(), 1, vec![tx0]);

        let num_data_shreds: usize = 5;
        let no_header_size = SIZE_OF_DATA_SHRED_PAYLOAD;
        let num_entries =
            max_entries_per_n_shred(&entry, num_data_shreds as u64, Some(no_header_size));
        let entries: Vec<_> = (0..num_entries)
            .map(|_| {
                let keypair0 = Keypair::new();
                let keypair1 = Keypair::new();
                let tx0 =
                    system_transaction::transfer(&keypair0, &keypair1.pubkey(), 1, Hash::default());
                Entry::new(&Hash::default(), 1, vec![tx0])
            })
            .collect();

        let serialized_entries = bincode::serialize(&entries).unwrap();
        let (data_shreds, coding_shreds, _) = shredder.entries_to_shreds(
            &entries,
            is_last_in_slot,
            0, // next_shred_index
        );
        let num_coding_shreds = coding_shreds.len();

        // We should have 10 shreds now, an equal number of coding shreds
        assert_eq!(data_shreds.len(), num_data_shreds);
        if is_last_in_slot {
            assert_eq!(
                num_coding_shreds,
                2 * MAX_DATA_SHREDS_PER_FEC_BLOCK as usize - num_data_shreds
            );
        } else {
            // and an equal number of coding shreds
            assert_eq!(num_data_shreds, num_coding_shreds);
        }

        let all_shreds = data_shreds
            .iter()
            .cloned()
            .chain(coding_shreds.iter().cloned())
            .collect::<Vec<_>>();

        // Test0: Try recovery/reassembly with only data shreds, but not all data shreds. Hint: should fail
        assert_matches!(
            Shredder::try_recovery(
                data_shreds[..data_shreds.len() - 1].to_vec(),
                num_data_shreds,
                num_coding_shreds,
                0,
                slot
            ),
            Err(reed_solomon_erasure::Error::TooFewShardsPresent)
        );

        // Test1: Try recovery/reassembly with only data shreds. Hint: should work
        let recovered_data = Shredder::try_recovery(
            data_shreds[..].to_vec(),
            num_data_shreds,
            num_coding_shreds,
            0,
            slot,
        )
        .unwrap();
        assert!(recovered_data.is_empty());

        // Test2: Try recovery/reassembly with missing data shreds + coding shreds. Hint: should work
        let mut shred_info: Vec<Shred> = all_shreds
            .iter()
            .enumerate()
            .filter_map(|(i, b)| if i % 2 == 0 { Some(b.clone()) } else { None })
            .collect();

        let mut recovered_data = Shredder::try_recovery(
            shred_info.clone(),
            num_data_shreds,
            num_coding_shreds,
            0,
            slot,
        )
        .unwrap();

        assert_eq!(recovered_data.len(), 2); // Data shreds 1 and 3 were missing
        let recovered_shred = recovered_data.remove(0);
        verify_test_data_shred(
            &recovered_shred,
            1,
            slot,
            slot - 5,
            &keypair.pubkey(),
            true,
            false,
            false,
        );
        shred_info.insert(1, recovered_shred);

        let recovered_shred = recovered_data.remove(0);
        verify_test_data_shred(
            &recovered_shred,
            3,
            slot,
            slot - 5,
            &keypair.pubkey(),
            true,
            false,
            false,
        );
        shred_info.insert(3, recovered_shred);

        let result = Shredder::deshred(&shred_info[..num_data_shreds]).unwrap();
        assert!(result.len() >= serialized_entries.len());
        assert_eq!(serialized_entries[..], result[..serialized_entries.len()]);

        // Test3: Try recovery/reassembly with 3 missing data shreds + 2 coding shreds. Hint: should work
        let mut shred_info: Vec<Shred> = all_shreds
            .iter()
            .enumerate()
            .filter_map(|(i, b)| if i % 2 != 0 { Some(b.clone()) } else { None })
            .collect();

        let recovered_data = Shredder::try_recovery(
            shred_info.clone(),
            num_data_shreds,
            num_coding_shreds,
            0,
            slot,
        )
        .unwrap();

        assert_eq!(recovered_data.len(), 3); // Data shreds 0, 2, 4 were missing
        for (i, recovered_shred) in recovered_data.into_iter().enumerate() {
            let index = i * 2;
            let is_last_data = recovered_shred.index() as usize == num_data_shreds - 1;
            verify_test_data_shred(
                &recovered_shred,
                index.try_into().unwrap(),
                slot,
                slot - 5,
                &keypair.pubkey(),
                true,
                is_last_data && is_last_in_slot,
                is_last_data,
            );

            shred_info.insert(i * 2, recovered_shred);
        }

        let result = Shredder::deshred(&shred_info[..num_data_shreds]).unwrap();
        assert!(result.len() >= serialized_entries.len());
        assert_eq!(serialized_entries[..], result[..serialized_entries.len()]);

        // Test4: Try reassembly with 2 missing data shreds, but keeping the last
        // data shred. Hint: should fail
        let shreds: Vec<Shred> = all_shreds[..num_data_shreds]
            .iter()
            .enumerate()
            .filter_map(|(i, s)| {
                if (i < 4 && i % 2 != 0) || i == num_data_shreds - 1 {
                    // Keep 1, 3, 4
                    Some(s.clone())
                } else {
                    None
                }
            })
            .collect();

        assert_eq!(shreds.len(), 3);
        assert_matches!(
            Shredder::deshred(&shreds),
            Err(reed_solomon_erasure::Error::TooFewDataShards)
        );

        // Test5: Try recovery/reassembly with non zero index full slot with 3 missing data shreds
        // and 2 missing coding shreds. Hint: should work
        let serialized_entries = bincode::serialize(&entries).unwrap();
        let (data_shreds, coding_shreds, _) = shredder.entries_to_shreds(&entries, true, 25);
        let num_coding_shreds = coding_shreds.len();
        // We should have 10 shreds now
        assert_eq!(data_shreds.len(), num_data_shreds);

        let all_shreds = data_shreds
            .iter()
            .cloned()
            .chain(coding_shreds.iter().cloned())
            .collect::<Vec<_>>();

        let mut shred_info: Vec<Shred> = all_shreds
            .iter()
            .enumerate()
            .filter_map(|(i, b)| if i % 2 != 0 { Some(b.clone()) } else { None })
            .collect();

        let recovered_data = Shredder::try_recovery(
            shred_info.clone(),
            num_data_shreds,
            num_coding_shreds,
            25,
            slot,
        )
        .unwrap();

        assert_eq!(recovered_data.len(), 3); // Data shreds 25, 27, 29 were missing
        for (i, recovered_shred) in recovered_data.into_iter().enumerate() {
            let index = 25 + (i * 2);
            verify_test_data_shred(
                &recovered_shred,
                index.try_into().unwrap(),
                slot,
                slot - 5,
                &keypair.pubkey(),
                true,
                index == 25 + num_data_shreds - 1,
                index == 25 + num_data_shreds - 1,
            );

            shred_info.insert(i * 2, recovered_shred);
        }

        let result = Shredder::deshred(&shred_info[..num_data_shreds]).unwrap();
        assert!(result.len() >= serialized_entries.len());
        assert_eq!(serialized_entries[..], result[..serialized_entries.len()]);

        // Test6: Try recovery/reassembly with incorrect slot. Hint: does not recover any shreds
        let recovered_data = Shredder::try_recovery(
            shred_info.clone(),
            num_data_shreds,
            num_coding_shreds,
            25,
            slot + 1,
        )
        .unwrap();
        assert!(recovered_data.is_empty());

        // Test7: Try recovery/reassembly with incorrect index. Hint: does not recover any shreds
        assert_matches!(
            Shredder::try_recovery(
                shred_info.clone(),
                num_data_shreds,
                num_coding_shreds,
                15,
                slot,
            ),
            Err(reed_solomon_erasure::Error::TooFewShardsPresent)
        );

        // Test8: Try recovery/reassembly with incorrect index. Hint: does not recover any shreds
        assert_matches!(
            Shredder::try_recovery(shred_info, num_data_shreds, num_coding_shreds, 35, slot),
            Err(reed_solomon_erasure::Error::TooFewShardsPresent)
        );
    }

    #[test]
    fn test_recovery_and_reassembly() {
        run_test_recovery_and_reassembly(0x1234_5678_9abc_def0, false);
        run_test_recovery_and_reassembly(0x1234_5678_9abc_def0, true);
    }

    fn run_recovery_with_expanded_coding_shreds(num_tx: usize, is_last_in_slot: bool) {
        let mut rng = rand::thread_rng();
        let txs = repeat_with(|| {
            system_transaction::transfer(
                &Keypair::new(),          // from
                &Pubkey::new_unique(),    // to
                rng.gen(),                // lamports
                hash::new_rand(&mut rng), // recent block hash
            )
        })
        .take(num_tx)
        .collect();
        let entry = Entry::new(
            &hash::new_rand(&mut rng), // prev hash
            rng.gen_range(1, 64),      // num hashes
            txs,
        );
        let keypair = Arc::new(Keypair::new());
        let slot = 71489660;
        let shredder = Shredder::new(
            slot,
            slot - rng.gen_range(1, 27), // parent slot
            keypair,
            0,         // reference tick
            rng.gen(), // version
        )
        .unwrap();
        let next_shred_index = rng.gen_range(1, 1024);
        let (data_shreds, coding_shreds, _) =
            shredder.entries_to_shreds(&[entry], is_last_in_slot, next_shred_index);
        let num_data_shreds = data_shreds.len();
        let num_coding_shreds = coding_shreds.len();
        let mut shreds = coding_shreds;
        shreds.extend(data_shreds.iter().cloned());
        shreds.shuffle(&mut rng);
        shreds.truncate(num_data_shreds);
        shreds.sort_by_key(|shred| {
            if shred.is_data() {
                shred.index()
            } else {
                shred.index() + num_data_shreds as u32
            }
        });
        let exclude: HashSet<_> = shreds
            .iter()
            .filter(|shred| shred.is_data())
            .map(|shred| shred.index())
            .collect();
        let recovered_shreds = Shredder::try_recovery(
            shreds,
            num_data_shreds,
            num_coding_shreds,
            next_shred_index as usize, // first index
            slot,
        )
        .unwrap();
        assert_eq!(
            recovered_shreds,
            data_shreds
                .into_iter()
                .filter(|shred| !exclude.contains(&shred.index()))
                .collect::<Vec<_>>()
        );
    }

    #[test]
    fn test_recovery_with_expanded_coding_shreds() {
        for num_tx in 0..100 {
            run_recovery_with_expanded_coding_shreds(num_tx, false);
            run_recovery_with_expanded_coding_shreds(num_tx, true);
        }
    }

    #[test]
    fn test_shred_version() {
        let keypair = Arc::new(Keypair::new());
        let hash = hash(Hash::default().as_ref());
        let version = shred_version::version_from_hash(&hash);
        assert_ne!(version, 0);
        let shredder = Shredder::new(0, 0, keypair, 0, version).unwrap();
        let entries: Vec<_> = (0..5)
            .map(|_| {
                let keypair0 = Keypair::new();
                let keypair1 = Keypair::new();
                let tx0 =
                    system_transaction::transfer(&keypair0, &keypair1.pubkey(), 1, Hash::default());
                Entry::new(&Hash::default(), 1, vec![tx0])
            })
            .collect();

        let (data_shreds, coding_shreds, _next_index) =
            shredder.entries_to_shreds(&entries, true, 0);
        assert!(!data_shreds
            .iter()
            .chain(coding_shreds.iter())
            .any(|s| s.version() != version));
    }

    #[test]
    fn test_version_from_hash() {
        let hash = [
            0xa5u8, 0xa5, 0x5a, 0x5a, 0xa5, 0xa5, 0x5a, 0x5a, 0xa5, 0xa5, 0x5a, 0x5a, 0xa5, 0xa5,
            0x5a, 0x5a, 0xa5, 0xa5, 0x5a, 0x5a, 0xa5, 0xa5, 0x5a, 0x5a, 0xa5, 0xa5, 0x5a, 0x5a,
            0xa5, 0xa5, 0x5a, 0x5a,
        ];
        let version = shred_version::version_from_hash(&Hash::new(&hash));
        assert_eq!(version, 1);
        let hash = [
            0xa5u8, 0xa5, 0x5a, 0x5a, 0, 0, 0, 0, 0, 0, 0, 0, 0, 0, 0, 0, 0, 0, 0, 0, 0, 0, 0, 0,
            0, 0, 0, 0, 0, 0, 0, 0,
        ];
        let version = shred_version::version_from_hash(&Hash::new(&hash));
        assert_eq!(version, 0xffff);
        let hash = [
            0xa5u8, 0xa5, 0x5a, 0x5a, 0xa5, 0xa5, 0, 0, 0, 0, 0, 0, 0, 0, 0, 0, 0, 0, 0, 0, 0, 0,
            0, 0, 0, 0, 0, 0, 0, 0, 0, 0,
        ];
        let version = shred_version::version_from_hash(&Hash::new(&hash));
        assert_eq!(version, 0x5a5b);
    }

    #[test]
    fn test_shred_fec_set_index() {
        let keypair = Arc::new(Keypair::new());
        let hash = hash(Hash::default().as_ref());
        let version = shred_version::version_from_hash(&hash);
        assert_ne!(version, 0);
        let shredder = Shredder::new(0, 0, keypair, 0, version).unwrap();
        let entries: Vec<_> = (0..500)
            .map(|_| {
                let keypair0 = Keypair::new();
                let keypair1 = Keypair::new();
                let tx0 =
                    system_transaction::transfer(&keypair0, &keypair1.pubkey(), 1, Hash::default());
                Entry::new(&Hash::default(), 1, vec![tx0])
            })
            .collect();

        let start_index = 0x12;
        let (data_shreds, coding_shreds, _next_index) =
            shredder.entries_to_shreds(&entries, true, start_index);

        let max_per_block = MAX_DATA_SHREDS_PER_FEC_BLOCK as usize;
        data_shreds.iter().enumerate().for_each(|(i, s)| {
            let expected_fec_set_index = start_index + ((i / max_per_block) * max_per_block) as u32;
            assert_eq!(s.common_header.fec_set_index, expected_fec_set_index);
        });

        coding_shreds.iter().enumerate().for_each(|(i, s)| {
            let mut expected_fec_set_index = start_index + (i - i % max_per_block) as u32;
            while expected_fec_set_index as usize > data_shreds.len() {
                expected_fec_set_index -= max_per_block as u32;
            }
            assert_eq!(s.common_header.fec_set_index, expected_fec_set_index);
        });
    }

    #[test]
    fn test_max_coding_shreds() {
        let keypair = Arc::new(Keypair::new());
        let hash = hash(Hash::default().as_ref());
        let version = shred_version::version_from_hash(&hash);
        assert_ne!(version, 0);
        let shredder = Shredder::new(0, 0, keypair, 0, version).unwrap();
        let entries: Vec<_> = (0..500)
            .map(|_| {
                let keypair0 = Keypair::new();
                let keypair1 = Keypair::new();
                let tx0 =
                    system_transaction::transfer(&keypair0, &keypair1.pubkey(), 1, Hash::default());
                Entry::new(&Hash::default(), 1, vec![tx0])
            })
            .collect();

        let mut stats = ProcessShredsStats::default();
        let start_index = 0x12;
        let (data_shreds, _next_index) = shredder.entries_to_data_shreds(
            &entries,
            true, // is_last_in_slot
            start_index,
            start_index, // fec_set_offset
            &mut stats,
        );

        assert!(data_shreds.len() > MAX_DATA_SHREDS_PER_FEC_BLOCK as usize);

        (1..=MAX_DATA_SHREDS_PER_FEC_BLOCK as usize).for_each(|count| {
            let coding_shreds = Shredder::data_shreds_to_coding_shreds(
                shredder.keypair.deref(),
                &data_shreds[..count],
<<<<<<< HEAD
                shredder.fec_rate,
=======
                false, // is_last_in_slot
>>>>>>> 7759210f
                &mut stats,
            )
            .unwrap();
            assert_eq!(coding_shreds.len(), count);
            let coding_shreds = Shredder::data_shreds_to_coding_shreds(
                shredder.keypair.deref(),
                &data_shreds[..count],
                true, // is_last_in_slot
                &mut stats,
            )
            .unwrap();
            assert_eq!(
                coding_shreds.len(),
                2 * MAX_DATA_SHREDS_PER_FEC_BLOCK as usize - count
            );
        });

        let coding_shreds = Shredder::data_shreds_to_coding_shreds(
            shredder.keypair.deref(),
            &data_shreds[..MAX_DATA_SHREDS_PER_FEC_BLOCK as usize + 1],
<<<<<<< HEAD
            shredder.fec_rate,
=======
            false, // is_last_in_slot
>>>>>>> 7759210f
            &mut stats,
        )
        .unwrap();
        assert_eq!(
            coding_shreds.len(),
            MAX_DATA_SHREDS_PER_FEC_BLOCK as usize + 1
        );
        let coding_shreds = Shredder::data_shreds_to_coding_shreds(
            shredder.keypair.deref(),
            &data_shreds[..MAX_DATA_SHREDS_PER_FEC_BLOCK as usize + 1],
            true, // is_last_in_slot
            &mut stats,
        )
        .unwrap();
        assert_eq!(
            coding_shreds.len(),
            3 * MAX_DATA_SHREDS_PER_FEC_BLOCK as usize - 1
        );
    }

    #[test]
    fn test_invalid_parent_offset() {
        let shred = Shred::new_from_data(10, 0, 1000, Some(&[1, 2, 3]), false, false, 0, 1, 0);
        let mut packet = Packet::default();
        shred.copy_to_packet(&mut packet);
        let shred_res = Shred::new_from_serialized_shred(packet.data.to_vec());
        assert_matches!(
            shred_res,
            Err(ShredError::InvalidParentOffset {
                slot: 10,
                parent_offset: 1000
            })
        );
    }

    #[test]
    fn test_shred_offsets() {
        solana_logger::setup();
        let mut packet = Packet::default();
        let shred = Shred::new_from_data(1, 3, 0, None, true, true, 0, 0, 0);
        shred.copy_to_packet(&mut packet);
        let mut stats = ShredFetchStats::default();
        let ret = get_shred_slot_index_type(&packet, &mut stats);
        assert_eq!(Some((1, 3, true)), ret);
        assert_eq!(stats, ShredFetchStats::default());

        packet.meta.size = OFFSET_OF_SHRED_TYPE;
        assert_eq!(None, get_shred_slot_index_type(&packet, &mut stats));
        assert_eq!(stats.index_overrun, 1);

        packet.meta.size = OFFSET_OF_SHRED_INDEX;
        assert_eq!(None, get_shred_slot_index_type(&packet, &mut stats));
        assert_eq!(stats.index_overrun, 2);

        packet.meta.size = OFFSET_OF_SHRED_INDEX + 1;
        assert_eq!(None, get_shred_slot_index_type(&packet, &mut stats));
        assert_eq!(stats.index_overrun, 3);

        packet.meta.size = OFFSET_OF_SHRED_INDEX + SIZE_OF_SHRED_INDEX - 1;
        assert_eq!(None, get_shred_slot_index_type(&packet, &mut stats));
        assert_eq!(stats.index_overrun, 4);

        packet.meta.size = OFFSET_OF_SHRED_INDEX + SIZE_OF_SHRED_INDEX;
        assert_eq!(
            Some((1, 3, true)),
            get_shred_slot_index_type(&packet, &mut stats)
        );
        assert_eq!(stats.index_overrun, 4);

        let shred = Shred::new_empty_coding(8, 2, 10, 30, 4, 7, 200);
        shred.copy_to_packet(&mut packet);
        assert_eq!(
            Some((8, 2, false)),
            get_shred_slot_index_type(&packet, &mut stats)
        );

        let shred = Shred::new_from_data(1, std::u32::MAX - 10, 0, None, true, true, 0, 0, 0);
        shred.copy_to_packet(&mut packet);
        assert_eq!(None, get_shred_slot_index_type(&packet, &mut stats));
        assert_eq!(1, stats.index_out_of_bounds);

        let (mut header, coding_header) =
            Shredder::new_coding_shred_header(8, 2, 10, 30, 4, 7, 200);
        header.shred_type = ShredType(u8::MAX);
        let shred = Shred::new_empty_from_header(header, DataShredHeader::default(), coding_header);
        shred.copy_to_packet(&mut packet);

        assert_eq!(None, get_shred_slot_index_type(&packet, &mut stats));
        assert_eq!(1, stats.bad_shred_type);
    }
}<|MERGE_RESOLUTION|>--- conflicted
+++ resolved
@@ -560,11 +560,7 @@
         let coding_shreds = Self::data_shreds_to_coding_shreds(
             self.keypair.deref(),
             &data_shreds,
-<<<<<<< HEAD
-            self.fec_rate,
-=======
             is_last_in_slot,
->>>>>>> 7759210f
             &mut stats,
         )
         .unwrap();
@@ -642,18 +638,9 @@
     pub fn data_shreds_to_coding_shreds(
         keypair: &Keypair,
         data_shreds: &[Shred],
-<<<<<<< HEAD
-        fec_rate: f32,
-        process_stats: &mut ProcessShredsStats,
-    ) -> Result<Vec<Shred>> {
-        if !(0.0..=1.0).contains(&fec_rate) {
-            return Err(ShredError::InvalidFecRate(fec_rate));
-        }
-=======
         is_last_in_slot: bool,
         process_stats: &mut ProcessShredsStats,
     ) -> Result<Vec<Shred>> {
->>>>>>> 7759210f
         if data_shreds.is_empty() {
             return Ok(Vec::default());
         }
@@ -664,15 +651,7 @@
                 data_shreds
                     .par_chunks(MAX_DATA_SHREDS_PER_FEC_BLOCK as usize)
                     .flat_map(|shred_data_batch| {
-<<<<<<< HEAD
-                        Shredder::generate_coding_shreds(
-                            fec_rate,
-                            shred_data_batch,
-                            shred_data_batch.len(), // max_coding_shreds
-                        )
-=======
                         Shredder::generate_coding_shreds(shred_data_batch, is_last_in_slot)
->>>>>>> 7759210f
                     })
                     .collect()
             })
@@ -730,102 +709,6 @@
     }
 
     /// Generates coding shreds for the data shreds in the current FEC set
-<<<<<<< HEAD
-    pub fn generate_coding_shreds(
-        fec_rate: f32,
-        data_shred_batch: &[Shred],
-        max_coding_shreds: usize,
-    ) -> Vec<Shred> {
-        assert!(!data_shred_batch.is_empty());
-        if fec_rate != 0.0 {
-            let num_data = data_shred_batch.len();
-            // always generate at least 1 coding shred even if the fec_rate doesn't allow it
-            let num_coding =
-                Self::calculate_num_coding_shreds(num_data, fec_rate, max_coding_shreds);
-            let session =
-                Session::new(num_data, num_coding).expect("Failed to create erasure session");
-            let ShredCommonHeader {
-                slot,
-                index: start_index,
-                version,
-                fec_set_index,
-                ..
-            } = data_shred_batch[0].common_header;
-            assert_eq!(fec_set_index, start_index);
-            assert!(data_shred_batch
-                .iter()
-                .all(|shred| shred.common_header.slot == slot
-                    && shred.common_header.version == version
-                    && shred.common_header.fec_set_index == fec_set_index));
-            // All information after coding shred field in a data shred is encoded
-            let valid_data_len = SHRED_PAYLOAD_SIZE - SIZE_OF_DATA_SHRED_IGNORED_TAIL;
-            let data_ptrs: Vec<_> = data_shred_batch
-                .iter()
-                .map(|data| &data.payload[..valid_data_len])
-                .collect();
-
-            // Create empty coding shreds, with correctly populated headers
-            let mut coding_shreds: Vec<_> = (0..num_coding)
-                .map(|i| {
-                    Shred::new_empty_coding(
-                        slot,
-                        start_index + i as u32,
-                        fec_set_index,
-                        num_data,
-                        num_coding,
-                        i, // position
-                        version,
-                    )
-                    .payload
-                })
-                .collect();
-
-            // Grab pointers for the coding blocks
-            let coding_block_offset = SIZE_OF_COMMON_SHRED_HEADER + SIZE_OF_CODING_SHRED_HEADER;
-            let mut coding_ptrs: Vec<_> = coding_shreds
-                .iter_mut()
-                .map(|buffer| &mut buffer[coding_block_offset..])
-                .collect();
-
-            // Create coding blocks
-            session
-                .encode(&data_ptrs, coding_ptrs.as_mut_slice())
-                .expect("Failed in erasure encode");
-
-            // append to the shred list
-            coding_shreds
-                .into_iter()
-                .enumerate()
-                .map(|(i, payload)| {
-                    let mut shred = Shred::new_empty_coding(
-                        slot,
-                        start_index + i as u32,
-                        start_index,
-                        num_data,
-                        num_coding,
-                        i,
-                        version,
-                    );
-                    shred.payload = payload;
-                    shred
-                })
-                .collect()
-        } else {
-            vec![]
-        }
-    }
-
-    fn calculate_num_coding_shreds(
-        num_data_shreds: usize,
-        fec_rate: f32,
-        max_coding_shreds: usize,
-    ) -> usize {
-        if num_data_shreds == 0 {
-            0
-        } else {
-            max_coding_shreds.min(1.max((fec_rate * num_data_shreds as f32) as usize))
-        }
-=======
     pub fn generate_coding_shreds(data: &[Shred], is_last_in_slot: bool) -> Vec<Shred> {
         const PAYLOAD_ENCODE_SIZE: usize = SHRED_PAYLOAD_SIZE - SIZE_OF_DATA_SHRED_IGNORED_TAIL;
         let ShredCommonHeader {
@@ -873,7 +756,6 @@
                 shred
             })
             .collect()
->>>>>>> 7759210f
     }
 
     fn fill_in_missing_shreds(
@@ -1901,11 +1783,7 @@
             let coding_shreds = Shredder::data_shreds_to_coding_shreds(
                 shredder.keypair.deref(),
                 &data_shreds[..count],
-<<<<<<< HEAD
-                shredder.fec_rate,
-=======
                 false, // is_last_in_slot
->>>>>>> 7759210f
                 &mut stats,
             )
             .unwrap();
@@ -1926,11 +1804,7 @@
         let coding_shreds = Shredder::data_shreds_to_coding_shreds(
             shredder.keypair.deref(),
             &data_shreds[..MAX_DATA_SHREDS_PER_FEC_BLOCK as usize + 1],
-<<<<<<< HEAD
-            shredder.fec_rate,
-=======
             false, // is_last_in_slot
->>>>>>> 7759210f
             &mut stats,
         )
         .unwrap();
