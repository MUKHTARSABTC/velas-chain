#!/usr/bin/env bash
#
# Run a minimal Solana cluster.  Ctrl-C to exit.
#
# Before running this script ensure standard Solana programs are available
# in the PATH, or that `cargo build` ran successfully
#
set -e

# Prefer possible `cargo build` binaries over PATH binaries
cd "$(dirname "$0")/"

profile=debug
if [[ -n $NDEBUG ]]; then
  profile=release
fi
PATH=$PWD/target/$profile:$PATH

ok=true
for program in solana-{faucet,genesis,keygen,validator}; do
  $program -V || ok=false
done
$ok || {
  echo
  echo "Unable to locate required programs.  Try building them first with:"
  echo
  echo "  $ cargo build --all"
  echo
  exit 1
}

export RUST_LOG=${RUST_LOG:-solana=info,solana_runtime::message_processor=debug} # if RUST_LOG is unset, default to info
export RUST_BACKTRACE=1
dataDir=$PWD/config/"$(basename "$0" .sh)"
ledgerDir=$PWD/config/ledger

SOLANA_RUN_SH_CLUSTER_TYPE=${SOLANA_RUN_SH_CLUSTER_TYPE:-development}

set -x
if ! solana address; then
  echo Generating default keypair
  solana-keygen new --no-passphrase
fi
validator_identity="$dataDir/validator-identity.json"
if [[ -e $validator_identity ]]; then
  echo "Use existing validator keypair"
else
  solana-keygen new --no-passphrase -so "$validator_identity"
fi
validator_vote_account="$dataDir/validator-vote-account.json"
if [[ -e $validator_vote_account ]]; then
  echo "Use existing validator vote account keypair"
else
  solana-keygen new --no-passphrase -so "$validator_vote_account"
fi
validator_stake_account="$dataDir/validator-stake-account.json"
if [[ -e $validator_stake_account ]]; then
  echo "Use existing validator stake account keypair"
else
  solana-keygen new --no-passphrase -so "$validator_stake_account"
fi

if [[ -e "$ledgerDir"/genesis.bin || -e "$ledgerDir"/genesis.tar.bz2 ]]; then
  echo "Use existing genesis"
else
  ./fetch-spl.sh
  if [[ -r spl-genesis-args.sh ]]; then
    SPL_GENESIS_ARGS=$(cat spl-genesis-args.sh)
  fi

  # shellcheck disable=SC2086
  solana-genesis \
    --hashes-per-tick sleep \
    --faucet-lamports 500000000000000000 \
    --bootstrap-validator \
      "$dataDir"/validator-identity.json \
      "$dataDir"/validator-vote-account.json \
      "$dataDir"/validator-stake-account.json \
    --ledger "$ledgerDir" \
    --cluster-type "$SOLANA_RUN_SH_CLUSTER_TYPE" \
    $SPL_GENESIS_ARGS \
    $SOLANA_RUN_SH_GENESIS_ARGS
fi

abort() {
  set +e
  kill "$faucet" "$validator"
  wait "$validator"
}
trap abort INT TERM EXIT

solana-faucet &
faucet=$!

args=(
  --identity "$dataDir"/validator-identity.json
  --vote-account "$dataDir"/validator-vote-account.json
  --ledger "$ledgerDir"
  --gossip-port 8001
  --rpc-port 8899
  --rpc-faucet-address 127.0.0.1:9900
  --log -
  --enable-rpc-exit
  --enable-rpc-transaction-history
  --init-complete-file "$dataDir"/init-completed
<<<<<<< HEAD
  --snapshot-compression none
  --require-tower
  --accounts-db-caching-enabled
=======
  --snapshot-interval-slots 100
>>>>>>> 1b629c1a
)
# shellcheck disable=SC2086
solana-validator "${args[@]}" $SOLANA_RUN_SH_VALIDATOR_ARGS &
validator=$!

wait "$validator"<|MERGE_RESOLUTION|>--- conflicted
+++ resolved
@@ -103,13 +103,10 @@
   --enable-rpc-exit
   --enable-rpc-transaction-history
   --init-complete-file "$dataDir"/init-completed
-<<<<<<< HEAD
   --snapshot-compression none
   --require-tower
   --accounts-db-caching-enabled
-=======
   --snapshot-interval-slots 100
->>>>>>> 1b629c1a
 )
 # shellcheck disable=SC2086
 solana-validator "${args[@]}" $SOLANA_RUN_SH_VALIDATOR_ARGS &
